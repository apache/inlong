/*
 * Licensed to the Apache Software Foundation (ASF) under one or more
 * contributor license agreements. See the NOTICE file distributed with
 * this work for additional information regarding copyright ownership.
 * The ASF licenses this file to You under the Apache License, Version 2.0
 * (the "License"); you may not use this file except in compliance with
 * the License. You may obtain a copy of the License at
 *
 * http://www.apache.org/licenses/LICENSE-2.0
 *
 * Unless required by applicable law or agreed to in writing, software
 * distributed under the License is distributed on an "AS IS" BASIS,
 * WITHOUT WARRANTIES OR CONDITIONS OF ANY KIND, either express or implied.
 * See the License for the specific language governing permissions and
 * limitations under the License.
 */

package org.apache.inlong.dataproxy.source;

import static org.apache.inlong.dataproxy.consts.AttributeConstants.SEPARATOR;
import static org.apache.inlong.dataproxy.consts.ConfigConstants.SLA_METRIC_DATA;
import static org.apache.inlong.dataproxy.consts.ConfigConstants.SLA_METRIC_GROUPID;
import static org.apache.inlong.dataproxy.source.SimpleTcpSource.blacklist;

import com.google.common.base.Joiner;
import com.google.common.base.Splitter;
import java.io.IOException;
import java.net.SocketAddress;
import java.nio.ByteBuffer;
import java.nio.charset.StandardCharsets;
import java.text.SimpleDateFormat;
import java.util.ArrayList;
import java.util.HashMap;
import java.util.List;
import java.util.Map;
import java.util.concurrent.atomic.AtomicReference;
import org.apache.commons.lang.StringUtils;
import org.apache.flume.ChannelException;
import org.apache.flume.Event;
import org.apache.flume.channel.ChannelProcessor;
import org.apache.flume.event.EventBuilder;
import org.apache.flume.source.AbstractSource;
import org.apache.inlong.commons.msg.TDMsg1;
import org.apache.inlong.dataproxy.base.ProxyMessage;
import org.apache.inlong.dataproxy.config.ConfigManager;
import org.apache.inlong.dataproxy.consts.AttributeConstants;
import org.apache.inlong.dataproxy.consts.ConfigConstants;
import org.apache.inlong.dataproxy.exception.ErrorCode;
import org.apache.inlong.dataproxy.exception.MessageIDException;
import org.apache.inlong.dataproxy.metrics.DataProxyMetricItem;
import org.apache.inlong.dataproxy.metrics.DataProxyMetricItemSet;
import org.apache.inlong.dataproxy.utils.MonitorIndex;
import org.apache.inlong.dataproxy.utils.MonitorIndexExt;
import org.apache.inlong.dataproxy.utils.NetworkUtils;
import org.jboss.netty.buffer.ChannelBuffer;
import org.jboss.netty.buffer.ChannelBuffers;
import org.jboss.netty.channel.Channel;
import org.jboss.netty.channel.ChannelHandlerContext;
import org.jboss.netty.channel.ChannelStateEvent;
import org.jboss.netty.channel.ExceptionEvent;
import org.jboss.netty.channel.MessageEvent;
import org.jboss.netty.channel.SimpleChannelHandler;
import org.jboss.netty.channel.group.ChannelGroup;
import org.slf4j.Logger;
import org.slf4j.LoggerFactory;

/**
 * Server message handler
 *
 */
public class ServerMessageHandler extends SimpleChannelHandler {
    private static final Logger logger = LoggerFactory.getLogger(ServerMessageHandler.class);

    private static final String DEFAULT_REMOTE_IP_VALUE = "0.0.0.0";

    private static final String DEFAULT_REMOTE_IDC_VALUE = "0";

    private static final ConfigManager configManager = ConfigManager.getInstance();

    private static final Joiner.MapJoiner mapJoiner = Joiner.on(AttributeConstants.SEPARATOR)
            .withKeyValueSeparator(AttributeConstants.KEY_VALUE_SEPARATOR);

    private static final Splitter.MapSplitter mapSplitter = Splitter
            .on(AttributeConstants.SEPARATOR)
            .trimResults().withKeyValueSeparator(AttributeConstants.KEY_VALUE_SEPARATOR);

    private static final ThreadLocal<SimpleDateFormat> dateFormator =
            new ThreadLocal<SimpleDateFormat>() {
                @Override
                protected SimpleDateFormat initialValue() {
                    return new SimpleDateFormat("yyyyMMddHHmm");
                }
            };

    private static final ThreadLocal<SimpleDateFormat> dateFormator4Transfer =
            new ThreadLocal<SimpleDateFormat>() {
                @Override
                protected SimpleDateFormat initialValue() {
                    return new SimpleDateFormat("yyyyMMddHHmmss");
                }
            };
    private AbstractSource source;

    private final ChannelGroup allChannels;

    private int maxConnections = Integer.MAX_VALUE;

    private boolean filterEmptyMsg = false;

    private final boolean isCompressed;

    private final ChannelProcessor processor;

    private final ServiceDecoder serviceDecoder;

    private final String defaultTopic;

    private String defaultMXAttr = "m=3";

    private final ChannelBuffer heartbeatBuffer;

    private final String protocolType;


    private MonitorIndex monitorIndex;

    private MonitorIndexExt monitorIndexExt;

    //
    private final DataProxyMetricItemSet metricItemSet;

    public ServerMessageHandler(AbstractSource source, ServiceDecoder serviceDecoder,
            ChannelGroup allChannels,
            String topic, String attr, Boolean filterEmptyMsg,
            Integer maxCons, Boolean isCompressed, MonitorIndex monitorIndex,
            MonitorIndexExt monitorIndexExt, String protocolType) {
        this.source = source;
        this.processor = source.getChannelProcessor();
        this.serviceDecoder = serviceDecoder;
        this.allChannels = allChannels;
        this.defaultTopic = topic;
        if (null != attr) {
            this.defaultMXAttr = attr;
        }

        this.filterEmptyMsg = filterEmptyMsg;
        this.isCompressed = isCompressed;
        this.heartbeatBuffer = ChannelBuffers.wrappedBuffer(new byte[]{0, 0, 0, 1, 1});
        this.maxConnections = maxCons;
        this.protocolType = protocolType;
        if (source instanceof SimpleTcpSource) {
            this.metricItemSet = ((SimpleTcpSource) source).getMetricItemSet();
        } else {
            this.metricItemSet = new DataProxyMetricItemSet(this.toString());
        }
        this.monitorIndex = monitorIndex;
        this.monitorIndexExt = monitorIndexExt;
    }

    private String getRemoteIp(Channel channel) {
        return getRemoteIp(channel, null);
    }

    private String getRemoteIp(Channel channel, SocketAddress remoteAddress) {
        String strRemoteIp = DEFAULT_REMOTE_IP_VALUE;
        SocketAddress remoteSocketAddress = channel.getRemoteAddress();
        if (remoteSocketAddress == null) {
            remoteSocketAddress = remoteAddress;
        }
        if (null != remoteSocketAddress) {
            strRemoteIp = remoteSocketAddress.toString();
            try {
                strRemoteIp = strRemoteIp.substring(1, strRemoteIp.indexOf(':'));
            } catch (Exception ee) {
                logger.warn("fail to get the remote IP, and strIP={},remoteSocketAddress={}",
                        strRemoteIp,
                        remoteSocketAddress);
            }
        }
        return strRemoteIp;
    }

    private byte[] newBinMsg(byte[] orgBinMsg, String extraAttr) {
        final int BIN_MSG_TOTALLEN_OFFSET = 0;
        final int BIN_MSG_TOTALLEN_SIZE = 4;
        final int BIN_MSG_BODYLEN_SIZE = 4;
        final int BIN_MSG_EXTEND_OFFSET = 9;
        final int BIN_MSG_BODYLEN_OFFSET = 21;
        final int BIN_MSG_BODY_OFFSET = BIN_MSG_BODYLEN_SIZE + BIN_MSG_BODYLEN_OFFSET;
        final int BIN_MSG_ATTRLEN_SIZE = 2;
        final int BIN_MSG_FORMAT_SIZE = 29;
        final int BIN_MSG_MAGIC_SIZE = 2;
        final int BIN_MSG_MAGIC = 0xEE01;

        ByteBuffer orgBuf = ByteBuffer.wrap(orgBinMsg);
        int totalLen = orgBuf.getInt(BIN_MSG_TOTALLEN_OFFSET);
        int dataLen = orgBuf.getInt(BIN_MSG_BODYLEN_OFFSET);
        int attrLen = orgBuf.getShort(BIN_MSG_BODY_OFFSET + dataLen);

        int newTotalLen = 0;
        String strAttr;
        if (attrLen != 0) {
            newTotalLen = totalLen + extraAttr.length() + "&".length();
            strAttr = "&" + extraAttr;
        } else {
            newTotalLen = totalLen + extraAttr.length();
            strAttr = extraAttr;
        }

        ByteBuffer dataBuf = ByteBuffer.allocate(newTotalLen + BIN_MSG_TOTALLEN_SIZE);
        dataBuf
                .put(orgBuf.array(), 0, dataLen + (BIN_MSG_FORMAT_SIZE - BIN_MSG_MAGIC_SIZE) + attrLen);
        dataBuf
                .putShort(dataLen + (BIN_MSG_FORMAT_SIZE - BIN_MSG_ATTRLEN_SIZE - BIN_MSG_MAGIC_SIZE),
                        (short) (strAttr.length() + attrLen));

        System.arraycopy(strAttr.getBytes(StandardCharsets.UTF_8), 0, dataBuf.array(),
                dataLen + (BIN_MSG_FORMAT_SIZE - BIN_MSG_MAGIC_SIZE) + attrLen,
                strAttr.length());
        int extendField = orgBuf.getShort(BIN_MSG_EXTEND_OFFSET);
        dataBuf.putShort(BIN_MSG_EXTEND_OFFSET, (short) (extendField | 0x4));
        dataBuf.putInt(0, newTotalLen);
        dataBuf.putShort(newTotalLen + BIN_MSG_TOTALLEN_SIZE - BIN_MSG_MAGIC_SIZE,
                (short) BIN_MSG_MAGIC);
        return dataBuf.array();
    }

    public boolean checkBlackIp(Channel channel) {
        String strRemoteIp = getRemoteIp(channel);
        if (strRemoteIp != null && blacklist != null && blacklist.contains(strRemoteIp)) {
            logger.error(strRemoteIp + " is in blacklist, so refuse it !");
            channel.disconnect();
            channel.close();
            allChannels.remove(channel);
            return true;
        } else {
            return false;
        }
    }

    @Override
    public void channelOpen(ChannelHandlerContext ctx, ChannelStateEvent e) throws Exception {
        if (allChannels.size() - 1 >= maxConnections) {
            logger.warn("refuse to connect , and connections=" + (allChannels.size() - 1)
                    + ", maxConnections="
                    + maxConnections + ",channel is " + e.getChannel());
            e.getChannel().disconnect();
            e.getChannel().close();
        }
        if (!checkBlackIp(e.getChannel())) {
            logger.info("connections={},maxConnections={}", allChannels.size() - 1, maxConnections);
            allChannels.add(e.getChannel());
            super.channelOpen(ctx, e);
        }
    }

    private void checkGroupIdInfo(ProxyMessage message, Map<String, String> commonAttrMap,
            Map<String, String> attrMap, AtomicReference<String> topicInfo) {
        String groupId = message.getGroupId();
        String streamId = message.getStreamId();
        if (null != groupId) {
            String from = commonAttrMap.get(AttributeConstants.FROM);
            if ("dc".equals(from)) {
                String dcInterfaceId = message.getStreamId();
                if (StringUtils.isNotEmpty(dcInterfaceId)
                        && configManager.getDcMappingProperties()
                        .containsKey(dcInterfaceId.trim())) {
                    groupId = configManager.getDcMappingProperties()
                            .get(dcInterfaceId.trim()).trim();
                    message.setGroupId(groupId);
                }
            }

            String value = getTopic(groupId, streamId);
            if (StringUtils.isNotEmpty(value)) {
                topicInfo.set(value.trim());
            }

            Map<String, String> mxValue = configManager.getMxPropertiesMaps().get(groupId);
            if (mxValue != null && mxValue.size() != 0) {
                message.getAttributeMap().putAll(mxValue);
            } else {
                message.getAttributeMap().putAll(mapSplitter.split(this.defaultMXAttr));
            }
        } else {
            String num2name = commonAttrMap.get(AttributeConstants.NUM2NAME);
            String groupIdNum = commonAttrMap.get(AttributeConstants.GROUPID_NUM);
            String streamIdNum = commonAttrMap.get(AttributeConstants.STREAMID_NUM);

            if (configManager.getGroupIdMappingProperties() != null
                    && configManager.getStreamIdMappingProperties() != null) {
                groupId = configManager.getGroupIdMappingProperties().get(groupIdNum);
                streamId = (configManager.getStreamIdMappingProperties().get(groupIdNum) == null)
                        ? null : configManager.getStreamIdMappingProperties().get(groupIdNum).get(streamIdNum);
                if (groupId != null && streamId != null) {
                    String enableTrans =
                            (configManager.getGroupIdEnableMappingProperties() == null)
                                    ? null : configManager.getGroupIdEnableMappingProperties().get(groupIdNum);
                    if (("TRUE".equalsIgnoreCase(enableTrans) && "TRUE"
                            .equalsIgnoreCase(num2name))) {
                        String extraAttr = "groupId=" + groupId + "&" + "streamId=" + streamId;
                        message.setData(newBinMsg(message.getData(), extraAttr));
                    }

                    attrMap.put(AttributeConstants.GROUP_ID, groupId);
                    attrMap.put(AttributeConstants.INTERFACE_ID, streamId);
                    message.setGroupId(groupId);
                    message.setStreamId(streamId);

                    String value = getTopic(groupId, streamId);
                    if (StringUtils.isNotEmpty(value)) {
                        topicInfo.set(value.trim());
                    }
                }
            }
        }
    }

    private void updateMsgList(List<ProxyMessage> msgList, Map<String, String> commonAttrMap,
            Map<String, HashMap<String, List<ProxyMessage>>> messageMap,
            String strRemoteIP, MsgType msgType) {
        for (ProxyMessage message : msgList) {
            Map<String, String> attrMap = message.getAttributeMap();

            String topic = this.defaultTopic;

            AtomicReference<String> topicInfo = new AtomicReference<>(topic);
            checkGroupIdInfo(message, commonAttrMap, attrMap, topicInfo);
            topic = topicInfo.get();

            //                if(groupId==null)groupId="b_test";//default groupId

            message.setTopic(topic);
            commonAttrMap.put(AttributeConstants.NODE_IP, strRemoteIP);

            String groupId = message.getGroupId();
            String streamId = message.getStreamId();

            // whether sla
            if (SLA_METRIC_GROUPID.equals(groupId)) {
                commonAttrMap.put(SLA_METRIC_DATA, "true");
                message.setTopic(SLA_METRIC_DATA);
            }

            if (groupId != null && streamId != null) {
                String tubeSwtichKey = groupId + SEPARATOR + streamId;
                if (configManager.getTubeSwitchProperties().get(tubeSwtichKey) != null
                        && "false".equals(configManager.getTubeSwitchProperties()
                        .get(tubeSwtichKey).trim())) {
                    continue;
                }
            }

            if (!"pb".equals(attrMap.get(AttributeConstants.MESSAGE_TYPE))
                    && !MsgType.MSG_MULTI_BODY.equals(msgType)
                    && !MsgType.MSG_MULTI_BODY_ATTR.equals(msgType)) {
                byte[] data = message.getData();
                if (data[data.length - 1] == '\n') {
                    int tripDataLen = data.length - 1;
                    if (data[data.length - 2] == '\r') {
                        tripDataLen = data.length - 2;
                    }
                    byte[] tripData = new byte[tripDataLen];
                    System.arraycopy(data, 0, tripData, 0, tripDataLen);
                    message.setData(tripData);
                }
            }

            if (streamId == null) {
                streamId = "";
            }
            HashMap<String, List<ProxyMessage>> streamIdMsgMap = messageMap
                    .computeIfAbsent(topic, k -> new HashMap<>());
            List<ProxyMessage> streamIdMsgList = streamIdMsgMap
                    .computeIfAbsent(streamId, k -> new ArrayList<>());
            streamIdMsgList.add(message);
        }
    }

    private void formatMessagesAndSend(Map<String, String> commonAttrMap,
            Map<String, HashMap<String, List<ProxyMessage>>> messageMap,
            String strRemoteIP, MsgType msgType) throws MessageIDException {

        int tdMsgVer = 1;
        if (MsgType.MSG_MULTI_BODY_ATTR.equals(msgType)) {
            tdMsgVer = 3;
        } else if (MsgType.MSG_BIN_MULTI_BODY.equals(msgType)) {
            tdMsgVer = 4;
        }

        for (Map.Entry<String, HashMap<String, List<ProxyMessage>>> topicEntry : messageMap.entrySet()) {
            for (Map.Entry<String, List<ProxyMessage>> streamIdEntry : topicEntry.getValue().entrySet()) {

                TDMsg1 tdMsg = TDMsg1.newTDMsg(this.isCompressed, tdMsgVer);
                Map<String, String> headers = new HashMap<String, String>();
                for (ProxyMessage message : streamIdEntry.getValue()) {
                    if (MsgType.MSG_MULTI_BODY_ATTR.equals(msgType) || MsgType.MSG_MULTI_BODY.equals(msgType)) {
                        message.getAttributeMap().put(AttributeConstants.MESSAGE_COUNT, String.valueOf(1));
                        tdMsg.addMsg(mapJoiner.join(message.getAttributeMap()), message.getData());
                    } else if (MsgType.MSG_BIN_MULTI_BODY.equals(msgType)) {
                        tdMsg.addMsg(message.getData());
                    } else {
                        tdMsg.addMsg(mapJoiner.join(message.getAttributeMap()), message.getData());
                    }
                }

                long pkgTimeInMillis = tdMsg.getCreatetime();
                String pkgTimeStr = dateFormator.get().format(pkgTimeInMillis);

                if (tdMsgVer == 4) {
                    if (commonAttrMap.containsKey(ConfigConstants.PKG_TIME_KEY)) {
                        pkgTimeStr = commonAttrMap.get(ConfigConstants.PKG_TIME_KEY);
                    } else {
                        pkgTimeStr = dateFormator.get().format(System.currentTimeMillis());
                    }
                }

                if (commonAttrMap.get(AttributeConstants.DATA_TIME) != null) {
                    headers.put(AttributeConstants.DATA_TIME, commonAttrMap.get(AttributeConstants.DATA_TIME));
                } else {
                    headers.put(AttributeConstants.DATA_TIME, String.valueOf(System.currentTimeMillis()));
                }

                headers.put(ConfigConstants.TOPIC_KEY, topicEntry.getKey());
                headers.put(AttributeConstants.INTERFACE_ID, streamIdEntry.getKey());
                headers.put(ConfigConstants.REMOTE_IP_KEY, strRemoteIP);
                headers.put(ConfigConstants.REMOTE_IDC_KEY, DEFAULT_REMOTE_IDC_VALUE);
                // every message share the same msg cnt? what if msgType = 5
                String proxyMetricMsgCnt = commonAttrMap.get(AttributeConstants.MESSAGE_COUNT);
                headers.put(ConfigConstants.MSG_COUNTER_KEY, proxyMetricMsgCnt);

                byte[] data = tdMsg.buildArray();
                headers.put(ConfigConstants.TOTAL_LEN, String.valueOf(data.length));

                String sequenceId = commonAttrMap.get(AttributeConstants.SEQUENCE_ID);
                if (StringUtils.isNotEmpty(sequenceId)) {

                    StringBuilder sidBuilder = new StringBuilder();
                    sidBuilder.append(topicEntry.getKey()).append(SEPARATOR).append(streamIdEntry.getKey())
                            .append(SEPARATOR).append(sequenceId);
                    headers.put(ConfigConstants.SEQUENCE_ID, sidBuilder.toString());
                }

                headers.put(ConfigConstants.PKG_TIME_KEY, pkgTimeStr);
                Event event = EventBuilder.withBody(data, headers);

                long dtten = 0;
                try {
                    dtten = Long.parseLong(headers.get(AttributeConstants.DATA_TIME));
                } catch (Exception e1) {
                    long uniqVal = Long.parseLong(commonAttrMap.get(AttributeConstants.UNIQ_ID));
                    throw new MessageIDException(uniqVal,
                            ErrorCode.DT_ERROR,
                            new Throwable("attribute dt=" + headers.get(AttributeConstants.DATA_TIME
                                    + " has error, detail is: topic=" + topicEntry.getKey() + "&streamId="
                                    + streamIdEntry.getKey() + "&NodeIP=" + strRemoteIP), e1));
                }

                dtten = dtten / 1000 / 60 / 10;
                dtten = dtten * 1000 * 60 * 10;
                StringBuilder newbase = new StringBuilder();
                newbase.append(protocolType).append(SEPARATOR)
                        .append(topicEntry.getKey()).append(SEPARATOR)
                        .append(streamIdEntry.getKey()).append(SEPARATOR)
                        .append(strRemoteIP).append(SEPARATOR)
                        .append(NetworkUtils.getLocalIp()).append(SEPARATOR)
                        .append(new SimpleDateFormat("yyyyMMddHHmm")
                                .format(dtten)).append(SEPARATOR).append(pkgTimeStr);
                try {
                    processor.processEvent(event);
                    monitorIndexExt.incrementAndGet("EVENT_SUCCESS");
                    this.addMetric(true, data.length);
                    monitorIndex.addAndGet(new String(newbase),
                            Integer.parseInt(proxyMetricMsgCnt), 1, data.length, 0);
                } catch (Throwable ex) {
                    logger.error("Error writting to channel,data will discard.", ex);
                    monitorIndexExt.incrementAndGet("EVENT_DROPPED");
                    monitorIndex.addAndGet(new String(newbase), 0,0,0,
                            Integer.parseInt(proxyMetricMsgCnt));
                    this.addMetric(false, data.length);
                    throw new ChannelException("ProcessEvent error can't write event to channel.");
                }
            }
        }
    }

    private void responsePackage(Map<String, String> commonAttrMap,
            Map<String, Object> resultMap,
            Channel remoteChannel,
            SocketAddress remoteSocketAddress,
            MsgType msgType) throws Exception {
        if (!commonAttrMap.containsKey("isAck") || "true".equals(commonAttrMap.get("isAck"))) {
            if (MsgType.MSG_ACK_SERVICE.equals(msgType) || MsgType.MSG_ORIGINAL_RETURN
                    .equals(msgType)
                    || MsgType.MSG_MULTI_BODY.equals(msgType) || MsgType.MSG_MULTI_BODY_ATTR
                    .equals(msgType)) {
                byte[] backAttr = mapJoiner.join(commonAttrMap).getBytes(StandardCharsets.UTF_8);
                byte[] backBody = null;

                if (backAttr != null && !new String(backAttr, StandardCharsets.UTF_8).isEmpty()) {
                    if (MsgType.MSG_ORIGINAL_RETURN.equals(msgType)) {

                        backBody = (byte[]) resultMap.get(ConfigConstants.DECODER_BODY);
                    } else {

                        backBody = new byte[]{50};
                    }
                    int backTotalLen = 1 + 4 + backBody.length + 4 + backAttr.length;
                    ChannelBuffer buffer = ChannelBuffers.buffer(4 + backTotalLen);
                    buffer.writeInt(backTotalLen);
                    buffer.writeByte(msgType.getValue());
                    buffer.writeInt(backBody.length);
                    buffer.writeBytes(backBody);
                    buffer.writeInt(backAttr.length);
                    buffer.writeBytes(backAttr);
                    if (remoteChannel.isWritable()) {
                        remoteChannel.write(buffer, remoteSocketAddress);
                    } else {
                        String backAttrStr = new String(backAttr, StandardCharsets.UTF_8);
                        logger.warn(
                                "the send buffer1 is full, so disconnect it!please check remote client"
                                        + "; Connection info:"
                                        + remoteChannel + ";attr is " + backAttrStr);
                        throw new Exception(new Throwable(
                                "the send buffer1 is full, so disconnect it!please check remote client"
                                        +
                                        "; Connection info:" + remoteChannel + ";attr is "
                                        + backAttrStr));
                    }
                }
            } else if (MsgType.MSG_BIN_MULTI_BODY.equals(msgType)) {
                String backattrs = null;
                if (resultMap.containsKey(ConfigConstants.DECODER_ATTRS)) {
                    backattrs = (String) resultMap.get(ConfigConstants.DECODER_ATTRS);
                }

                int binTotalLen = 1 + 4 + 2 + 2;
                if (null != backattrs) {
                    binTotalLen += backattrs.length();
                }

                ChannelBuffer binBuffer = ChannelBuffers.buffer(4 + binTotalLen);
                binBuffer.writeInt(binTotalLen);
                binBuffer.writeByte(msgType.getValue());

                long uniqVal = Long.parseLong(commonAttrMap.get(AttributeConstants.UNIQ_ID));
                byte[] uniq = new byte[4];
                uniq[0] = (byte) ((uniqVal >> 24) & 0xFF);
                uniq[1] = (byte) ((uniqVal >> 16) & 0xFF);
                uniq[2] = (byte) ((uniqVal >> 8) & 0xFF);
                uniq[3] = (byte) (uniqVal & 0xFF);
                binBuffer.writeBytes(uniq);

                if (null != backattrs) {
                    binBuffer.writeShort(backattrs.length());
                    binBuffer.writeBytes(backattrs.getBytes(StandardCharsets.UTF_8));
                } else {
                    binBuffer.writeShort(0x0);
                }

                binBuffer.writeShort(0xee01);
                if (remoteChannel.isWritable()) {
                    remoteChannel.write(binBuffer, remoteSocketAddress);
                } else {
                    logger.warn(
                            "the send buffer2 is full, so disconnect it!please check remote client"
                                    + "; Connection info:" + remoteChannel + ";attr is "
                                    + backattrs);
                    throw new Exception(new Throwable(
                            "the send buffer2 is full,so disconnect it!please check remote client, Connection info:"
                                    + remoteChannel + ";attr is " + backattrs));
                }
            }
        }
    }

    @Override
    public void messageReceived(ChannelHandlerContext ctx, MessageEvent e) throws Exception {
        logger.debug("message received");
        if (e == null) {
            logger.error("get null messageevent, just skip");
            this.addMetric(false, 0);
            return;
        }
        ChannelBuffer cb = ((ChannelBuffer) e.getMessage());
        String strRemoteIP = getRemoteIp(e.getChannel(), e.getRemoteAddress());
        SocketAddress remoteSocketAddress = e.getRemoteAddress();
        int len = cb.readableBytes();
        if (len == 0 && this.filterEmptyMsg) {
            logger.warn("skip empty msg.");
            cb.clear();
            this.addMetric(false, 0);
            return;
        }

        Channel remoteChannel = e.getChannel();
        Map<String, Object> resultMap = null;
        try {
            resultMap = serviceDecoder.extractData(cb, remoteChannel, e);
        } catch (MessageIDException ex) {
            logger.error("MessageIDException ex = {}", ex);
            this.addMetric(false, 0);
            throw new IOException(ex.getCause());
        }

        if (resultMap == null) {
            logger.info("result is null");
            this.addMetric(false, 0);
            return;
        }

        MsgType msgType = (MsgType) resultMap.get(ConfigConstants.MSG_TYPE);
        if (MsgType.MSG_HEARTBEAT.equals(msgType)) {
            remoteChannel.write(heartbeatBuffer, remoteSocketAddress);
            this.addMetric(false, 0);
            return;
        }

        if (MsgType.MSG_BIN_HEARTBEAT.equals(msgType)) {
            this.addMetric(false, 0);
            return;
        }

        Map<String, String> commonAttrMap =
                (Map<String, String>) resultMap.get(ConfigConstants.COMMON_ATTR_MAP);
        if (commonAttrMap == null) {
            commonAttrMap = new HashMap<String, String>();
        }

        List<ProxyMessage> msgList = (List<ProxyMessage>) resultMap.get(ConfigConstants.MSG_LIST);
        if (msgList != null
                && !commonAttrMap.containsKey(ConfigConstants.FILE_CHECK_DATA)
                && !commonAttrMap.containsKey(ConfigConstants.MINUTE_CHECK_DATA)) {
            Map<String, HashMap<String, List<ProxyMessage>>> messageMap =
                    new HashMap<String, HashMap<String, List<ProxyMessage>>>(
                            msgList.size());

            updateMsgList(msgList, commonAttrMap, messageMap, strRemoteIP, msgType);

            formatMessagesAndSend(commonAttrMap, messageMap, strRemoteIP, msgType);

        } else if (msgList != null && commonAttrMap.containsKey(ConfigConstants.FILE_CHECK_DATA)) {
            Map<String, String> headers = new HashMap<String, String>();
            headers.put("msgtype", "filestatus");
            headers.put(ConfigConstants.FILE_CHECK_DATA,
                    "true");
            for (ProxyMessage message : msgList) {
                byte[] body = message.getData();
                Event event = EventBuilder.withBody(body, headers);
                try {
                    processor.processEvent(event);
                    this.addMetric(true, body.length);
                } catch (Throwable ex) {
                    logger.error("Error writing to controller,data will discard.", ex);
                    this.addMetric(false, body.length);
                    throw new ChannelException(
                            "Process Controller Event error can't write event to channel.");
                }
            }
        } else if (msgList != null && commonAttrMap
                .containsKey(ConfigConstants.MINUTE_CHECK_DATA)) {
            logger.info("i am in MINUTE_CHECK_DATA");
            Map<String, String> headers = new HashMap<String, String>();
            headers.put("msgtype", "measure");
            headers.put(ConfigConstants.FILE_CHECK_DATA,
                    "true");
            for (ProxyMessage message : msgList) {
                byte[] body = message.getData();
                Event event = EventBuilder.withBody(body, headers);
                try {
                    processor.processEvent(event);
                    this.addMetric(true, body.length);
                } catch (Throwable ex) {
                    logger.error("Error writing to controller,data will discard.", ex);
                    this.addMetric(false, body.length);
                    throw new ChannelException(
                            "Process Controller Event error can't write event to channel.");
                }
            }
        }
        responsePackage(commonAttrMap, resultMap, remoteChannel, remoteSocketAddress, msgType);
    }

    @Override
    public void exceptionCaught(ChannelHandlerContext ctx, ExceptionEvent e) throws Exception {
        logger.error("exception caught", e.getCause());
        monitorIndexExt.incrementAndGet("EVENT_OTHEREXP");
    }

    @Override
    public void channelClosed(ChannelHandlerContext ctx, ChannelStateEvent e) throws Exception {
        logger.error("channel closed {}", ctx.getChannel());
        super.channelClosed(ctx, e);
        try {
            e.getChannel().disconnect();
            e.getChannel().close();
        } catch (Exception ex) {
            //
        }
        allChannels.remove(e.getChannel());
    }

    /**
     * get topic
     */
    private String getTopic(String groupId) {
        return getTopic(groupId, null);
    }

    /**
     * get topic
     */
    private String getTopic(String groupId, String streamId) {
        String topic = null;
        if (StringUtils.isNotEmpty(groupId)) {
            if (StringUtils.isNotEmpty(streamId)) {
                topic = configManager.getTopicProperties().get(groupId + "/" + streamId);
            }
            if (StringUtils.isEmpty(topic)) {
                topic = configManager.getTopicProperties().get(groupId);
            }
        }
        logger.debug("Get topic by groupId = {} , streamId = {}", groupId, streamId);
        return topic;
    }

    /**
     * addMetric
<<<<<<< HEAD
     *
=======
     * 
>>>>>>> e1235ad7
     * @param result
     * @param size
     */
    private void addMetric(boolean result, long size) {
        Map<String, String> dimensions = new HashMap<>();
        dimensions.put(DataProxyMetricItem.KEY_CLUSTER_ID, "DataProxy");
        dimensions.put(DataProxyMetricItem.KEY_SOURCE_ID, source.getName());
        dimensions.put(DataProxyMetricItem.KEY_SOURCE_DATA_ID, source.getName());
        dimensions.put(DataProxyMetricItem.KEY_INLONG_GROUP_ID, "");
        dimensions.put(DataProxyMetricItem.KEY_INLONG_STREAM_ID, "");
        DataProxyMetricItem metricItem = this.metricItemSet.findMetricItem(dimensions);
        if (result) {
            metricItem.readSuccessCount.incrementAndGet();
            metricItem.readSuccessSize.addAndGet(size);
        } else {
            metricItem.readFailCount.incrementAndGet();
            metricItem.readFailSize.addAndGet(size);
        }
    }
}<|MERGE_RESOLUTION|>--- conflicted
+++ resolved
@@ -726,11 +726,6 @@
 
     /**
      * addMetric
-<<<<<<< HEAD
-     *
-=======
-     * 
->>>>>>> e1235ad7
      * @param result
      * @param size
      */
