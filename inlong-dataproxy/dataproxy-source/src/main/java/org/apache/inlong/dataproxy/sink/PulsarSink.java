/*
 * Licensed to the Apache Software Foundation (ASF) under one or more
 * contributor license agreements. See the NOTICE file distributed with
 * this work for additional information regarding copyright ownership.
 * The ASF licenses this file to You under the Apache License, Version 2.0
 * (the "License"); you may not use this file except in compliance with
 * the License. You may obtain a copy of the License at
 *
 * http://www.apache.org/licenses/LICENSE-2.0
 *
 * Unless required by applicable law or agreed to in writing, software
 * distributed under the License is distributed on an "AS IS" BASIS,
 * WITHOUT WARRANTIES OR CONDITIONS OF ANY KIND, either express or implied.
 * See the License for the specific language governing permissions and
 * limitations under the License.
 */

package org.apache.inlong.dataproxy.sink;

import com.google.common.base.Preconditions;
import com.google.common.cache.CacheBuilder;
import com.google.common.cache.CacheLoader;
import com.google.common.cache.LoadingCache;
import com.google.common.util.concurrent.RateLimiter;
import org.apache.flume.Channel;
import org.apache.flume.Context;
import org.apache.flume.Event;
import org.apache.flume.EventDeliveryException;
import org.apache.flume.Transaction;
import org.apache.flume.conf.Configurable;
import org.apache.flume.instrumentation.SinkCounter;
import org.apache.flume.sink.AbstractSink;
import org.apache.inlong.commons.monitor.LogCounter;
import org.apache.inlong.commons.monitor.MonitorIndex;
import org.apache.inlong.commons.monitor.MonitorIndexExt;
import org.apache.inlong.dataproxy.base.HighPriorityThreadFactory;
import org.apache.inlong.dataproxy.config.ConfigManager;
import org.apache.inlong.dataproxy.config.holder.ConfigUpdateCallback;
import org.apache.inlong.dataproxy.config.pojo.PulsarConfig;
import org.apache.inlong.dataproxy.consts.AttributeConstants;
import org.apache.inlong.dataproxy.consts.ConfigConstants;
import org.apache.inlong.dataproxy.sink.pulsar.CreatePulsarClientCallBack;
import org.apache.inlong.dataproxy.sink.pulsar.PulsarClientService;
import org.apache.inlong.dataproxy.sink.pulsar.SendMessageCallBack;
import org.apache.inlong.dataproxy.utils.FailoverChannelProcessorHolder;
import org.apache.inlong.dataproxy.utils.NetworkUtils;
import org.apache.pulsar.client.api.PulsarClientException;
import org.apache.pulsar.client.api.PulsarClientException.AlreadyClosedException;
import org.apache.pulsar.client.api.PulsarClientException.ProducerQueueIsFullError;
import org.apache.pulsar.client.api.PulsarClientException.TopicTerminatedException;
import org.jboss.netty.handler.codec.frame.TooLongFrameException;
import org.slf4j.Logger;
import org.slf4j.LoggerFactory;

import java.util.HashSet;
import java.util.Map;
import java.util.Set;
import java.util.concurrent.ConcurrentHashMap;
import java.util.concurrent.Executors;
import java.util.concurrent.LinkedBlockingQueue;
import java.util.concurrent.ScheduledExecutorService;
import java.util.concurrent.TimeUnit;
import java.util.concurrent.atomic.AtomicLong;

/**
 * use pulsarSink need adding such config, if these ara not config in flume.conf, PulsarSink will
 * use default value.
 * prefix of pulsar sink config in flume.conf like this XXX.sinks.XXX.property
 * and properties are may these Configurations:
 *  type (*): value must be 'org.apache.inlong.dataproxy.sink.PulsarSink'
 *  pulsar_server_url_list (*): value is pulsar broker url , like this 'pulsar://127.0.0.1:6650'
 *  send_timeout_MILL: send message timeout, unit is millisecond, default value is 30000 (mean 30s)
 *  stat_interval_sec: stat info will be made period time , unit is second, default value is 60s
 *  thread-num: sink thread num. default value  is 8
 *  client-id-cache: whether use cache in client, default value is true
 *  max_pending_messages: default value is 10000
 *  max_batching_messages: default value is 1000
 *  enable_batch: default is true
 *  block_if_queue_full: default is true
 */
public class PulsarSink extends AbstractSink implements Configurable,
        SendMessageCallBack, CreatePulsarClientCallBack {

    private static final Logger logger = LoggerFactory.getLogger(PulsarSink.class);

    /*
     * properties for header info
     */
    private static String TOPIC = "topic";

    /*
     * default value
     */
    private static int BATCH_SIZE = 10000;
<<<<<<< HEAD
=======
    private static final int DEFAULT_RETRY_CNT = -1;
    private static final int DEFAULT_LOG_EVERY_N_EVENTS = 100000;
    private static final int DEFAULT_STAT_INTERVAL_SEC = 60;
    private static final int DEFAULT_EVENT_QUEUE_SIZE = 10000;
    private static int DEFAULT_BAD_EVENT_QUEUE_SIZE = 10000;

    /*
     * properties for stat
     */
    private static String LOG_EVERY_N_EVENTS = "log-every-n-events";

    private static String CLIENT_ID_CACHE = "client_id_cache";

    private static String RETRY_CNT = "retry_currentSuccSendedCnt";

    private static String EVENT_QUEUE_SIZE = "event_queue_size";

    private static String BAD_EVENT_QUEUE_SIZE = "bad_event_queue_size";

    private static String STAT_INTERVAL_SEC = "stat_interval_sec";
>>>>>>> 4355601d
    /*
     * for log
     */
    private RateLimiter diskRateLimiter;

    /*
     * for stat
     */
    private AtomicLong currentSuccessSendCnt = new AtomicLong(0);
    private AtomicLong lastSuccessSendCnt = new AtomicLong(0);
    private long t1 = System.currentTimeMillis();
    private long t2 = 0L;
    private static AtomicLong totalPulsarSuccSendCnt = new AtomicLong(0);
    private static AtomicLong totalPulsarSuccSendSize = new AtomicLong(0);
    /*
     * for control
     */
    private boolean overflow = false;

    private LinkedBlockingQueue<EventStat> resendQueue;

    private int maxMonitorCnt = 300000;

    private long logCounter = 0;

    private final AtomicLong currentInFlightCount = new AtomicLong(0);

    private static ConcurrentHashMap<String, Long> illegalTopicMap =
            new ConcurrentHashMap<String, Long>();

    /*
     * whether the SendTask thread can send data to pulsar
     */
    private volatile boolean canSend = false;

    /*
     * Control whether the SinkRunner thread can read data from the Channel
     */
    private volatile boolean canTake = false;

    /*
     * log tools
     */
    private static final LogCounter logPrinterA = new LogCounter(10, 100000, 60 * 1000);
    private static final LogCounter logPrinterB = new LogCounter(10, 100000, 60 * 1000);
    private static final LogCounter logPrinterC = new LogCounter(10, 100000, 60 * 1000);

    private static final String SINK_THREAD_NUM = "thread-num";
    private int eventQueueSize = 10000;
    private int badEventQueueSize = 10000;
    private int threadNum;

    /*
     * send thread pool
     */
    private Thread[] sinkThreadPool;
    private PulsarClientService pulsarClientService;
    private LinkedBlockingQueue<Event> eventQueue;

    private static final String SEPARATOR = "#";
    private boolean isNewMetricOn = true;
    private MonitorIndex monitorIndex;
    private MonitorIndexExt monitorIndexExt;
    private SinkCounter sinkCounter;
    private ConfigManager configManager;
    private Map<String, String> topicProperties;

<<<<<<< HEAD
    private Map<String, String> pulsarCluster;
    private PulsarConfig pulsarConfig;

=======
>>>>>>> 4355601d
    private static final Long PRINT_INTERVAL = 30L;

    private static final PulsarPerformanceTask pulsarPerformanceTask = new PulsarPerformanceTask();

    private Context context;

    private static ScheduledExecutorService scheduledExecutorService = Executors
            .newScheduledThreadPool(1, new HighPriorityThreadFactory("pulsarPerformance-Printer-thread"));

    private static final  LoadingCache<String, Long> agentIdCache = CacheBuilder.newBuilder()
            .concurrencyLevel(4 * 8).initialCapacity(500).expireAfterAccess(30, TimeUnit.SECONDS)
            .build(new CacheLoader<String, Long>() {
                @Override
                public Long load(String key) {
                    return System.currentTimeMillis();
                }
            });

    static {
        /*
         * stat pulsar performance
         */
        logger.info("pulsarPerformanceTask!!!!!!");
        scheduledExecutorService.scheduleWithFixedDelay(pulsarPerformanceTask, 0L,
                PRINT_INTERVAL, TimeUnit.SECONDS);
    }

    public PulsarSink() {
        super();
        logger.debug("new instance of PulsarSink!");
    }

    /**
     * configure
     * @param context
     */
    @Override
    public void configure(Context context) {
        logger.info("PulsarSink started and context = {}", context.toString());
        isNewMetricOn = context.getBoolean("new-metric-on", true);
        maxMonitorCnt = context.getInteger("max-monitor-cnt", 300000);

        configManager = ConfigManager.getInstance();
        topicProperties = configManager.getTopicProperties();
        pulsarCluster = configManager.getPulsarUrl2Token();
        pulsarConfig = configManager.getPulsarConfig(); //pulsar common config
        pulsarClientService = new PulsarClientService(pulsarConfig);
        configManager.getTopicConfig().addUpdateCallback(new ConfigUpdateCallback() {
            @Override
            public void update() {
                if (pulsarClientService != null) {
                    diffSetPublish(pulsarClientService,
                            new HashSet<String>(topicProperties.values()),
                            new HashSet<String>(configManager.getTopicProperties().values()));
                }
            }
        });
        configManager.getPulsarCluster().addUpdateCallback(new ConfigUpdateCallback() {
            @Override
            public void update() {
                diffRestartPulsarClient(pulsarCluster.keySet(), configManager.getPulsarUrl2Token().keySet());
            }
        });
        badEventQueueSize = pulsarConfig.getBadEventQueueSize();
        resendQueue = new LinkedBlockingQueue<EventStat>(badEventQueueSize);

<<<<<<< HEAD
        Preconditions.checkArgument(pulsarConfig.getThreadNum() > 0, "threadNum must be > 0");
        sinkThreadPool = new Thread[pulsarConfig.getThreadNum()];
        eventQueueSize = pulsarConfig.getEventQueueSize();
=======
        retryCnt = context.getInteger(RETRY_CNT, DEFAULT_RETRY_CNT);
        logger.debug(this.getName() + " " + RETRY_CNT + " " + retryCnt);

        statIntervalSec = context.getInteger(STAT_INTERVAL_SEC, DEFAULT_STAT_INTERVAL_SEC);
        logger.debug(this.getName() + " " + STAT_INTERVAL_SEC + " " + statIntervalSec);

        logEveryNEvents = context.getInteger(LOG_EVERY_N_EVENTS, DEFAULT_LOG_EVERY_N_EVENTS);
        logger.debug(this.getName() + " " + LOG_EVERY_N_EVENTS + " " + logEveryNEvents);
        Preconditions.checkArgument(logEveryNEvents > 0, "logEveryNEvents must be > 0");
        Preconditions.checkArgument(statIntervalSec >= 0, "statIntervalSec must be >= 0");

        clientIdCache = context.getBoolean(CLIENT_ID_CACHE, clientIdCache);

        badEventQueueSize = context.getInteger(BAD_EVENT_QUEUE_SIZE, DEFAULT_BAD_EVENT_QUEUE_SIZE);
        resendQueue = new LinkedBlockingQueue<EventStat>(badEventQueueSize);

        String sinkThreadNum = context.getString(SINK_THREAD_NUM, "4");
        threadNum = Integer.parseInt(sinkThreadNum);
        Preconditions.checkArgument(threadNum > 0, "threadNum must be > 0");
        sinkThreadPool = new Thread[threadNum];
        pulsarClientService = new PulsarClientService(context);
        eventQueueSize = context.getInteger(EVENT_QUEUE_SIZE, DEFAULT_EVENT_QUEUE_SIZE);
>>>>>>> 4355601d
        eventQueue = new LinkedBlockingQueue<Event>(eventQueueSize);

        if (pulsarConfig.getDiskIoRatePerSec() != 0) {
            diskRateLimiter = RateLimiter.create(pulsarConfig.getDiskIoRatePerSec());
        }
<<<<<<< HEAD

=======
>>>>>>> 4355601d
        if (sinkCounter == null) {
            sinkCounter = new SinkCounter(getName());
        }
    }

    private void initTopicSet(PulsarClientService pulsarClientService, Set<String> topicSet) {
        long startTime = System.currentTimeMillis();
        if (topicSet != null) {
            for (String topic : topicSet) {
                pulsarClientService.initTopicProducer(topic);
            }
        }
        logger.info(getName() + " initTopicSet cost: "
                + (System.currentTimeMillis() - startTime) + "ms");
        logger.info(getName() + " producer is ready for topics : "
                + pulsarClientService.getProducerInfoMap().keySet());
    }

    /**
     * When topic.properties is re-enabled, the producer update is triggered
     * @param originalSet
     * @param endSet
     */
    public void diffSetPublish(PulsarClientService pulsarClientService, Set<String> originalSet,
            Set<String> endSet) {
        boolean changed = false;
        for (String s : endSet) {
            if (!originalSet.contains(s)) {
                changed = true;
                try {
                    pulsarClientService.initTopicProducer(s);
                } catch (Exception e) {
                    logger.error("Get producer failed!", e);
                }
            }
        }
        if (changed) {
            logger.info("topics.properties has changed, trigger diff publish for {}", getName());
            topicProperties = configManager.getTopicProperties();
        }
    }

    /**
     * When pulsarURLList change, close and restart
     *
     * @param originalCluster
     * @param endCluster
     */
    public void diffRestartPulsarClient(Set<String> originalCluster, Set<String> endCluster) {
        if (!originalCluster.equals(endCluster)) {
            logger.info("pulsarConfig has changed, close current pulsarClientService and restart");
            pulsarClientService.close();

            pulsarCluster = configManager.getPulsarUrl2Token();
            configManager.getPulsarConfig().setUrl2token(pulsarCluster);
            pulsarClientService.initCreateConnection(this);
            try {
                initTopicSet(pulsarClientService, new HashSet<String>(topicProperties.values()));
            } catch (Exception e) {
                logger.info("pulsar sink restart, publish topic fail.", e);
            }

        }
    }

    @Override
    public void start() {
        logger.info("pulsar sink starting...");
        sinkCounter.start();
<<<<<<< HEAD
        pulsarClientService.initCreateConnection(this);
        int statIntervalSec = pulsarConfig.getStatIntervalSec();
        Preconditions.checkArgument(statIntervalSec >= 0, "statIntervalSec must be >= 0");
=======
>>>>>>> 4355601d
        if (statIntervalSec > 0) {
            /*
             * switch for lots of metrics
             */
            if (isNewMetricOn) {
                monitorIndex = new MonitorIndex("Pulsar_Sink", statIntervalSec, maxMonitorCnt);
            }
            monitorIndexExt = new MonitorIndexExt("Pulsar_Sink_monitors#" + this.getName(),
                    statIntervalSec, maxMonitorCnt);
        }

        super.start();
        this.canSend = true;
        this.canTake = true;
<<<<<<< HEAD
=======
        pulsarClientService.initCreateConnection(this);
>>>>>>> 4355601d

        for (int i = 0; i < sinkThreadPool.length; i++) {
            try {
                initTopicSet(pulsarClientService,
                        new HashSet<String>(topicProperties.values()));
            } catch (Exception e) {
                logger.info("pulsar sink start publish topic fail.", e);
            }
            sinkThreadPool[i] = new Thread(new SinkTask(pulsarClientService), getName()
                    + "_pulsar_sink_sender-"
                    + i);
            sinkThreadPool[i].start();
        }
        logger.debug("pulsar sink started");
    }

    @Override
    public void stop() {
        logger.info("pulsar sink stopping");
        this.canTake = false;
        int waitCount = 0;
        while (eventQueue.size() != 0 && waitCount++ < 10) {
            try {
                Thread.currentThread().sleep(1000);
            } catch (InterruptedException e) {
                logger.info("Stop thread has been interrupt!");
                break;
            }
        }
        this.canSend = false;
        if (pulsarConfig.getStatIntervalSec() > 0) {
            try {
                monitorIndex.shutDown();
            } catch (Exception e) {
                logger.warn("stat runner interrupted");
            }
        }
        if (pulsarClientService != null) {
            pulsarClientService.close();
        }
        if (sinkThreadPool != null) {
            for (Thread thread : sinkThreadPool) {
                if (thread != null) {
                    thread.interrupt();
                }
            }
            sinkThreadPool = null;
        }

        super.stop();
        if (!scheduledExecutorService.isShutdown()) {
            scheduledExecutorService.shutdown();
        }
        sinkCounter.stop();
        logger.debug("pulsar sink stopped. Metrics:{}", sinkCounter);
    }

    @Override
    public Status process() throws EventDeliveryException {
        if (!this.canTake) {
            return Status.BACKOFF;
        }

        Status status = Status.READY;
        Channel channel = getChannel();
        Transaction tx = channel.getTransaction();
        tx.begin();
        try {
            Event event = channel.take();
            if (event != null) {
                if (diskRateLimiter != null) {
                    diskRateLimiter.acquire(event.getBody().length);
                }
                if (!eventQueue.offer(event, 3 * 1000, TimeUnit.MILLISECONDS)) {
                    logger.info("[{}] Channel --> Queue(has no enough space,current code point) "
                            + "--> pulsar,Check if pulsar server or network is ok.(if this situation "
                            + "last long time it will cause memoryChannel full and fileChannel write.)", getName());
                    tx.rollback();
                } else {
                    tx.commit();
                }
            } else {
                status = Status.BACKOFF;
                tx.commit();
            }
        } catch (Throwable t) {
            logger.error("Process event failed!" + this.getName(), t);
            try {
                tx.rollback();
            } catch (Throwable e) {
                logger.error("pulsar sink transaction rollback exception", e);

            }
        } finally {
            tx.close();
        }
        return status;
    }

    private void editStatistic(final Event event, String keyPostfix, String msgId) {
        String topic = "";
        String streamId = "";
        String nodeIp = null;
        if (event != null) {
            if (event.getHeaders().containsKey(TOPIC)) {
                topic = event.getHeaders().get(TOPIC);
            }
            if (event.getHeaders().containsKey(AttributeConstants.INTERFACE_ID)) {
                streamId = event.getHeaders().get(AttributeConstants.INTERFACE_ID);
            } else if (event.getHeaders().containsKey(AttributeConstants.INAME)) {
                streamId = event.getHeaders().get(AttributeConstants.INAME);
            }

            /*
             * Compatible agent
             */
            if (event.getHeaders().containsKey("ip")) {
                event.getHeaders().put(ConfigConstants.REMOTE_IP_KEY, event.getHeaders().get("ip"));
                event.getHeaders().remove("ip");
            }

            /*
             * Compatible agent
             */
            if (event.getHeaders().containsKey("time")) {
                event.getHeaders().put(AttributeConstants.DATA_TIME, event.getHeaders().get("time"));
                event.getHeaders().remove("time");
            }

            if (event.getHeaders().containsKey(ConfigConstants.REMOTE_IP_KEY)) {
                nodeIp = event.getHeaders().get(ConfigConstants.REMOTE_IP_KEY);
                if (event.getHeaders().containsKey(ConfigConstants.REMOTE_IDC_KEY)) {

                    if (nodeIp != null) {
                        nodeIp = nodeIp.split(":")[0];
                    }

                    long tMsgCounterL = 1L;
                    /*
                     * msg counter
                     */
                    if (event.getHeaders().containsKey(ConfigConstants.MSG_COUNTER_KEY)) {
                        tMsgCounterL = Integer.parseInt(event.getHeaders()
                                .get(ConfigConstants.MSG_COUNTER_KEY));
                    }

                    /*
                     * SINK_INTF#pulsarsink1#topic#streamId#clientIp#busIP#pkgTime#successCnt
                     * #packcnt
                     * #packsize#failCnt
                     */
                    StringBuilder newbase = new StringBuilder();
                    newbase.append(this.getName()).append(SEPARATOR).append(topic).append(SEPARATOR)
                            .append(streamId).append(SEPARATOR).append(nodeIp)
                            .append(SEPARATOR).append(NetworkUtils.getLocalIp())
                            .append(SEPARATOR).append(SEPARATOR)
                            .append(event.getHeaders().get(ConfigConstants.PKG_TIME_KEY));

                    long messageSize = event.getBody().length;

                    if (event.getHeaders().get(ConfigConstants.TOTAL_LEN) != null) {
                        messageSize = Long.parseLong(event.getHeaders().get(ConfigConstants.TOTAL_LEN));
                    }

                    if (keyPostfix != null && !keyPostfix.equals("")) {
                        monitorIndex.addAndGet(new String(newbase), 0, 0, 0, (int) tMsgCounterL);
                        if (logPrinterB.shouldPrint()) {
                            logger.warn("error cannot send event, {} event size is {}", topic, messageSize);
                        }
                    } else {
                        monitorIndex.addAndGet(new String(newbase), (int) tMsgCounterL, 1, messageSize, 0);
                    }
                }
            }
        }
    }

    @Override
    public void handleCreateClientSuccess(String url) {
        logger.info("createConnection success for url = {}", url);
        sinkCounter.incrementConnectionCreatedCount();
    }

    @Override
    public void handleCreateClientException(String url) {
        logger.info("createConnection has exception for url = {}", url);
        sinkCounter.incrementConnectionFailedCount();
    }

    @Override
    public void handleMessageSendSuccess(String topic, Object result,  EventStat eventStat) {
        /*
         * Statistics pulsar performance
         */
        totalPulsarSuccSendCnt.incrementAndGet();
        totalPulsarSuccSendSize.addAndGet(eventStat.getEvent().getBody().length);
        /*
         *add to sinkCounter
         */
        sinkCounter.incrementEventDrainSuccessCount();
        currentInFlightCount.decrementAndGet();
        currentSuccessSendCnt.incrementAndGet();
        long nowCnt = currentSuccessSendCnt.get();
        long oldCnt = lastSuccessSendCnt.get();
        long logEveryNEvents = pulsarConfig.getLogEveryNEvents();
        Preconditions.checkArgument(logEveryNEvents > 0, "logEveryNEvents must be > 0");

        if (nowCnt % logEveryNEvents == 0 && nowCnt != lastSuccessSendCnt.get()) {
            lastSuccessSendCnt.set(nowCnt);
            t2 = System.currentTimeMillis();
            logger.info("Pulsar sink {}, succ put {} events to pulsar,"
                    + " in the past {} millsec", new Object[] {
                    getName(), (nowCnt - oldCnt), (t2 - t1)
            });
            t1 = t2;
        }
        monitorIndexExt.incrementAndGet("PULSAR_SINK_SUCCESS");
        editStatistic(eventStat.getEvent(), null, result.toString());
    }

    @Override
    public void handleMessageSendException(String topic, EventStat eventStat,  Object e) {
        monitorIndexExt.incrementAndGet("PULSAR_SINK_EXP");
        if (e instanceof TooLongFrameException) {
            PulsarSink.this.overflow = true;
        } else if (e instanceof ProducerQueueIsFullError) {
            PulsarSink.this.overflow = true;
        } else if (!(e instanceof AlreadyClosedException
                || e instanceof PulsarClientException.NotConnectedException
                || e instanceof TopicTerminatedException)) {
            if (logPrinterB.shouldPrint()) {
                logger.error("Send failed!{}{}", getName(), e);
            }
            if (eventStat.getRetryCnt() == 0) {
                editStatistic(eventStat.getEvent(), "failure", "");
            }
        }
        eventStat.incRetryCnt();
        resendEvent(eventStat, true);
    }

    /**
     * Resend the data and store the data in the memory cache.
     * @param es
     * @param isDecrement
     */
    private void resendEvent(EventStat es, boolean isDecrement) {
        try {
            if (isDecrement) {
                currentInFlightCount.decrementAndGet();
            }
            if (es == null || es.getEvent() == null) {
                return;
            }
            /*
             * If the failure requires retransmission to pulsar,
             * the sid needs to be removed before retransmission.
             */
            if (pulsarConfig.getClientIdCache()) {
                String clientId = es.getEvent().getHeaders().get(ConfigConstants.SEQUENCE_ID);
                if (clientId != null && agentIdCache.asMap().containsKey(clientId)) {
                    agentIdCache.invalidate(clientId);
                }
            }
            if (!resendQueue.offer(es)) {
                /*
                 * If the retry queue is full, it will re-enter the channel; if it is not full,
                 *  it will be taken out of the resendQueue in sinktask
                 */
                FailoverChannelProcessorHolder.getChannelProcessor().processEvent(es.getEvent());
                if (logPrinterC.shouldPrint()) {
                    logger.error(getName() + " Channel --> pulsar --> ResendQueue(full) "
                            + "-->FailOverChannelProcessor(current code point), "
                            + "Resend queue is full,Check if pulsar server or network is ok.");
                }
            }
        } catch (Throwable throwable) {
            monitorIndexExt.incrementAndGet("PULSAR_SINK_DROPPED");
            if (logPrinterC.shouldPrint()) {
                logger.error(getName() + " Discard msg because put events to both of "
                        + "queue and fileChannel fail,current resendQueue.size = "
                        + resendQueue.size(), throwable);
            }
        }
    }

    static class PulsarPerformanceTask implements Runnable {
        @Override
        public void run() {
            try {
                if (totalPulsarSuccSendSize.get() != 0) {
                    logger.info("Total pulsar performance tps :"
                            + totalPulsarSuccSendCnt.get() / PRINT_INTERVAL
                            + "/s, avg msg size:"
                            + totalPulsarSuccSendSize.get() / totalPulsarSuccSendCnt.get()
                            + ",print every " + PRINT_INTERVAL + " seconds");
                    /*
                     * totalpulsarSuccSendCnt represents the number of packets
                     */
                    totalPulsarSuccSendCnt.set(0);
                    totalPulsarSuccSendSize.set(0);
                }

            } catch (Exception e) {
                logger.info("pulsarPerformanceTask error", e);
            }
        }
    }

    class SinkTask implements Runnable {

        private PulsarClientService pulsarClientService;

        public SinkTask(PulsarClientService pulsarClientService) {
            this.pulsarClientService = pulsarClientService;
        }

        @Override
        public void run() {
            logger.info("Sink task {} started.", Thread.currentThread().getName());
            while (canSend) {
                boolean decrementFlag = false;
                Event event = null;
                EventStat eventStat = null;
                String topic = null;
                try {
                    if (PulsarSink.this.overflow) {
                        PulsarSink.this.overflow = false;
                        Thread.currentThread().sleep(10);
                    }
                    if (!resendQueue.isEmpty()) {
                        /*
                         * Send the data in the retry queue first
                         */
                        eventStat = resendQueue.poll();
                        if (eventStat != null) {
                            event = eventStat.getEvent();
                            // logger.warn("Resend event: {}", event.toString());
                            if (event.getHeaders().containsKey(TOPIC)) {
                                topic = event.getHeaders().get(TOPIC);
                            }
                        }
                    } else {
                        if (currentInFlightCount.get() > BATCH_SIZE) {
                            /*
                             * Under the condition that the number of unresponsive messages
                             * is greater than 1w, the number of unresponsive messages sent
                             * to pulsar will be printed periodically
                             */
                            logCounter++;
                            if (logCounter == 1 || logCounter % 100000 == 0) {
                                logger.info(getName()
                                                + " currentInFlightCount={} resendQueue"
                                                + ".size={}",
                                        currentInFlightCount.get(), resendQueue.size());
                            }
                            if (logCounter > Long.MAX_VALUE - 10) {
                                logCounter = 0;
                            }
                        }
                        event = eventQueue.take();
                        eventStat = new EventStat(event);
                        sinkCounter.incrementEventDrainAttemptCount();
                        if (event.getHeaders().containsKey(TOPIC)) {
                            topic = event.getHeaders().get(TOPIC);
                        }
                    }
                    if (logger.isDebugEnabled()) {
                        logger.debug("Event is {}, topic = {} ", event, topic);
                    }

                    if (event == null) {
                        continue;
                    }

                    if (topic == null || topic.equals("")) {
                        logger.warn("no topic specified in event header, just skip this event");
                        continue;
                    }

                    Long expireTime = illegalTopicMap.get(topic);
                    if (expireTime != null) {
                        long currentTime = System.currentTimeMillis();
                        if (expireTime > currentTime) {
                            /*
                             * If the exception-channel is configured, put the exception-channel,
                             * otherwise discard the data
                             */
                            continue;
                        } else {
                            /*
                             * Illegal has expired, there is no need to put it in the map
                             */
                            illegalTopicMap.remove(topic);
                        }
                    }

                    String clientId = event.getHeaders().get(ConfigConstants.SEQUENCE_ID);
                    final EventStat es = eventStat;

                    boolean hasKey = false;
                    if (pulsarConfig.getClientIdCache() && clientId != null) {
                        hasKey = agentIdCache.asMap().containsKey(clientId);
                    }

                    if (pulsarConfig.getClientIdCache() && clientId != null && hasKey) {
                        agentIdCache.put(clientId, System.currentTimeMillis());
                        if (logPrinterA.shouldPrint()) {
                            logger.info("{} agent package {} existed,just discard.",
                                    getName(), clientId);
                        }
                    } else {
<<<<<<< HEAD
                        if (pulsarConfig.getClientIdCache() && clientId != null) {
=======
                        if (clientIdCache && clientId != null) {
>>>>>>> 4355601d
                            agentIdCache.put(clientId, System.currentTimeMillis());
                        }
                        boolean sendResult = pulsarClientService.sendMessage(topic, event,
                                PulsarSink.this, es);
                        /*
                         * handle producer is current is null
                         */
                        if (!sendResult) {
                            illegalTopicMap.put(topic, System.currentTimeMillis() + 30 * 1000);
                            continue;
                        }
                        currentInFlightCount.incrementAndGet();
                        decrementFlag = true;
                    }
                    /*
                     * No exception is thrown, after a complete one-time sending,
                     * the topic can be deleted from the illegal list
                     */
                    illegalTopicMap.remove(topic);
                } catch (InterruptedException e) {
                    logger.info("Thread {} has been interrupted!", Thread.currentThread().getName());
                    return;
                } catch (Throwable t) {
                    if (t instanceof PulsarClientException) {
                        String message = t.getMessage();
                        if (message != null && (message.contains("No available queue for topic")
                                || message.contains("The brokers of topic are all forbidden"))) {
                            illegalTopicMap.put(topic, System.currentTimeMillis() + 60 * 1000);
                            logger.info("IllegalTopicMap.put " + topic);
                            continue;
                        } else {
                            try {
                                /*
                                 * The exception of pulsar will cause the sending thread to block
                                 * and prevent further pressure on pulsar. Here you should pay
                                 * attention to the type of exception to prevent the error of
                                 *  a topic from affecting the global
                                 */
                                Thread.sleep(100);
                            } catch (InterruptedException e) {
                                //ignore..
                            }
                        }
                    }
                    if (logPrinterA.shouldPrint()) {
                        logger.error("Sink task fail to send the message, decrementFlag="
                                + decrementFlag
                                + ",sink.name="
                                + Thread.currentThread().getName()
                                + ",event.headers="
                                + eventStat.getEvent().getHeaders(), t);
                    }
                    /*
                     * producer.sendMessage is abnormal,
                     * so currentInFlightCount is not added,
                     * so there is no need to subtract
                     */
                    resendEvent(eventStat, decrementFlag);
                }
            }
        }
    }
}<|MERGE_RESOLUTION|>--- conflicted
+++ resolved
@@ -92,29 +92,7 @@
      * default value
      */
     private static int BATCH_SIZE = 10000;
-<<<<<<< HEAD
-=======
-    private static final int DEFAULT_RETRY_CNT = -1;
-    private static final int DEFAULT_LOG_EVERY_N_EVENTS = 100000;
-    private static final int DEFAULT_STAT_INTERVAL_SEC = 60;
-    private static final int DEFAULT_EVENT_QUEUE_SIZE = 10000;
-    private static int DEFAULT_BAD_EVENT_QUEUE_SIZE = 10000;
-
-    /*
-     * properties for stat
-     */
-    private static String LOG_EVERY_N_EVENTS = "log-every-n-events";
-
-    private static String CLIENT_ID_CACHE = "client_id_cache";
-
-    private static String RETRY_CNT = "retry_currentSuccSendedCnt";
-
-    private static String EVENT_QUEUE_SIZE = "event_queue_size";
-
-    private static String BAD_EVENT_QUEUE_SIZE = "bad_event_queue_size";
-
-    private static String STAT_INTERVAL_SEC = "stat_interval_sec";
->>>>>>> 4355601d
+
     /*
      * for log
      */
@@ -182,12 +160,9 @@
     private ConfigManager configManager;
     private Map<String, String> topicProperties;
 
-<<<<<<< HEAD
     private Map<String, String> pulsarCluster;
     private PulsarConfig pulsarConfig;
 
-=======
->>>>>>> 4355601d
     private static final Long PRINT_INTERVAL = 30L;
 
     private static final PulsarPerformanceTask pulsarPerformanceTask = new PulsarPerformanceTask();
@@ -254,43 +229,16 @@
         badEventQueueSize = pulsarConfig.getBadEventQueueSize();
         resendQueue = new LinkedBlockingQueue<EventStat>(badEventQueueSize);
 
-<<<<<<< HEAD
         Preconditions.checkArgument(pulsarConfig.getThreadNum() > 0, "threadNum must be > 0");
         sinkThreadPool = new Thread[pulsarConfig.getThreadNum()];
         eventQueueSize = pulsarConfig.getEventQueueSize();
-=======
-        retryCnt = context.getInteger(RETRY_CNT, DEFAULT_RETRY_CNT);
-        logger.debug(this.getName() + " " + RETRY_CNT + " " + retryCnt);
-
-        statIntervalSec = context.getInteger(STAT_INTERVAL_SEC, DEFAULT_STAT_INTERVAL_SEC);
-        logger.debug(this.getName() + " " + STAT_INTERVAL_SEC + " " + statIntervalSec);
-
-        logEveryNEvents = context.getInteger(LOG_EVERY_N_EVENTS, DEFAULT_LOG_EVERY_N_EVENTS);
-        logger.debug(this.getName() + " " + LOG_EVERY_N_EVENTS + " " + logEveryNEvents);
-        Preconditions.checkArgument(logEveryNEvents > 0, "logEveryNEvents must be > 0");
-        Preconditions.checkArgument(statIntervalSec >= 0, "statIntervalSec must be >= 0");
-
-        clientIdCache = context.getBoolean(CLIENT_ID_CACHE, clientIdCache);
-
-        badEventQueueSize = context.getInteger(BAD_EVENT_QUEUE_SIZE, DEFAULT_BAD_EVENT_QUEUE_SIZE);
-        resendQueue = new LinkedBlockingQueue<EventStat>(badEventQueueSize);
-
-        String sinkThreadNum = context.getString(SINK_THREAD_NUM, "4");
-        threadNum = Integer.parseInt(sinkThreadNum);
-        Preconditions.checkArgument(threadNum > 0, "threadNum must be > 0");
-        sinkThreadPool = new Thread[threadNum];
-        pulsarClientService = new PulsarClientService(context);
-        eventQueueSize = context.getInteger(EVENT_QUEUE_SIZE, DEFAULT_EVENT_QUEUE_SIZE);
->>>>>>> 4355601d
+
         eventQueue = new LinkedBlockingQueue<Event>(eventQueueSize);
 
         if (pulsarConfig.getDiskIoRatePerSec() != 0) {
             diskRateLimiter = RateLimiter.create(pulsarConfig.getDiskIoRatePerSec());
         }
-<<<<<<< HEAD
-
-=======
->>>>>>> 4355601d
+
         if (sinkCounter == null) {
             sinkCounter = new SinkCounter(getName());
         }
@@ -360,12 +308,10 @@
     public void start() {
         logger.info("pulsar sink starting...");
         sinkCounter.start();
-<<<<<<< HEAD
         pulsarClientService.initCreateConnection(this);
         int statIntervalSec = pulsarConfig.getStatIntervalSec();
         Preconditions.checkArgument(statIntervalSec >= 0, "statIntervalSec must be >= 0");
-=======
->>>>>>> 4355601d
+
         if (statIntervalSec > 0) {
             /*
              * switch for lots of metrics
@@ -380,10 +326,6 @@
         super.start();
         this.canSend = true;
         this.canTake = true;
-<<<<<<< HEAD
-=======
-        pulsarClientService.initCreateConnection(this);
->>>>>>> 4355601d
 
         for (int i = 0; i < sinkThreadPool.length; i++) {
             try {
@@ -796,11 +738,7 @@
                                     getName(), clientId);
                         }
                     } else {
-<<<<<<< HEAD
                         if (pulsarConfig.getClientIdCache() && clientId != null) {
-=======
-                        if (clientIdCache && clientId != null) {
->>>>>>> 4355601d
                             agentIdCache.put(clientId, System.currentTimeMillis());
                         }
                         boolean sendResult = pulsarClientService.sendMessage(topic, event,
