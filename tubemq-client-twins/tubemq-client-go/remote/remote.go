/**
 * Licensed to the Apache Software Foundation (ASF) under one or more
 * contributor license agreements.  See the NOTICE file distributed with
 * this work for additional information regarding copyright ownership.
 * The ASF licenses this file to You under the Apache License, Version 2.0
 * (the "License"); you may not use this file except in compliance with
 * the License.  You may obtain a copy of the License at
 * <p>
 * http://www.apache.org/licenses/LICENSE-2.0
 * <p>
 * Unless required by applicable law or agreed to in writing, software
 * distributed under the License is distributed on an "AS IS" BASIS,
 * WITHOUT WARRANTIES OR CONDITIONS OF ANY KIND, either express or implied.
 * See the License for the specific language governing permissions and
 * limitations under the License.
 */

// package remote defines the remote data which is returned from TubeMQ.
package remote

import (
	"fmt"
	"sync"
	"time"

	"github.com/apache/incubator-inlong/tubemq-client-twins/tubemq-client-go/errs"
	"github.com/apache/incubator-inlong/tubemq-client-twins/tubemq-client-go/metadata"
	"github.com/apache/incubator-inlong/tubemq-client-twins/tubemq-client-go/util"
)

// RmtDataCache represents the data returned from TubeMQ.
type RmtDataCache struct {
	consumerID         string
	groupName          string
	underGroupCtrl     bool
	defFlowCtrlID      int64
	groupFlowCtrlID    int64
	partitionSubInfo   map[string]*metadata.SubscribeInfo
	rebalanceResults   []*metadata.ConsumerEvent
	eventWriteMu       sync.Mutex
	eventReadMu        sync.Mutex
	metaMu             sync.Mutex
	dataBookMu         sync.Mutex
	eventReadCond      *sync.Cond
	brokerPartitions   map[*metadata.Node]map[string]bool
	qryPriorityID      int32
	partitions         map[string]*metadata.Partition
	usedPartitions     map[string]int64
	indexPartitions    []string
	partitionTimeouts  map[string]*time.Timer
	topicPartitions    map[string]map[string]bool
	partitionRegBooked map[string]bool
	partitionOffset    map[string]int64
}

// NewRmtDataCache returns a default rmtDataCache.
func NewRmtDataCache() *RmtDataCache {
	r := &RmtDataCache{
		defFlowCtrlID:      util.InvalidValue,
		groupFlowCtrlID:    util.InvalidValue,
		qryPriorityID:      int32(util.InvalidValue),
		partitionSubInfo:   make(map[string]*metadata.SubscribeInfo),
		rebalanceResults:   make([]*metadata.ConsumerEvent, 0, 0),
		brokerPartitions:   make(map[*metadata.Node]map[string]bool),
		partitions:         make(map[string]*metadata.Partition),
		usedPartitions:     make(map[string]int64),
		indexPartitions:    make([]string, 0, 0),
		partitionTimeouts:  make(map[string]*time.Timer),
		topicPartitions:    make(map[string]map[string]bool),
		partitionRegBooked: make(map[string]bool),
	}
	r.eventReadCond = sync.NewCond(&r.eventReadMu)
	return r
}

// GetUnderGroupCtrl returns the underGroupCtrl.
func (r *RmtDataCache) GetUnderGroupCtrl() bool {
	return r.underGroupCtrl
}

// GetDefFlowCtrlID returns the defFlowCtrlID.
func (r *RmtDataCache) GetDefFlowCtrlID() int64 {
	return r.defFlowCtrlID
}

// GetGroupFlowCtrlID returns the groupFlowCtrlID.
func (r *RmtDataCache) GetGroupFlowCtrlID() int64 {
	return r.groupFlowCtrlID
}

// GetGroupName returns the group name.
func (r *RmtDataCache) GetGroupName() string {
	return r.groupName
}

// GetSubscribeInfo returns the partitionSubInfo.
func (r *RmtDataCache) GetSubscribeInfo() []*metadata.SubscribeInfo {
	r.metaMu.Lock()
	defer r.metaMu.Unlock()
	subInfos := make([]*metadata.SubscribeInfo, 0, len(r.partitionSubInfo))
	for _, sub := range r.partitionSubInfo {
		subInfos = append(subInfos, sub)
	}
	return subInfos
}

// GetQryPriorityID returns the QryPriorityID.
func (r *RmtDataCache) GetQryPriorityID() int32 {
	return r.qryPriorityID
}

// PollEventResult polls the first event result from the rebalanceResults.
func (r *RmtDataCache) PollEventResult() *metadata.ConsumerEvent {
	r.eventWriteMu.Lock()
	defer r.eventWriteMu.Unlock()
	if len(r.rebalanceResults) > 0 {
		event := r.rebalanceResults[0]
		r.rebalanceResults = r.rebalanceResults[1:]
		return event
	}
	return nil
}

// GetPartitionByBroker returns the subscribed partitions of the given broker.
func (r *RmtDataCache) GetPartitionByBroker(broker *metadata.Node) []*metadata.Partition {
	r.metaMu.Lock()
	defer r.metaMu.Unlock()

	if partitionMap, ok := r.brokerPartitions[broker]; ok {
		partitions := make([]*metadata.Partition, 0, len(partitionMap))
		for partition := range partitionMap {
			partitions = append(partitions, r.partitions[partition])
		}
		return partitions
	}
	return nil
}

// SetConsumerInfo sets the consumer information including consumerID and groupName.
func (r *RmtDataCache) SetConsumerInfo(consumerID string, group string) {
	r.consumerID = consumerID
	r.groupName = group
}

// UpdateDefFlowCtrlInfo updates the defFlowCtrlInfo.
func (r *RmtDataCache) UpdateDefFlowCtrlInfo(flowCtrlID int64, flowCtrlInfo string) {

}

// UpdateGroupFlowCtrlInfo updates the groupFlowCtrlInfo.
func (r *RmtDataCache) UpdateGroupFlowCtrlInfo(qryPriorityID int32, flowCtrlID int64, flowCtrlInfo string) {

}

// OfferEvent offers an consumer event and notifies the consumer method.
func (r *RmtDataCache) OfferEvent(event *metadata.ConsumerEvent) {
	r.eventReadMu.Lock()
	defer r.eventReadMu.Unlock()
	r.rebalanceResults = append(r.rebalanceResults, event)
	r.eventReadCond.Broadcast()
}

// TakeEvent takes an event from the rebalanceResults.
func (r *RmtDataCache) TakeEvent() *metadata.ConsumerEvent {
	r.eventReadMu.Lock()
	defer r.eventReadMu.Unlock()
	for len(r.rebalanceResults) == 0 {
		r.eventReadCond.Wait()
	}
	event := r.rebalanceResults[0]
	r.rebalanceResults = r.rebalanceResults[1:]
	return event
}

// ClearEvent clears all the events.
func (r *RmtDataCache) ClearEvent() {
	r.eventWriteMu.Lock()
	defer r.eventWriteMu.Unlock()
	r.rebalanceResults = r.rebalanceResults[:0]
}

// OfferEventResult offers an consumer event.
func (r *RmtDataCache) OfferEventResult(event *metadata.ConsumerEvent) {
	r.eventWriteMu.Lock()
	defer r.eventWriteMu.Unlock()

	r.rebalanceResults = append(r.rebalanceResults, event)
}

// RemoveAndGetPartition removes the given partitions.
func (r *RmtDataCache) RemoveAndGetPartition(subscribeInfos []*metadata.SubscribeInfo, processingRollback bool, partitions map[*metadata.Node][]*metadata.Partition) {
	if len(subscribeInfos) == 0 {
		return
	}
	r.metaMu.Lock()
	defer r.metaMu.Unlock()
	for _, sub := range subscribeInfos {
		partitionKey := sub.GetPartition().GetPartitionKey()
		if partition, ok := r.partitions[partitionKey]; ok {
			if _, ok := r.usedPartitions[partitionKey]; ok {
				if processingRollback {
					partition.SetLastConsumed(false)
				} else {
					partition.SetLastConsumed(true)
				}
			}
			if _, ok := partitions[partition.GetBroker()]; !ok {
				partitions[partition.GetBroker()] = []*metadata.Partition{partition}
			} else {
				partitions[partition.GetBroker()] = append(partitions[partition.GetBroker()], partition)
			}
			r.removeMetaInfo(partitionKey)
		}
		r.resetIdlePartition(partitionKey, false)
	}
}

func (r *RmtDataCache) removeMetaInfo(partitionKey string) {
	if partition, ok := r.partitions[partitionKey]; ok {
		if partitions, ok := r.topicPartitions[partition.GetTopic()]; ok {
			delete(partitions, partitionKey)
			if len(partitions) == 0 {
				delete(r.topicPartitions, partition.GetTopic())
			}
		}
		if partitions, ok := r.brokerPartitions[partition.GetBroker()]; ok {
			delete(partitions, partition.GetPartitionKey())
			if len(partitions) == 0 {
				delete(r.brokerPartitions, partition.GetBroker())
			}
		}
		delete(r.partitions, partitionKey)
		delete(r.partitionSubInfo, partitionKey)
	}
}

func (r *RmtDataCache) resetIdlePartition(partitionKey string, reuse bool) {
	delete(r.usedPartitions, partitionKey)
	if timer, ok := r.partitionTimeouts[partitionKey]; ok {
		if !timer.Stop() {
			<-timer.C
		}
		timer.Stop()
		delete(r.partitionTimeouts, partitionKey)
	}
	r.removeFromIndexPartitions(partitionKey)
	if reuse {
		if _, ok := r.partitions[partitionKey]; ok {
			r.indexPartitions = append(r.indexPartitions, partitionKey)
		}
	}
}

// FilterPartitions returns the unsubscribed partitions.
func (r *RmtDataCache) FilterPartitions(subInfos []*metadata.SubscribeInfo) []*metadata.Partition {
	r.metaMu.Lock()
	defer r.metaMu.Unlock()
	unsubPartitions := make([]*metadata.Partition, 0, len(subInfos))
	if len(r.partitions) == 0 {
		for _, sub := range subInfos {
			unsubPartitions = append(unsubPartitions, sub.GetPartition())
		}
	} else {
		for _, sub := range subInfos {
			if _, ok := r.partitions[sub.GetPartition().GetPartitionKey()]; !ok {
				unsubPartitions = append(unsubPartitions, sub.GetPartition())
			}
		}
	}
	return unsubPartitions
}

// AddNewPartition append a new partition.
func (r *RmtDataCache) AddNewPartition(newPartition *metadata.Partition) {
	sub := &metadata.SubscribeInfo{}
	sub.SetPartition(newPartition)
	sub.SetConsumerID(r.consumerID)
	sub.SetGroup(r.groupName)

	r.metaMu.Lock()
	defer r.metaMu.Unlock()
	partitionKey := newPartition.GetPartitionKey()
	if partition, ok := r.partitions[partitionKey]; !ok {
		r.partitions[partitionKey] = partition
		if partitions, ok := r.topicPartitions[partition.GetPartitionKey()]; !ok {
			newPartitions := make(map[string]bool)
			newPartitions[partitionKey] = true
			r.topicPartitions[partition.GetTopic()] = newPartitions
		} else if _, ok := partitions[partitionKey]; !ok {
			partitions[partitionKey] = true
		}
		if partitions, ok := r.brokerPartitions[partition.GetBroker()]; !ok {
			newPartitions := make(map[string]bool)
			newPartitions[partitionKey] = true
			r.brokerPartitions[partition.GetBroker()] = newPartitions
		} else if _, ok := partitions[partitionKey]; !ok {
			partitions[partitionKey] = true
		}
		r.partitionSubInfo[partitionKey] = sub
	}
	r.resetIdlePartition(partitionKey, true)
}

// HandleExpiredPartitions handles the expired partitions.
func (r *RmtDataCache) HandleExpiredPartitions(wait time.Duration) {
	r.metaMu.Lock()
	defer r.metaMu.Unlock()
	expired := make(map[string]bool, len(r.usedPartitions))
	if len(r.usedPartitions) > 0 {
		curr := time.Now().UnixNano() / int64(time.Millisecond)
		for partition, time := range r.usedPartitions {
			if curr-time > wait.Milliseconds() {
				expired[partition] = true
				if p, ok := r.partitions[partition]; ok {
					p.SetLastConsumed(false)
				}
			}
		}
		if len(expired) > 0 {
			for partition := range expired {
				r.resetIdlePartition(partition, true)
			}
		}
	}
}

// RemovePartition removes the given partition keys.
func (r *RmtDataCache) RemovePartition(partitionKeys []string) {
	r.metaMu.Lock()
	defer r.metaMu.Unlock()

	for _, partitionKey := range partitionKeys {
		r.resetIdlePartition(partitionKey, false)
		r.removeMetaInfo(partitionKey)
	}
}

// IsFirstRegister returns whether the given partition is first registered.
func (r *RmtDataCache) IsFirstRegister(partitionKey string) bool {
	r.dataBookMu.Lock()
	defer r.dataBookMu.Unlock()

	if _, ok := r.partitionRegBooked[partitionKey]; !ok {
		r.partitionRegBooked[partitionKey] = true
	}
	return r.partitionRegBooked[partitionKey]
}

<<<<<<< HEAD
func (r *RmtDataCache) GetCurConsumeStatus() int32 {
	r.metaMu.Lock()
	defer r.metaMu.Unlock()

	if len(r.partitions) == 0 {
		return errs.RetErrNoPartAssigned
	}
	if len(r.indexPartitions) == 0 {
		if len(r.usedPartitions) == 0 {
			return errs.RetErrAllPartInUse
		} else {
			return errs.RetErrAllPartWaiting
		}
	}
	return 0
}

func (r *RmtDataCache) SelectPartition() (*metadata.Partition, error) {
	r.metaMu.Lock()
	defer r.metaMu.Unlock()

	if len(r.partitions) == 0 {
		return nil, errs.ErrNoPartAssigned
	} else {
		if len(r.indexPartitions) == 0 {
			if len(r.usedPartitions) == 0 {
				return nil, errs.ErrAllPartInUse
			} else {
				return nil, errs.ErrAllPartWaiting
			}
		}
	}

	partitionKey := r.indexPartitions[0]
	r.indexPartitions = r.indexPartitions[1:]
	if partition, ok := r.partitions[partitionKey]; !ok {
		return nil, errs.ErrAllPartInUse
	} else {
		r.usedPartitions[partitionKey] = time.Now().UnixNano() / int64(time.Millisecond)
		return partition, nil
	}
}

func (r *RmtDataCache) ReleasePartition(checkDelay bool, filterConsume bool, confirmContext string, isConsumed bool) error {
	partitionKey, bookedTime, err := util.ParseConfirmContext(confirmContext)
	if err != nil {
		return err
	}
	r.metaMu.Lock()
	defer r.metaMu.Unlock()

	if _, ok := r.partitions[partitionKey]; !ok {
		delete(r.usedPartitions, partitionKey)
		r.removeFromIndexPartitions(partitionKey)
		return fmt.Errorf("not found the partition in Consume Partition set")
	} else {
		if t, ok := r.usedPartitions[partitionKey]; !ok {
			r.removeFromIndexPartitions(partitionKey)
			r.indexPartitions = append(r.indexPartitions, partitionKey)
		} else {
			if t == bookedTime {
				delete(r.usedPartitions, partitionKey)
				r.removeFromIndexPartitions(partitionKey)
				delay := 0
				if checkDelay {
					// todo add ProcConsumeResult
					//delay = partition.ProcConsumerResult()
				}
				if delay > 10 {
					r.partitionTimeouts[partitionKey] = time.AfterFunc(time.Duration(delay)*time.Millisecond, func() {
						r.resetIdlePartition(partitionKey, true)
					})
				} else {
					r.indexPartitions = append(r.indexPartitions, partitionKey)
				}
			} else {
				return fmt.Errorf("illegel confirmContext content: context not equal")
			}
		}
	}
	return nil
}

=======
>>>>>>> 67523994
func (r *RmtDataCache) removeFromIndexPartitions(partitionKey string) {
	pos := 0
	for i, p := range r.indexPartitions {
		if p == partitionKey {
			pos = i
			break
		}
	}
	r.indexPartitions = append(r.indexPartitions[:pos], r.indexPartitions[pos+1:]...)
<<<<<<< HEAD
}

func (r *RmtDataCache) BookPartitionInfo(partitionKey string, currOffset int64) {
	if currOffset >= 0 {
		r.dataBookMu.Lock()
		defer r.dataBookMu.Unlock()
		r.partitionOffset[partitionKey] = currOffset
	}
}

func (r *RmtDataCache) BookConsumeData(partitionKey string, data *metadata.ConsumeData) {
	r.metaMu.Lock()
	defer r.metaMu.Unlock()
	if partition, ok := r.partitions[partitionKey]; ok {
		partition.BookConsumeData(data)
	}
=======
>>>>>>> 67523994
}<|MERGE_RESOLUTION|>--- conflicted
+++ resolved
@@ -346,7 +346,6 @@
 	return r.partitionRegBooked[partitionKey]
 }
 
-<<<<<<< HEAD
 func (r *RmtDataCache) GetCurConsumeStatus() int32 {
 	r.metaMu.Lock()
 	defer r.metaMu.Unlock()
@@ -412,7 +411,7 @@
 				r.removeFromIndexPartitions(partitionKey)
 				delay := 0
 				if checkDelay {
-					// todo add ProcConsumeResult
+					// todo add ProcConsumeResult(need flow control support)
 					//delay = partition.ProcConsumerResult()
 				}
 				if delay > 10 {
@@ -430,8 +429,6 @@
 	return nil
 }
 
-=======
->>>>>>> 67523994
 func (r *RmtDataCache) removeFromIndexPartitions(partitionKey string) {
 	pos := 0
 	for i, p := range r.indexPartitions {
@@ -441,7 +438,6 @@
 		}
 	}
 	r.indexPartitions = append(r.indexPartitions[:pos], r.indexPartitions[pos+1:]...)
-<<<<<<< HEAD
 }
 
 func (r *RmtDataCache) BookPartitionInfo(partitionKey string, currOffset int64) {
@@ -458,6 +454,4 @@
 	if partition, ok := r.partitions[partitionKey]; ok {
 		partition.BookConsumeData(data)
 	}
-=======
->>>>>>> 67523994
 }