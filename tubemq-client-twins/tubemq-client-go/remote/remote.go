/**
 * Licensed to the Apache Software Foundation (ASF) under one or more
 * contributor license agreements.  See the NOTICE file distributed with
 * this work for additional information regarding copyright ownership.
 * The ASF licenses this file to You under the Apache License, Version 2.0
 * (the "License"); you may not use this file except in compliance with
 * the License.  You may obtain a copy of the License at
 * <p>
 * http://www.apache.org/licenses/LICENSE-2.0
 * <p>
 * Unless required by applicable law or agreed to in writing, software
 * distributed under the License is distributed on an "AS IS" BASIS,
 * WITHOUT WARRANTIES OR CONDITIONS OF ANY KIND, either express or implied.
 * See the License for the specific language governing permissions and
 * limitations under the License.
 */

// package remote defines the remote data which is returned from TubeMQ.
package remote

import (
	"fmt"
	"math"
	"sync"
	"sync/atomic"
	"time"

	"github.com/apache/incubator-inlong/tubemq-client-twins/tubemq-client-go/errs"
	"github.com/apache/incubator-inlong/tubemq-client-twins/tubemq-client-go/flowctrl"
	"github.com/apache/incubator-inlong/tubemq-client-twins/tubemq-client-go/metadata"
	"github.com/apache/incubator-inlong/tubemq-client-twins/tubemq-client-go/util"
)

// RmtDataCache represents the data returned from TubeMQ.
type RmtDataCache struct {
	consumerID         string
	groupName          string
	underGroupCtrl     int32
	lastCheck          int64
	defFlowCtrlID      int64
	groupFlowCtrlID    int64
	partitionSubInfo   map[string]*metadata.SubscribeInfo
	rebalanceResults   []*metadata.ConsumerEvent
	eventWriteMu       sync.Mutex
	eventReadMu        sync.Mutex
	metaMu             sync.Mutex
	dataBookMu         sync.Mutex
	brokerPartitions   map[*metadata.Node]map[string]bool
	qryPriorityID      int32
	partitions         map[string]*metadata.Partition
	usedPartitions     map[string]int64
	indexPartitions    []string
	partitionTimeouts  map[string]*time.Timer
	topicPartitions    map[string]map[string]bool
	partitionRegBooked map[string]bool
<<<<<<< HEAD
	partitionOffset    map[string]int64
	groupHandler       *flowctrl.RuleHandler
	defHandler         *flowctrl.RuleHandler
=======
	// EventCh is the channel for consumer to consume
	EventCh chan *metadata.ConsumerEvent
>>>>>>> 294924ee
}

// NewRmtDataCache returns a default rmtDataCache.
func NewRmtDataCache() *RmtDataCache {
	r := &RmtDataCache{
		defFlowCtrlID:      util.InvalidValue,
		groupFlowCtrlID:    util.InvalidValue,
		qryPriorityID:      int32(util.InvalidValue),
		partitionSubInfo:   make(map[string]*metadata.SubscribeInfo),
		rebalanceResults:   make([]*metadata.ConsumerEvent, 0, 0),
		brokerPartitions:   make(map[*metadata.Node]map[string]bool),
		partitions:         make(map[string]*metadata.Partition),
		usedPartitions:     make(map[string]int64),
		indexPartitions:    make([]string, 0, 0),
		partitionTimeouts:  make(map[string]*time.Timer),
		topicPartitions:    make(map[string]map[string]bool),
		partitionRegBooked: make(map[string]bool),
<<<<<<< HEAD
		groupHandler:       flowctrl.NewRuleHandler(),
		defHandler:         flowctrl.NewRuleHandler(),
=======
		EventCh:            make(chan *metadata.ConsumerEvent, 1),
>>>>>>> 294924ee
	}
	return r
}

// GetUnderGroupCtrl returns the underGroupCtrl.
func (r *RmtDataCache) GetUnderGroupCtrl() bool {
	return atomic.LoadInt32(&r.underGroupCtrl) == 0
}

// GetDefFlowCtrlID returns the defFlowCtrlID.
func (r *RmtDataCache) GetDefFlowCtrlID() int64 {
	return r.defHandler.GetFlowCtrID()
}

// GetGroupFlowCtrlID returns the groupFlowCtrlID.
func (r *RmtDataCache) GetGroupFlowCtrlID() int64 {
	return r.groupHandler.GetFlowCtrID()
}

// GetGroupName returns the group name.
func (r *RmtDataCache) GetGroupName() string {
	return r.groupName
}

// GetSubscribeInfo returns the partitionSubInfo.
func (r *RmtDataCache) GetSubscribeInfo() []*metadata.SubscribeInfo {
	r.metaMu.Lock()
	defer r.metaMu.Unlock()
	subInfos := make([]*metadata.SubscribeInfo, 0, len(r.partitionSubInfo))
	for _, sub := range r.partitionSubInfo {
		subInfos = append(subInfos, sub)
	}
	return subInfos
}

// GetQryPriorityID returns the QryPriorityID.
func (r *RmtDataCache) GetQryPriorityID() int32 {
	return int32(r.groupHandler.GetQryPriorityID())
}

// PollEventResult polls the first event result from the rebalanceResults.
func (r *RmtDataCache) PollEventResult() *metadata.ConsumerEvent {
	r.eventWriteMu.Lock()
	defer r.eventWriteMu.Unlock()
	if len(r.rebalanceResults) > 0 {
		event := r.rebalanceResults[0]
		r.rebalanceResults = r.rebalanceResults[1:]
		return event
	}
	return nil
}

// GetPartitionByBroker returns the subscribed partitions of the given broker.
func (r *RmtDataCache) GetPartitionByBroker(broker *metadata.Node) []*metadata.Partition {
	r.metaMu.Lock()
	defer r.metaMu.Unlock()

	if partitionMap, ok := r.brokerPartitions[broker]; ok {
		partitions := make([]*metadata.Partition, 0, len(partitionMap))
		for partition := range partitionMap {
			partitions = append(partitions, r.partitions[partition])
		}
		return partitions
	}
	return nil
}

// SetConsumerInfo sets the consumer information including consumerID and groupName.
func (r *RmtDataCache) SetConsumerInfo(consumerID string, group string) {
	r.consumerID = consumerID
	r.groupName = group
}

// UpdateDefFlowCtrlInfo updates the defFlowCtrlInfo.
func (r *RmtDataCache) UpdateDefFlowCtrlInfo(flowCtrlID int64, flowCtrlInfo string) {
	if flowCtrlID != r.defHandler.GetFlowCtrID() {
		r.defHandler.UpdateDefFlowCtrlInfo(true, util.InvalidValue, flowCtrlID, flowCtrlInfo)
	}
}

// UpdateGroupFlowCtrlInfo updates the groupFlowCtrlInfo.
func (r *RmtDataCache) UpdateGroupFlowCtrlInfo(qryPriorityID int32, flowCtrlID int64, flowCtrlInfo string) {
	if flowCtrlID != r.defHandler.GetFlowCtrID() {
		r.groupHandler.UpdateDefFlowCtrlInfo(false, int64(qryPriorityID), flowCtrlID, flowCtrlInfo)
	}
	if int64(qryPriorityID) != r.groupHandler.GetQryPriorityID() {
		r.groupHandler.SetQryPriorityID(int64(qryPriorityID))
	}
	cur := time.Now().UnixNano() / int64(time.Millisecond)
	if cur-atomic.LoadInt64(&r.lastCheck) > 10000 {
		result := r.groupHandler.GetCurDataLimit(math.MaxInt64)
		if result != nil {
			atomic.StoreInt32(&r.underGroupCtrl, 1)
		} else {
			atomic.StoreInt32(&r.underGroupCtrl, 0)
		}
		atomic.StoreInt64(&r.lastCheck, cur)
	}
}

// OfferEventAndNotify offers an consumer event and notifies the consumer method and notify the consumer to consume.
func (r *RmtDataCache) OfferEventAndNotify(event *metadata.ConsumerEvent) {
	r.eventReadMu.Lock()
	defer r.eventReadMu.Unlock()
	r.rebalanceResults = append(r.rebalanceResults, event)
	e := r.rebalanceResults[0]
	r.rebalanceResults = r.rebalanceResults[1:]
	r.EventCh <- e
}

// ClearEvent clears all the events.
func (r *RmtDataCache) ClearEvent() {
	r.eventWriteMu.Lock()
	defer r.eventWriteMu.Unlock()
	r.rebalanceResults = r.rebalanceResults[:0]
}

// OfferEventResult offers an consumer event.
func (r *RmtDataCache) OfferEventResult(event *metadata.ConsumerEvent) {
	r.eventWriteMu.Lock()
	defer r.eventWriteMu.Unlock()

	r.rebalanceResults = append(r.rebalanceResults, event)
}

// RemoveAndGetPartition removes the given partitions.
func (r *RmtDataCache) RemoveAndGetPartition(subscribeInfos []*metadata.SubscribeInfo, processingRollback bool, partitions map[*metadata.Node][]*metadata.Partition) {
	if len(subscribeInfos) == 0 {
		return
	}
	r.metaMu.Lock()
	defer r.metaMu.Unlock()
	for _, sub := range subscribeInfos {
		partitionKey := sub.GetPartition().GetPartitionKey()
		if partition, ok := r.partitions[partitionKey]; ok {
			if _, ok := r.usedPartitions[partitionKey]; ok {
				if processingRollback {
					partition.SetLastConsumed(false)
				} else {
					partition.SetLastConsumed(true)
				}
			}
			if _, ok := partitions[partition.GetBroker()]; !ok {
				partitions[partition.GetBroker()] = []*metadata.Partition{partition}
			} else {
				partitions[partition.GetBroker()] = append(partitions[partition.GetBroker()], partition)
			}
			r.removeMetaInfo(partitionKey)
		}
		r.resetIdlePartition(partitionKey, false)
	}
}

func (r *RmtDataCache) removeMetaInfo(partitionKey string) {
	if partition, ok := r.partitions[partitionKey]; ok {
		if partitions, ok := r.topicPartitions[partition.GetTopic()]; ok {
			delete(partitions, partitionKey)
			if len(partitions) == 0 {
				delete(r.topicPartitions, partition.GetTopic())
			}
		}
		if partitions, ok := r.brokerPartitions[partition.GetBroker()]; ok {
			delete(partitions, partition.GetPartitionKey())
			if len(partitions) == 0 {
				delete(r.brokerPartitions, partition.GetBroker())
			}
		}
		delete(r.partitions, partitionKey)
		delete(r.partitionSubInfo, partitionKey)
	}
}

func (r *RmtDataCache) resetIdlePartition(partitionKey string, reuse bool) {
	delete(r.usedPartitions, partitionKey)
	if timer, ok := r.partitionTimeouts[partitionKey]; ok {
		if !timer.Stop() {
			<-timer.C
		}
		timer.Stop()
		delete(r.partitionTimeouts, partitionKey)
	}
	r.removeFromIndexPartitions(partitionKey)
	if reuse {
		if _, ok := r.partitions[partitionKey]; ok {
			r.indexPartitions = append(r.indexPartitions, partitionKey)
		}
	}
}

// FilterPartitions returns the unsubscribed partitions.
func (r *RmtDataCache) FilterPartitions(subInfos []*metadata.SubscribeInfo) []*metadata.Partition {
	r.metaMu.Lock()
	defer r.metaMu.Unlock()
	unsubPartitions := make([]*metadata.Partition, 0, len(subInfos))
	if len(r.partitions) == 0 {
		for _, sub := range subInfos {
			unsubPartitions = append(unsubPartitions, sub.GetPartition())
		}
	} else {
		for _, sub := range subInfos {
			if _, ok := r.partitions[sub.GetPartition().GetPartitionKey()]; !ok {
				unsubPartitions = append(unsubPartitions, sub.GetPartition())
			}
		}
	}
	return unsubPartitions
}

// AddNewPartition append a new partition.
func (r *RmtDataCache) AddNewPartition(newPartition *metadata.Partition) {
	sub := &metadata.SubscribeInfo{}
	sub.SetPartition(newPartition)
	sub.SetConsumerID(r.consumerID)
	sub.SetGroup(r.groupName)

	r.metaMu.Lock()
	defer r.metaMu.Unlock()
	partitionKey := newPartition.GetPartitionKey()
	if partition, ok := r.partitions[partitionKey]; !ok {
		r.partitions[partitionKey] = partition
		if partitions, ok := r.topicPartitions[partition.GetPartitionKey()]; !ok {
			newPartitions := make(map[string]bool)
			newPartitions[partitionKey] = true
			r.topicPartitions[partition.GetTopic()] = newPartitions
		} else if _, ok := partitions[partitionKey]; !ok {
			partitions[partitionKey] = true
		}
		if partitions, ok := r.brokerPartitions[partition.GetBroker()]; !ok {
			newPartitions := make(map[string]bool)
			newPartitions[partitionKey] = true
			r.brokerPartitions[partition.GetBroker()] = newPartitions
		} else if _, ok := partitions[partitionKey]; !ok {
			partitions[partitionKey] = true
		}
		r.partitionSubInfo[partitionKey] = sub
	}
	r.resetIdlePartition(partitionKey, true)
}

// HandleExpiredPartitions handles the expired partitions.
func (r *RmtDataCache) HandleExpiredPartitions(wait time.Duration) {
	r.metaMu.Lock()
	defer r.metaMu.Unlock()
	expired := make(map[string]bool, len(r.usedPartitions))
	if len(r.usedPartitions) > 0 {
		curr := time.Now().UnixNano() / int64(time.Millisecond)
		for partition, time := range r.usedPartitions {
			if curr-time > wait.Milliseconds() {
				expired[partition] = true
				if p, ok := r.partitions[partition]; ok {
					p.SetLastConsumed(false)
				}
			}
		}
		if len(expired) > 0 {
			for partition := range expired {
				r.resetIdlePartition(partition, true)
			}
		}
	}
}

// RemovePartition removes the given partition keys.
func (r *RmtDataCache) RemovePartition(partitionKeys []string) {
	r.metaMu.Lock()
	defer r.metaMu.Unlock()

	for _, partitionKey := range partitionKeys {
		r.resetIdlePartition(partitionKey, false)
		r.removeMetaInfo(partitionKey)
	}
}

// IsFirstRegister returns whether the given partition is first registered.
func (r *RmtDataCache) IsFirstRegister(partitionKey string) bool {
	r.dataBookMu.Lock()
	defer r.dataBookMu.Unlock()

	if _, ok := r.partitionRegBooked[partitionKey]; !ok {
		r.partitionRegBooked[partitionKey] = true
	}
	return r.partitionRegBooked[partitionKey]
}

// GetCurConsumeStatus returns the current consumption status.
func (r *RmtDataCache) GetCurConsumeStatus() int32 {
	r.metaMu.Lock()
	defer r.metaMu.Unlock()

	if len(r.partitions) == 0 {
		return errs.RetErrNoPartAssigned
	}
	if len(r.indexPartitions) == 0 {
		if len(r.usedPartitions) == 0 {
			return errs.RetErrAllPartInUse
		} else {
			return errs.RetErrAllPartWaiting
		}
	}
	return 0
}

// SelectPartition returns a partition which is available to be consumed.
// If no partition can be use, an error will be returned.
func (r *RmtDataCache) SelectPartition() (*metadata.Partition, error) {
	r.metaMu.Lock()
	defer r.metaMu.Unlock()

	if len(r.partitions) == 0 {
		return nil, errs.ErrNoPartAssigned
	} else {
		if len(r.indexPartitions) == 0 {
			if len(r.usedPartitions) == 0 {
				return nil, errs.ErrAllPartInUse
			} else {
				return nil, errs.ErrAllPartWaiting
			}
		}
	}

	partitionKey := r.indexPartitions[0]
	r.indexPartitions = r.indexPartitions[1:]
	if partition, ok := r.partitions[partitionKey]; !ok {
		return nil, errs.ErrAllPartInUse
	} else {
		r.usedPartitions[partitionKey] = time.Now().UnixNano() / int64(time.Millisecond)
		return partition, nil
	}
}

func (r *RmtDataCache) ReleasePartition(checkDelay bool, filterConsume bool, confirmContext string, isConsumed bool) error {
	partitionKey, bookedTime, err := util.ParseConfirmContext(confirmContext)
	if err != nil {
		return err
	}
	r.metaMu.Lock()
	defer r.metaMu.Unlock()

	if partition, ok := r.partitions[partitionKey]; !ok {
		delete(r.usedPartitions, partitionKey)
		r.removeFromIndexPartitions(partitionKey)
		return fmt.Errorf("not found the partition in Consume Partition set")
	} else {
		if t, ok := r.usedPartitions[partitionKey]; !ok {
			r.removeFromIndexPartitions(partitionKey)
			r.indexPartitions = append(r.indexPartitions, partitionKey)
		} else {
			if t == bookedTime {
				delete(r.usedPartitions, partitionKey)
				r.removeFromIndexPartitions(partitionKey)
				delay := int64(0)
				if checkDelay {
					delay = partition.ProcConsumeResult(r.defHandler, r.groupHandler, filterConsume, isConsumed)
				}
				if delay > 10 {
					r.partitionTimeouts[partitionKey] = time.AfterFunc(time.Duration(delay)*time.Millisecond, func() {
						r.resetIdlePartition(partitionKey, true)
					})
				} else {
					r.indexPartitions = append(r.indexPartitions, partitionKey)
				}
			} else {
				return fmt.Errorf("illegal confirmContext content: context not equal")
			}
		}
	}
	return nil
}

func (r *RmtDataCache) removeFromIndexPartitions(partitionKey string) {
	pos := 0
	for i, p := range r.indexPartitions {
		if p == partitionKey {
			pos = i
			break
		}
	}
	r.indexPartitions = append(r.indexPartitions[:pos], r.indexPartitions[pos+1:]...)
}

func (r *RmtDataCache) BookPartitionInfo(partitionKey string, currOffset int64) {
	if currOffset >= 0 {
		r.dataBookMu.Lock()
		defer r.dataBookMu.Unlock()
		r.partitionOffset[partitionKey] = currOffset
	}
}

func (r *RmtDataCache) BookConsumeData(partitionKey string, data *metadata.ConsumeData) {
	r.metaMu.Lock()
	defer r.metaMu.Unlock()
	if partition, ok := r.partitions[partitionKey]; ok {
		partition.BookConsumeData(data)
	}
}<|MERGE_RESOLUTION|>--- conflicted
+++ resolved
@@ -53,14 +53,11 @@
 	partitionTimeouts  map[string]*time.Timer
 	topicPartitions    map[string]map[string]bool
 	partitionRegBooked map[string]bool
-<<<<<<< HEAD
 	partitionOffset    map[string]int64
 	groupHandler       *flowctrl.RuleHandler
 	defHandler         *flowctrl.RuleHandler
-=======
 	// EventCh is the channel for consumer to consume
 	EventCh chan *metadata.ConsumerEvent
->>>>>>> 294924ee
 }
 
 // NewRmtDataCache returns a default rmtDataCache.
@@ -78,12 +75,9 @@
 		partitionTimeouts:  make(map[string]*time.Timer),
 		topicPartitions:    make(map[string]map[string]bool),
 		partitionRegBooked: make(map[string]bool),
-<<<<<<< HEAD
 		groupHandler:       flowctrl.NewRuleHandler(),
 		defHandler:         flowctrl.NewRuleHandler(),
-=======
 		EventCh:            make(chan *metadata.ConsumerEvent, 1),
->>>>>>> 294924ee
 	}
 	return r
 }
