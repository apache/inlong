--- conflicted
+++ resolved
@@ -20,37 +20,12 @@
 // will need to be changed.
 package codec
 
-<<<<<<< HEAD
 import (
-	"bufio"
-	"bytes"
-	"encoding/binary"
-	"errors"
-	"io"
-
-	"github.com/golang/protobuf/proto"
-
 	"github.com/apache/incubator-inlong/tubemq-client-twins/tubemq-client-go/protocol"
 )
 
-const (
-	RPCProtocolBeginToken uint32 = 0xFF7FF4FE
-	RPCMaxBufferSize      int    = 8192
-	frameHeadLen          uint32 = 12
-	maxBufferSize         int    = 128 * 1024
-	defaultMsgSize        int    = 4096
-	dataLen               uint32 = 4
-	listSizeLen           uint32 = 4
-	serialNoLen           uint32 = 4
-	beginTokenLen         uint32 = 4
-)
-
-// TransportResponse is the abstraction of the transport response.
-type TransportResponse interface {
-=======
 // Response is the abstraction of the transport response.
 type Response interface {
->>>>>>> 423a75de
 	// GetSerialNo returns the `serialNo` of the corresponding request.
 	GetSerialNo() uint32
 	// GetBuffer returns the body of the response.
@@ -60,98 +35,7 @@
 // Decoder is the abstraction of the decoder which is used to decode the response.
 type Decoder interface {
 	// Decode will decode the response to frame head and body.
-<<<<<<< HEAD
-	Decode() (TransportResponse, error)
-}
-
-// TubeMQDecoder is the implementation of the decoder of response from TubeMQ.
-type TubeMQDecoder struct {
-	reader io.Reader
-	msg    []byte
-}
-
-// New will return a default TubeMQDecoder.
-func New(reader io.Reader) *TubeMQDecoder {
-	bufferReader := bufio.NewReaderSize(reader, maxBufferSize)
-	return &TubeMQDecoder{
-		msg:    make([]byte, defaultMsgSize),
-		reader: bufferReader,
-	}
-}
-
-// Decode will decode the response from TubeMQ to TransportResponse according to
-// the RPC protocol of TubeMQ.
-func (t *TubeMQDecoder) Decode() (TransportResponse, error) {
-	num, err := io.ReadFull(t.reader, t.msg[:frameHeadLen])
-	if err != nil {
-		return nil, err
-	}
-	if num != int(frameHeadLen) {
-		return nil, errors.New("framer: read frame header num invalid")
-	}
-	token := binary.BigEndian.Uint32(t.msg[:beginTokenLen])
-	if token != RPCProtocolBeginToken {
-		return nil, errors.New("framer: read framer rpc protocol begin token not match")
-	}
-	serialNo := binary.BigEndian.Uint32(t.msg[beginTokenLen : beginTokenLen+serialNoLen])
-	listSize := binary.BigEndian.Uint32(t.msg[beginTokenLen+serialNoLen : beginTokenLen+serialNoLen+listSizeLen])
-	totalLen := int(frameHeadLen)
-	size := make([]byte, 4)
-	for i := 0; i < int(listSize); i++ {
-		n, err := io.ReadFull(t.reader, size)
-		if err != nil {
-			return nil, err
-		}
-		if n != int(dataLen) {
-			return nil, errors.New("framer: read invalid size")
-		}
-
-		s := int(binary.BigEndian.Uint32(size))
-		if totalLen+s > len(t.msg) {
-			data := t.msg[:totalLen]
-			t.msg = make([]byte, totalLen+s)
-			copy(t.msg, data[:])
-		}
-
-		num, err = io.ReadFull(t.reader, t.msg[totalLen:totalLen+s])
-		if err != nil {
-			return nil, err
-		}
-		if num != s {
-			return nil, errors.New("framer: read invalid data")
-		}
-		totalLen += s
-	}
-
-	data := make([]byte, totalLen-int(frameHeadLen))
-	copy(data, t.msg[frameHeadLen:totalLen])
-
-	return TubeMQResponse{
-		serialNo:    serialNo,
-		responseBuf: data,
-	}, nil
-}
-
-// TubeMQRequest is the implementation of TubeMQ request.
-type TubeMQRequest struct {
-	serialNo uint32
-	req      []byte
-}
-
-// TubeMQResponse is the TubeMQ implementation of TransportResponse.
-type TubeMQResponse struct {
-	serialNo    uint32
-	responseBuf []byte
-}
-
-// GetSerialNo will return the SerialNo of TubeMQResponse.
-func (t TubeMQResponse) GetSerialNo() uint32 {
-	return t.serialNo
-}
-
-// GetResponseBuf will return the body of TubeMQResponse.
-func (t TubeMQResponse) GetResponseBuf() []byte {
-	return t.responseBuf
+	Decode() (Response, error)
 }
 
 // RpcRequest represents the RPC request to TubeMQ.
@@ -174,137 +58,4 @@
 type Codec interface {
 	Encode(serialNo uint32, req *RpcRequest) ([]byte, error)
 	Decode([]byte) (*RpcResponse, error)
-}
-
-// TubeMQCodec is the default encoding and decoding interface for TubeMQ.
-type TubeMQCodec struct{}
-
-// Encode encodes the RpcRequest to bytes according to the TubeMQ RPC protocol.
-func (t *TubeMQCodec) Encode(serialNo uint32, req *RpcRequest) ([]byte, error) {
-	data, err := encodeRequest(req)
-	if err != nil {
-		return nil, err
-	}
-
-	contentLen := int(dataLen) + int(dataLen) + int(dataLen) + len(data)
-	listSize := calcBlockCount(contentLen)
-
-	buf := bytes.NewBuffer(make([]byte, 0, int(frameHeadLen)+listSize*(RPCMaxBufferSize)))
-
-	if err := binary.Write(buf, binary.BigEndian, RPCProtocolBeginToken); err != nil {
-		return nil, err
-	}
-	if err := binary.Write(buf, binary.BigEndian, serialNo); err != nil {
-		return nil, err
-	}
-	if err := binary.Write(buf, binary.BigEndian, uint32(listSize)); err != nil {
-		return nil, err
-	}
-
-	begin := 0
-	for i := 0; i < listSize; i++ {
-		blockLen := contentLen - i*RPCMaxBufferSize
-		if blockLen > RPCMaxBufferSize {
-			blockLen = RPCMaxBufferSize
-		}
-		if err := binary.Write(buf, binary.BigEndian, uint32(blockLen)); err != nil {
-			return nil, err
-		}
-		if err := binary.Write(buf, binary.BigEndian, data[begin:begin+blockLen]); err != nil {
-			return nil, err
-		}
-		begin += blockLen
-	}
-	return buf.Bytes(), nil
-}
-
-func encodeRequest(req *RpcRequest) ([]byte, error) {
-	rpcHeader, err := writeDelimitedTo(req.RpcHeader)
-	if err != nil {
-		return nil, err
-	}
-	requestHeader, err := writeDelimitedTo(req.RequestHeader)
-	if err != nil {
-		return nil, err
-	}
-	requestBody, err := writeDelimitedTo(req.RequestBody)
-	if err != nil {
-		return nil, err
-	}
-	return append(append(rpcHeader, requestHeader...), requestBody...), nil
-}
-
-func calcBlockCount(contentSize int) int {
-	blockCount := contentSize / RPCMaxBufferSize
-	remained := contentSize % RPCMaxBufferSize
-	if remained > 0 {
-		blockCount++
-	}
-	return blockCount
-}
-
-func writeDelimitedTo(msg proto.Message) ([]byte, error) {
-	dataLen := proto.EncodeVarint(uint64(proto.Size(msg)))
-	data, err := proto.Marshal(msg)
-	if err != nil {
-		return nil, err
-	}
-	return append(dataLen, data...), nil
-}
-
-// Decode decodes the TransportResponse to RpcResponse according to the TubeMQ RPC protocol.
-func (t *TubeMQCodec) Decode(response TransportResponse) (*RpcResponse, error) {
-	data := response.GetResponseBuf()
-	rpcHeader := &protocol.RpcConnHeader{}
-	data, err := readDelimitedFrom(data, rpcHeader)
-	if err != nil {
-		return nil, err
-	}
-	rspHeader := &protocol.ResponseHeader{}
-	data, err = readDelimitedFrom(data, rspHeader)
-	if err != nil {
-		return nil, err
-	}
-
-	if rspHeader.GetStatus() == protocol.ResponseHeader_SUCCESS {
-		rspBody := &protocol.RspResponseBody{}
-		data, err = readDelimitedFrom(data, rspBody)
-		if err != nil {
-			return nil, err
-		}
-		return &RpcResponse{
-			SerialNo:       response.GetSerialNo(),
-			RpcHeader:      rpcHeader,
-			ResponseHeader: rspHeader,
-			ResponseBody:   rspBody,
-		}, nil
-	}
-
-	rspException := &protocol.RspExceptionBody{}
-	data, err = readDelimitedFrom(data, rspException)
-	if err != nil {
-		return nil, err
-	}
-	return &RpcResponse{
-		SerialNo:          response.GetSerialNo(),
-		RpcHeader:         rpcHeader,
-		ResponseHeader:    rspHeader,
-		ResponseException: rspException,
-	}, nil
-}
-
-func readDelimitedFrom(data []byte, msg proto.Message) ([]byte, error) {
-	size, n := proto.DecodeVarint(data)
-	if size == 0 && n == 0 {
-		return nil, errors.New("decode: invalid data len")
-	}
-
-	if err := proto.Unmarshal(data[n:n+int(size)], msg); err != nil {
-		return nil, err
-	}
-
-	return data[int(size)+n:], nil
-=======
-	Decode() (Response, error)
->>>>>>> 423a75de
 }