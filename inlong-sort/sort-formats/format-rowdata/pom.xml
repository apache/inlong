<?xml version="1.0" encoding="UTF-8"?>
<!--
    Licensed to the Apache Software Foundation (ASF) under one
    or more contributor license agreements.  See the NOTICE file
    distributed with this work for additional information
    regarding copyright ownership.  The ASF licenses this file
    to you under the Apache License, Version 2.0 (the
    "License"); you may not use this file except in compliance
    with the License.  You may obtain a copy of the License at

      http://www.apache.org/licenses/LICENSE-2.0

    Unless required by applicable law or agreed to in writing,
    software distributed under the License is distributed on an
    "AS IS" BASIS, WITHOUT WARRANTIES OR CONDITIONS OF ANY
    KIND, either express or implied.  See the License for the
    specific language governing permissions and limitations
    under the License.
-->
<project xmlns="http://maven.apache.org/POM/4.0.0" xmlns:xsi="http://www.w3.org/2001/XMLSchema-instance"
         xsi:schemaLocation="http://maven.apache.org/POM/4.0.0 http://maven.apache.org/xsd/maven-4.0.0.xsd">
    <modelVersion>4.0.0</modelVersion>
    <parent>
        <groupId>org.apache.inlong</groupId>
        <artifactId>sort-formats</artifactId>
        <version>1.12.0-SNAPSHOT</version>
    </parent>

    <artifactId>format-rowdata</artifactId>
    <packaging>pom</packaging>

    <name>Apache InLong - Sort Format-RowData</name>

    <modules>
        <module>format-rowdata-base</module>
        <module>format-rowdata-csv</module>
        <module>format-rowdata-kv</module>
        <module>format-rowdata-json</module>
        <module>format-inlongmsg-rowdata-base</module>
        <module>format-inlongmsg-rowdata-binlog</module>
        <module>format-inlongmsg-rowdata-pb</module>
<<<<<<< HEAD
        <module>format-inlongmsg-rowdata-kv</module>
=======
        <module>format-inlongmsg-rowdata-csv</module>
>>>>>>> 09f94296
    </modules>

    <properties>
        <maven.compiler.source>8</maven.compiler.source>
        <maven.compiler.target>8</maven.compiler.target>
        <project.build.sourceEncoding>UTF-8</project.build.sourceEncoding>
        <flink.version>1.15.4</flink.version>
        <inlong.root.dir>${project.parent.parent.parent.basedir}</inlong.root.dir>
    </properties>
</project><|MERGE_RESOLUTION|>--- conflicted
+++ resolved
@@ -39,11 +39,8 @@
         <module>format-inlongmsg-rowdata-base</module>
         <module>format-inlongmsg-rowdata-binlog</module>
         <module>format-inlongmsg-rowdata-pb</module>
-<<<<<<< HEAD
         <module>format-inlongmsg-rowdata-kv</module>
-=======
         <module>format-inlongmsg-rowdata-csv</module>
->>>>>>> 09f94296
     </modules>
 
     <properties>
