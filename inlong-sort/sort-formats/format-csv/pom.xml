--- conflicted
+++ resolved
@@ -27,11 +27,7 @@
     <parent>
         <groupId>org.apache.inlong</groupId>
         <artifactId>sort-formats</artifactId>
-<<<<<<< HEAD
-        <version>1.3.0</version>
-=======
         <version>1.4.0-SNAPSHOT</version>
->>>>>>> 486627a9
         <relativePath>..</relativePath>
     </parent>
 
