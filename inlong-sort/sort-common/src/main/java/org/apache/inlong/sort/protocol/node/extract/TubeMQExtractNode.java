/*
 * Licensed to the Apache Software Foundation (ASF) under one or more
 * contributor license agreements. See the NOTICE file distributed with
 * this work for additional information regarding copyright ownership.
 * The ASF licenses this file to You under the Apache License, Version 2.0
 * (the "License"); you may not use this file except in compliance with
 * the License. You may obtain a copy of the License at
 *
 * http://www.apache.org/licenses/LICENSE-2.0
 *
 * Unless required by applicable law or agreed to in writing, software
 * distributed under the License is distributed on an "AS IS" BASIS,
 * WITHOUT WARRANTIES OR CONDITIONS OF ANY KIND, either express or implied.
 * See the License for the specific language governing permissions and
 * limitations under the License.
 */

package org.apache.inlong.sort.protocol.node.extract;

<<<<<<< HEAD
=======
import org.apache.inlong.common.enums.MetaField;
>>>>>>> c0234b5f
import org.apache.inlong.sort.formats.util.StringUtils;
import org.apache.inlong.sort.protocol.FieldInfo;
import org.apache.inlong.sort.protocol.InlongMetric;
import org.apache.inlong.sort.protocol.Metadata;
import org.apache.inlong.sort.protocol.constant.TubeMQConstant;
import org.apache.inlong.sort.protocol.node.ExtractNode;
import org.apache.inlong.sort.protocol.node.format.Format;
import org.apache.inlong.sort.protocol.node.format.InLongMsgFormat;
import org.apache.inlong.sort.protocol.transformation.WatermarkField;

import com.google.common.base.Preconditions;
import lombok.Data;
import lombok.EqualsAndHashCode;
import org.apache.flink.shaded.jackson2.com.fasterxml.jackson.annotation.JsonCreator;
import org.apache.flink.shaded.jackson2.com.fasterxml.jackson.annotation.JsonProperty;
import org.apache.flink.shaded.jackson2.com.fasterxml.jackson.annotation.JsonTypeName;

import javax.annotation.Nonnull;
import javax.annotation.Nullable;

import java.io.Serializable;
import java.util.EnumSet;
import java.util.List;
import java.util.Map;
import java.util.Set;
import java.util.TreeSet;

/**
 * TubeMQ extract node for extracting data from Tube.
 */
@EqualsAndHashCode(callSuper = true)
@JsonTypeName("tubeMQExtract")
@Data
public class TubeMQExtractNode extends ExtractNode implements Serializable, InlongMetric, Metadata {

    private static final long serialVersionUID = -2544747886429528474L;

    @Nonnull
    @JsonProperty("masterRpc")
    private String masterRpc;

    @Nonnull
    @JsonProperty("topic")
    private String topic;

    @Nonnull
    @JsonProperty("format")
    private Format format;

    @Nonnull
    @JsonProperty("consumeGroup")
    private String consumeGroup;

    @JsonProperty("sessionKey")
    private String sessionKey;

    /**
     * The tubemq consumers use this streamId set to filter records reading from server.
     */
    @JsonProperty("streamId")
    private TreeSet<String> streamId;
<<<<<<< HEAD

    @JsonProperty("inlong-msg.inner.format")
    private String innerFormat;
=======
>>>>>>> c0234b5f

    @JsonCreator
    public TubeMQExtractNode(
            @JsonProperty("id") String id,
            @JsonProperty("name") String name,
            @JsonProperty("fields") List<FieldInfo> fields,
            @Nullable @JsonProperty("watermarkField") WatermarkField waterMarkField,
            @JsonProperty("properties") Map<String, String> properties,
            @Nonnull @JsonProperty("masterRpc") String masterRpc,
            @Nonnull @JsonProperty("topic") String topic,
<<<<<<< HEAD
            @Nonnull @JsonProperty("format") String format,
            @Nonnull @JsonProperty("consumeGroup") String consumeGroup,
            @JsonProperty("sessionKey") String sessionKey,
            @JsonProperty("streamId") TreeSet<String> streamId,
            @JsonProperty("inlong-msg.inner.format") String innerFormat) {
=======
            @Nonnull @JsonProperty("format") Format format,
            @Nonnull @JsonProperty("consumeGroup") String consumeGroup,
            @JsonProperty("sessionKey") String sessionKey,
            @JsonProperty("streamId") TreeSet<String> streamId) {
>>>>>>> c0234b5f
        super(id, name, fields, waterMarkField, properties);
        this.masterRpc = Preconditions.checkNotNull(masterRpc, "TubeMQ masterRpc is null");
        this.topic = Preconditions.checkNotNull(topic, "TubeMQ topic is null");
        this.format = Preconditions.checkNotNull(format, "Format is null");
        this.consumeGroup = Preconditions.checkNotNull(consumeGroup, "Group id is null");
        this.sessionKey = sessionKey;
        this.streamId = streamId;
<<<<<<< HEAD
        this.innerFormat = innerFormat;
=======
>>>>>>> c0234b5f
    }

    @Override
    public Map<String, String> tableOptions() {
        Map<String, String> map = super.tableOptions();
        map.put(TubeMQConstant.CONNECTOR, TubeMQConstant.TUBEMQ);
        map.putAll(format.generateOptions(false));
        map.put(TubeMQConstant.TOPIC, topic);
        map.put(TubeMQConstant.MASTER_RPC, masterRpc);
        map.put(TubeMQConstant.CONSUME_GROUP, consumeGroup);
<<<<<<< HEAD
        map.put(TubeMQConstant.FORMAT, format);
        map.put(TubeMQConstant.SESSION_KEY, sessionKey);
        if (format.startsWith(INLONG_MSG)) {
            map.put(TubeMQConstant.INNER_FORMAT, innerFormat);
        }
=======
        map.put(TubeMQConstant.SESSION_KEY, sessionKey);
>>>>>>> c0234b5f

        if (null != streamId && !streamId.isEmpty()) {
            map.put(TubeMQConstant.STREAMID, StringUtils.concatCsv(streamId.toArray(new String[0]),
                    ',', null, null));
        }

        return map;
    }

    @Override
    public String genTableName() {
        return String.format("table_%s", super.getId());
    }

    @Override
    public String getMetadataKey(MetaField metaField) {
        String metadataKey;
        switch (metaField) {
            case AUDIT_DATA_TIME:
                if (format instanceof InLongMsgFormat) {
                    metadataKey = INLONG_MSG_AUDIT_TIME;
                } else {
                    metadataKey = CONSUME_AUDIT_TIME;
                }
                break;
            default:
                throw new UnsupportedOperationException(String.format("Unsupported meta field for %s: %s",
                        this.getClass().getSimpleName(), metaField));
        }
        return metadataKey;
    }

    @Override
    public boolean isVirtual(MetaField metaField) {
        return true;
    }

    @Override
    public Set<MetaField> supportedMetaFields() {
        return EnumSet.of(MetaField.AUDIT_DATA_TIME);
    }

}<|MERGE_RESOLUTION|>--- conflicted
+++ resolved
@@ -17,10 +17,7 @@
 
 package org.apache.inlong.sort.protocol.node.extract;
 
-<<<<<<< HEAD
-=======
 import org.apache.inlong.common.enums.MetaField;
->>>>>>> c0234b5f
 import org.apache.inlong.sort.formats.util.StringUtils;
 import org.apache.inlong.sort.protocol.FieldInfo;
 import org.apache.inlong.sort.protocol.InlongMetric;
@@ -82,12 +79,6 @@
      */
     @JsonProperty("streamId")
     private TreeSet<String> streamId;
-<<<<<<< HEAD
-
-    @JsonProperty("inlong-msg.inner.format")
-    private String innerFormat;
-=======
->>>>>>> c0234b5f
 
     @JsonCreator
     public TubeMQExtractNode(
@@ -98,18 +89,10 @@
             @JsonProperty("properties") Map<String, String> properties,
             @Nonnull @JsonProperty("masterRpc") String masterRpc,
             @Nonnull @JsonProperty("topic") String topic,
-<<<<<<< HEAD
-            @Nonnull @JsonProperty("format") String format,
-            @Nonnull @JsonProperty("consumeGroup") String consumeGroup,
-            @JsonProperty("sessionKey") String sessionKey,
-            @JsonProperty("streamId") TreeSet<String> streamId,
-            @JsonProperty("inlong-msg.inner.format") String innerFormat) {
-=======
             @Nonnull @JsonProperty("format") Format format,
             @Nonnull @JsonProperty("consumeGroup") String consumeGroup,
             @JsonProperty("sessionKey") String sessionKey,
             @JsonProperty("streamId") TreeSet<String> streamId) {
->>>>>>> c0234b5f
         super(id, name, fields, waterMarkField, properties);
         this.masterRpc = Preconditions.checkNotNull(masterRpc, "TubeMQ masterRpc is null");
         this.topic = Preconditions.checkNotNull(topic, "TubeMQ topic is null");
@@ -117,10 +100,6 @@
         this.consumeGroup = Preconditions.checkNotNull(consumeGroup, "Group id is null");
         this.sessionKey = sessionKey;
         this.streamId = streamId;
-<<<<<<< HEAD
-        this.innerFormat = innerFormat;
-=======
->>>>>>> c0234b5f
     }
 
     @Override
@@ -131,15 +110,7 @@
         map.put(TubeMQConstant.TOPIC, topic);
         map.put(TubeMQConstant.MASTER_RPC, masterRpc);
         map.put(TubeMQConstant.CONSUME_GROUP, consumeGroup);
-<<<<<<< HEAD
-        map.put(TubeMQConstant.FORMAT, format);
         map.put(TubeMQConstant.SESSION_KEY, sessionKey);
-        if (format.startsWith(INLONG_MSG)) {
-            map.put(TubeMQConstant.INNER_FORMAT, innerFormat);
-        }
-=======
-        map.put(TubeMQConstant.SESSION_KEY, sessionKey);
->>>>>>> c0234b5f
 
         if (null != streamId && !streamId.isEmpty()) {
             map.put(TubeMQConstant.STREAMID, StringUtils.concatCsv(streamId.toArray(new String[0]),
