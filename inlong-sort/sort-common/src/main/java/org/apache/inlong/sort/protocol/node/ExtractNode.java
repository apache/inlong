--- conflicted
+++ resolved
@@ -59,11 +59,8 @@
         @JsonSubTypes.Type(value = SqlServerExtractNode.class, name = "sqlserverExtract"),
         @JsonSubTypes.Type(value = OracleExtractNode.class, name = "oracleExtract"),
         @JsonSubTypes.Type(value = TubeMQExtractNode.class, name = "tubeMQExtract"),
-<<<<<<< HEAD
         @JsonSubTypes.Type(value = HudiExtractNode.class, name = "hudiExtract")
-=======
-        @JsonSubTypes.Type(value = RedisExtractNode.class, name = "redisExtract")
->>>>>>> 31ff2112
+        @JsonSubTypes.Type(value = RedisExtractNode.class, name = "redisExtract"）
 })
 @Data
 @NoArgsConstructor
