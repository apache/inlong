/*
 * Licensed to the Apache Software Foundation (ASF) under one or more
 * contributor license agreements. See the NOTICE file distributed with
 * this work for additional information regarding copyright ownership.
 * The ASF licenses this file to You under the Apache License, Version 2.0
 * (the "License"); you may not use this file except in compliance with
 * the License. You may obtain a copy of the License at
 *
 * http://www.apache.org/licenses/LICENSE-2.0
 *
 * Unless required by applicable law or agreed to in writing, software
 * distributed under the License is distributed on an "AS IS" BASIS,
 * WITHOUT WARRANTIES OR CONDITIONS OF ANY KIND, either express or implied.
 * See the License for the specific language governing permissions and
 * limitations under the License.
 */

package org.apache.inlong.sort.protocol.node;

import org.apache.inlong.sort.protocol.FieldInfo;
import org.apache.inlong.sort.protocol.node.extract.DorisExtractNode;
import org.apache.inlong.sort.protocol.node.extract.FileSystemExtractNode;
import org.apache.inlong.sort.protocol.node.extract.HudiExtractNode;
import org.apache.inlong.sort.protocol.node.extract.IcebergExtractNode;
import org.apache.inlong.sort.protocol.node.extract.KafkaExtractNode;
import org.apache.inlong.sort.protocol.node.extract.MongoExtractNode;
import org.apache.inlong.sort.protocol.node.extract.MySqlExtractNode;
import org.apache.inlong.sort.protocol.node.extract.OracleExtractNode;
import org.apache.inlong.sort.protocol.node.extract.PostgresExtractNode;
import org.apache.inlong.sort.protocol.node.extract.PulsarExtractNode;
import org.apache.inlong.sort.protocol.node.extract.RedisExtractNode;
import org.apache.inlong.sort.protocol.node.extract.SqlServerExtractNode;
import org.apache.inlong.sort.protocol.node.extract.TubeMQExtractNode;
import org.apache.inlong.sort.protocol.transformation.WatermarkField;

import com.google.common.base.Preconditions;
import lombok.Data;
import lombok.NoArgsConstructor;
import org.apache.flink.shaded.jackson2.com.fasterxml.jackson.annotation.JsonCreator;
import org.apache.flink.shaded.jackson2.com.fasterxml.jackson.annotation.JsonInclude;
import org.apache.flink.shaded.jackson2.com.fasterxml.jackson.annotation.JsonInclude.Include;
import org.apache.flink.shaded.jackson2.com.fasterxml.jackson.annotation.JsonProperty;
import org.apache.flink.shaded.jackson2.com.fasterxml.jackson.annotation.JsonSubTypes;
import org.apache.flink.shaded.jackson2.com.fasterxml.jackson.annotation.JsonTypeInfo;

import javax.annotation.Nullable;

import java.util.List;
import java.util.Map;

/**
 * extract node extracts data from external system
 */
@JsonTypeInfo(use = JsonTypeInfo.Id.NAME, include = JsonTypeInfo.As.PROPERTY, property = "type")
@JsonSubTypes({
        @JsonSubTypes.Type(value = MySqlExtractNode.class, name = "mysqlExtract"),
        @JsonSubTypes.Type(value = KafkaExtractNode.class, name = "kafkaExtract"),
        @JsonSubTypes.Type(value = PostgresExtractNode.class, name = "postgresExtract"),
        @JsonSubTypes.Type(value = FileSystemExtractNode.class, name = "fileSystemExtract"),
        @JsonSubTypes.Type(value = MongoExtractNode.class, name = "mongoExtract"),
        @JsonSubTypes.Type(value = SqlServerExtractNode.class, name = "sqlserverExtract"),
        @JsonSubTypes.Type(value = OracleExtractNode.class, name = "oracleExtract"),
        @JsonSubTypes.Type(value = TubeMQExtractNode.class, name = "tubeMQExtract"),
        @JsonSubTypes.Type(value = PulsarExtractNode.class, name = "pulsarExtract"),
        @JsonSubTypes.Type(value = RedisExtractNode.class, name = "redisExtract"),
        @JsonSubTypes.Type(value = DorisExtractNode.class, name = "dorisExtract"),
        @JsonSubTypes.Type(value = HudiExtractNode.class, name = "hudiExtract"),
        @JsonSubTypes.Type(value = IcebergExtractNode.class, name = "icebergExtract"),
})
@Data
@NoArgsConstructor
public abstract class ExtractNode implements Node {

    public static final String INLONG_MSG = "inlong-msg";

<<<<<<< HEAD
=======
    public static final String INLONG_MSG_AUDIT_TIME = "value.data-time";

    public static final String CONSUME_AUDIT_TIME = "consume_time";

>>>>>>> c0234b5f
    @JsonProperty("id")
    private String id;
    @JsonInclude(Include.NON_NULL)
    @JsonProperty("name")
    private String name;
    @JsonProperty("fields")
    private List<FieldInfo> fields;
    @Nullable
    @JsonProperty("watermarkField")
    @JsonInclude(Include.NON_NULL)
    private WatermarkField watermarkField;
    @Nullable
    @JsonInclude(Include.NON_NULL)
    @JsonProperty("properties")
    private Map<String, String> properties;

    @JsonCreator
    public ExtractNode(@JsonProperty("id") String id,
            @JsonProperty("name") String name,
            @JsonProperty("fields") List<FieldInfo> fields,
            @Nullable @JsonProperty("watermark_field") WatermarkField watermarkField,
            @Nullable @JsonProperty("properties") Map<String, String> properties) {
        this.id = Preconditions.checkNotNull(id, "id is null");
        this.name = name;
        this.fields = Preconditions.checkNotNull(fields, "fields is null");
        Preconditions.checkState(!fields.isEmpty(), "fields is empty");
        this.watermarkField = watermarkField;
        this.properties = properties;
    }
}<|MERGE_RESOLUTION|>--- conflicted
+++ resolved
@@ -73,13 +73,10 @@
 
     public static final String INLONG_MSG = "inlong-msg";
 
-<<<<<<< HEAD
-=======
     public static final String INLONG_MSG_AUDIT_TIME = "value.data-time";
 
     public static final String CONSUME_AUDIT_TIME = "consume_time";
 
->>>>>>> c0234b5f
     @JsonProperty("id")
     private String id;
     @JsonInclude(Include.NON_NULL)
