/*
 * Licensed to the Apache Software Foundation (ASF) under one or more
 * contributor license agreements. See the NOTICE file distributed with
 * this work for additional information regarding copyright ownership.
 * The ASF licenses this file to You under the Apache License, Version 2.0
 * (the "License"); you may not use this file except in compliance with
 * the License. You may obtain a copy of the License at
 *
 * http://www.apache.org/licenses/LICENSE-2.0
 *
 * Unless required by applicable law or agreed to in writing, software
 * distributed under the License is distributed on an "AS IS" BASIS,
 * WITHOUT WARRANTIES OR CONDITIONS OF ANY KIND, either express or implied.
 * See the License for the specific language governing permissions and
 * limitations under the License.
 */

package org.apache.inlong.sort.protocol.node;

import org.apache.flink.shaded.jackson2.com.fasterxml.jackson.annotation.JsonInclude;
import org.apache.flink.shaded.jackson2.com.fasterxml.jackson.annotation.JsonInclude.Include;
import org.apache.flink.shaded.jackson2.com.fasterxml.jackson.annotation.JsonSubTypes;
import org.apache.flink.shaded.jackson2.com.fasterxml.jackson.annotation.JsonTypeInfo;
import org.apache.inlong.sort.protocol.FieldInfo;
import org.apache.inlong.sort.protocol.node.extract.FileSystemExtractNode;
import org.apache.inlong.sort.protocol.node.extract.KafkaExtractNode;
import org.apache.inlong.sort.protocol.node.extract.MongoExtractNode;
import org.apache.inlong.sort.protocol.node.extract.MySqlExtractNode;
import org.apache.inlong.sort.protocol.node.extract.OracleExtractNode;
import org.apache.inlong.sort.protocol.node.extract.PostgresExtractNode;
import org.apache.inlong.sort.protocol.node.extract.PulsarExtractNode;
import org.apache.inlong.sort.protocol.node.extract.RedisExtractNode;
import org.apache.inlong.sort.protocol.node.extract.SqlServerExtractNode;
import org.apache.inlong.sort.protocol.node.extract.TubeMQExtractNode;
import org.apache.inlong.sort.protocol.node.extract.HudiExtractNode;
import org.apache.inlong.sort.protocol.node.load.ClickHouseLoadNode;
import org.apache.inlong.sort.protocol.node.load.DLCIcebergLoadNode;
import org.apache.inlong.sort.protocol.node.load.ElasticsearchLoadNode;
import org.apache.inlong.sort.protocol.node.load.FileSystemLoadNode;
import org.apache.inlong.sort.protocol.node.load.GreenplumLoadNode;
import org.apache.inlong.sort.protocol.node.load.HbaseLoadNode;
import org.apache.inlong.sort.protocol.node.load.HiveLoadNode;
import org.apache.inlong.sort.protocol.node.load.IcebergLoadNode;
import org.apache.inlong.sort.protocol.node.load.KafkaLoadNode;
import org.apache.inlong.sort.protocol.node.load.MySqlLoadNode;
import org.apache.inlong.sort.protocol.node.load.OracleLoadNode;
import org.apache.inlong.sort.protocol.node.load.PostgresLoadNode;
import org.apache.inlong.sort.protocol.node.load.SqlServerLoadNode;
import org.apache.inlong.sort.protocol.node.load.TDSQLPostgresLoadNode;
import org.apache.inlong.sort.protocol.node.load.HudiLoadNode;
import org.apache.inlong.sort.protocol.node.transform.DistinctNode;
import org.apache.inlong.sort.protocol.node.transform.TransformNode;

import java.util.LinkedHashMap;
import java.util.List;
import java.util.Map;
import java.util.TreeMap;

/**
 * Base class for extract node \ load node \ transform node
 */
@JsonTypeInfo(
        use = JsonTypeInfo.Id.NAME,
        include = JsonTypeInfo.As.PROPERTY,
        property = "type")
@JsonSubTypes({
        @JsonSubTypes.Type(value = MySqlExtractNode.class, name = "mysqlExtract"),
        @JsonSubTypes.Type(value = KafkaExtractNode.class, name = "kafkaExtract"),
        @JsonSubTypes.Type(value = PostgresExtractNode.class, name = "postgresExtract"),
        @JsonSubTypes.Type(value = FileSystemExtractNode.class, name = "fileSystemExtract"),
        @JsonSubTypes.Type(value = SqlServerExtractNode.class, name = "sqlserverExtract"),
        @JsonSubTypes.Type(value = PulsarExtractNode.class, name = "pulsarExtract"),
        @JsonSubTypes.Type(value = MongoExtractNode.class, name = "mongoExtract"),
        @JsonSubTypes.Type(value = OracleExtractNode.class, name = "oracleExtract"),
        @JsonSubTypes.Type(value = TubeMQExtractNode.class, name = "tubeMQExtract"),
<<<<<<< HEAD
        @JsonSubTypes.Type(value = HudiExtractNode.class, name = "hudiExtract"),
=======
        @JsonSubTypes.Type(value = RedisExtractNode.class, name = "redisExtract"),
>>>>>>> 31ff2112
        @JsonSubTypes.Type(value = TransformNode.class, name = "baseTransform"),
        @JsonSubTypes.Type(value = DistinctNode.class, name = "distinct"),
        @JsonSubTypes.Type(value = KafkaLoadNode.class, name = "kafkaLoad"),
        @JsonSubTypes.Type(value = HiveLoadNode.class, name = "hiveLoad"),
        @JsonSubTypes.Type(value = HbaseLoadNode.class, name = "hbaseLoad"),
        @JsonSubTypes.Type(value = PostgresLoadNode.class, name = "postgresLoad"),
        @JsonSubTypes.Type(value = FileSystemLoadNode.class, name = "fileSystemLoad"),
        @JsonSubTypes.Type(value = ClickHouseLoadNode.class, name = "clickHouseLoad"),
        @JsonSubTypes.Type(value = SqlServerLoadNode.class, name = "sqlserverLoad"),
        @JsonSubTypes.Type(value = TDSQLPostgresLoadNode.class, name = "tdsqlPostgresLoad"),
        @JsonSubTypes.Type(value = MySqlLoadNode.class, name = "mysqlLoad"),
        @JsonSubTypes.Type(value = IcebergLoadNode.class, name = "icebergLoad"),
        @JsonSubTypes.Type(value = ElasticsearchLoadNode.class, name = "elasticsearchLoad"),
        @JsonSubTypes.Type(value = OracleLoadNode.class, name = "oracleLoad"),
        @JsonSubTypes.Type(value = GreenplumLoadNode.class, name = "greenplumLoad"),
        @JsonSubTypes.Type(value = DLCIcebergLoadNode.class, name = "dlcIcebergLoad"),
        @JsonSubTypes.Type(value = HudiLoadNode.class, name = "hudiLoad")
})
public interface Node {

    String getId();

    @JsonInclude(Include.NON_NULL)
    String getName();

    List<FieldInfo> getFields();

    @JsonInclude(Include.NON_NULL)
    default Map<String, String> getProperties() {
        return new TreeMap<>();
    }

    @JsonInclude(Include.NON_NULL)
    default Map<String, String> tableOptions() {
        Map<String, String> options = new LinkedHashMap<>();
        if (getProperties() != null && !getProperties().isEmpty()) {
            options.putAll(getProperties());
        }
        return options;
    }

    String genTableName();

    @JsonInclude(Include.NON_NULL)
    default String getPrimaryKey() {
        return null;
    }

    @JsonInclude(Include.NON_NULL)
    default List<FieldInfo> getPartitionFields() {
        return null;
    }

}<|MERGE_RESOLUTION|>--- conflicted
+++ resolved
@@ -73,11 +73,8 @@
         @JsonSubTypes.Type(value = MongoExtractNode.class, name = "mongoExtract"),
         @JsonSubTypes.Type(value = OracleExtractNode.class, name = "oracleExtract"),
         @JsonSubTypes.Type(value = TubeMQExtractNode.class, name = "tubeMQExtract"),
-<<<<<<< HEAD
         @JsonSubTypes.Type(value = HudiExtractNode.class, name = "hudiExtract"),
-=======
         @JsonSubTypes.Type(value = RedisExtractNode.class, name = "redisExtract"),
->>>>>>> 31ff2112
         @JsonSubTypes.Type(value = TransformNode.class, name = "baseTransform"),
         @JsonSubTypes.Type(value = DistinctNode.class, name = "distinct"),
         @JsonSubTypes.Type(value = KafkaLoadNode.class, name = "kafkaLoad"),
