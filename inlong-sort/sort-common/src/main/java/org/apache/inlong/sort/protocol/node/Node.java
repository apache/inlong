/*
 * Licensed to the Apache Software Foundation (ASF) under one or more
 * contributor license agreements. See the NOTICE file distributed with
 * this work for additional information regarding copyright ownership.
 * The ASF licenses this file to You under the Apache License, Version 2.0
 * (the "License"); you may not use this file except in compliance with
 * the License. You may obtain a copy of the License at
 *
 * http://www.apache.org/licenses/LICENSE-2.0
 *
 * Unless required by applicable law or agreed to in writing, software
 * distributed under the License is distributed on an "AS IS" BASIS,
 * WITHOUT WARRANTIES OR CONDITIONS OF ANY KIND, either express or implied.
 * See the License for the specific language governing permissions and
 * limitations under the License.
 */

package org.apache.inlong.sort.protocol.node;

import org.apache.flink.shaded.jackson2.com.fasterxml.jackson.annotation.JsonInclude;
import org.apache.flink.shaded.jackson2.com.fasterxml.jackson.annotation.JsonInclude.Include;
import org.apache.flink.shaded.jackson2.com.fasterxml.jackson.annotation.JsonSubTypes;
import org.apache.flink.shaded.jackson2.com.fasterxml.jackson.annotation.JsonTypeInfo;
import org.apache.inlong.sort.protocol.FieldInfo;
import org.apache.inlong.sort.protocol.node.extract.FileSystemExtractNode;
import org.apache.inlong.sort.protocol.node.extract.KafkaExtractNode;
import org.apache.inlong.sort.protocol.node.extract.MySqlExtractNode;
<<<<<<< HEAD
=======
import org.apache.inlong.sort.protocol.node.extract.PostgresExtractNode;
>>>>>>> aaa6608d
import org.apache.inlong.sort.protocol.node.load.FileSystemLoadNode;
import org.apache.inlong.sort.protocol.node.load.HbaseLoadNode;
import org.apache.inlong.sort.protocol.node.load.HiveLoadNode;
import org.apache.inlong.sort.protocol.node.load.KafkaLoadNode;
import org.apache.inlong.sort.protocol.node.transform.DistinctNode;
import org.apache.inlong.sort.protocol.node.transform.TransformNode;

import java.util.List;
import java.util.Map;
import java.util.TreeMap;

/**
 * Base class for extract node \ load node \ transform node
 */
@JsonTypeInfo(
        use = JsonTypeInfo.Id.NAME,
        include = JsonTypeInfo.As.PROPERTY,
        property = "type")
@JsonSubTypes({
        @JsonSubTypes.Type(value = MySqlExtractNode.class, name = "mysqlExtract"),
        @JsonSubTypes.Type(value = KafkaExtractNode.class, name = "kafkaExtract"),
<<<<<<< HEAD
        @JsonSubTypes.Type(value = FileSystemExtractNode.class, name = "fileSystemExtract"),
=======
        @JsonSubTypes.Type(value = PostgresExtractNode.class, name = "postgresExtract"),
>>>>>>> aaa6608d
        @JsonSubTypes.Type(value = TransformNode.class, name = "baseTransform"),
        @JsonSubTypes.Type(value = KafkaLoadNode.class, name = "kafkaLoad"),
        @JsonSubTypes.Type(value = DistinctNode.class, name = "distinct"),
        @JsonSubTypes.Type(value = HiveLoadNode.class, name = "hiveLoad"),
        @JsonSubTypes.Type(value = FileSystemLoadNode.class, name = "fileSystemLoad"),
        @JsonSubTypes.Type(value = HbaseLoadNode.class, name = "hbaseLoad")
})
public interface Node {

    String getId();

    @JsonInclude(Include.NON_NULL)
    String getName();

    List<FieldInfo> getFields();

    @JsonInclude(Include.NON_NULL)
    default Map<String, String> getProperties() {
        return new TreeMap<>();
    }

    @JsonInclude(Include.NON_NULL)
    default Map<String, String> tableOptions() {
        Map<String, String> options = new TreeMap<>();
        if (getProperties() != null && !getProperties().isEmpty()) {
            options.putAll(getProperties());
        }
        return options;
    }

    String genTableName();

    @JsonInclude(Include.NON_NULL)
    default String getPrimaryKey() {
        return null;
    }

    @JsonInclude(Include.NON_NULL)
    default List<FieldInfo> getPartitionFields() {
        return null;
    }

}<|MERGE_RESOLUTION|>--- conflicted
+++ resolved
@@ -25,10 +25,7 @@
 import org.apache.inlong.sort.protocol.node.extract.FileSystemExtractNode;
 import org.apache.inlong.sort.protocol.node.extract.KafkaExtractNode;
 import org.apache.inlong.sort.protocol.node.extract.MySqlExtractNode;
-<<<<<<< HEAD
-=======
 import org.apache.inlong.sort.protocol.node.extract.PostgresExtractNode;
->>>>>>> aaa6608d
 import org.apache.inlong.sort.protocol.node.load.FileSystemLoadNode;
 import org.apache.inlong.sort.protocol.node.load.HbaseLoadNode;
 import org.apache.inlong.sort.protocol.node.load.HiveLoadNode;
@@ -50,11 +47,8 @@
 @JsonSubTypes({
         @JsonSubTypes.Type(value = MySqlExtractNode.class, name = "mysqlExtract"),
         @JsonSubTypes.Type(value = KafkaExtractNode.class, name = "kafkaExtract"),
-<<<<<<< HEAD
+        @JsonSubTypes.Type(value = PostgresExtractNode.class, name = "postgresExtract"),
         @JsonSubTypes.Type(value = FileSystemExtractNode.class, name = "fileSystemExtract"),
-=======
-        @JsonSubTypes.Type(value = PostgresExtractNode.class, name = "postgresExtract"),
->>>>>>> aaa6608d
         @JsonSubTypes.Type(value = TransformNode.class, name = "baseTransform"),
         @JsonSubTypes.Type(value = KafkaLoadNode.class, name = "kafkaLoad"),
         @JsonSubTypes.Type(value = DistinctNode.class, name = "distinct"),
