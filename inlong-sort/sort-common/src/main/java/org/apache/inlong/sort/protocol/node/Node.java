/*
 * Licensed to the Apache Software Foundation (ASF) under one or more
 * contributor license agreements. See the NOTICE file distributed with
 * this work for additional information regarding copyright ownership.
 * The ASF licenses this file to You under the Apache License, Version 2.0
 * (the "License"); you may not use this file except in compliance with
 * the License. You may obtain a copy of the License at
 *
 * http://www.apache.org/licenses/LICENSE-2.0
 *
 * Unless required by applicable law or agreed to in writing, software
 * distributed under the License is distributed on an "AS IS" BASIS,
 * WITHOUT WARRANTIES OR CONDITIONS OF ANY KIND, either express or implied.
 * See the License for the specific language governing permissions and
 * limitations under the License.
 */

package org.apache.inlong.sort.protocol.node;

import org.apache.flink.shaded.jackson2.com.fasterxml.jackson.annotation.JsonInclude;
import org.apache.flink.shaded.jackson2.com.fasterxml.jackson.annotation.JsonInclude.Include;
import org.apache.flink.shaded.jackson2.com.fasterxml.jackson.annotation.JsonSubTypes;
import org.apache.flink.shaded.jackson2.com.fasterxml.jackson.annotation.JsonTypeInfo;
import org.apache.inlong.sort.protocol.FieldInfo;
import org.apache.inlong.sort.protocol.node.extract.FileSystemExtractNode;
import org.apache.inlong.sort.protocol.node.extract.KafkaExtractNode;
import org.apache.inlong.sort.protocol.node.extract.MySqlExtractNode;
<<<<<<< HEAD
=======
import org.apache.inlong.sort.protocol.node.extract.PostgresExtractNode;
>>>>>>> 52e68e46
import org.apache.inlong.sort.protocol.node.load.FileSystemLoadNode;
import org.apache.inlong.sort.protocol.node.load.HbaseLoadNode;
import org.apache.inlong.sort.protocol.node.load.HiveLoadNode;
import org.apache.inlong.sort.protocol.node.load.KafkaLoadNode;
import org.apache.inlong.sort.protocol.node.load.PostgresLoadNode;
import org.apache.inlong.sort.protocol.node.transform.DistinctNode;
import org.apache.inlong.sort.protocol.node.transform.TransformNode;

import java.util.List;
import java.util.Map;
import java.util.TreeMap;

/**
 * Base class for extract node \ load node \ transform node
 */
@JsonTypeInfo(
        use = JsonTypeInfo.Id.NAME,
        include = JsonTypeInfo.As.PROPERTY,
        property = "type")
@JsonSubTypes({
        @JsonSubTypes.Type(value = MySqlExtractNode.class, name = "mysqlExtract"),
        @JsonSubTypes.Type(value = KafkaExtractNode.class, name = "kafkaExtract"),
<<<<<<< HEAD
        @JsonSubTypes.Type(value = FileSystemExtractNode.class, name = "fileSystemExtract"),
=======
        @JsonSubTypes.Type(value = PostgresExtractNode.class, name = "postgresExtract"),
>>>>>>> 52e68e46
        @JsonSubTypes.Type(value = TransformNode.class, name = "baseTransform"),
        @JsonSubTypes.Type(value = KafkaLoadNode.class, name = "kafkaLoad"),
        @JsonSubTypes.Type(value = DistinctNode.class, name = "distinct"),
        @JsonSubTypes.Type(value = HiveLoadNode.class, name = "hiveLoad"),
<<<<<<< HEAD
        @JsonSubTypes.Type(value = FileSystemLoadNode.class, name = "fileSystemLoad"),
        @JsonSubTypes.Type(value = HbaseLoadNode.class, name = "hbaseLoad")
=======
        @JsonSubTypes.Type(value = HbaseLoadNode.class, name = "hbaseLoad"),
        @JsonSubTypes.Type(value = PostgresLoadNode.class, name = "postgresLoad"),
        @JsonSubTypes.Type(value = FileSystemLoadNode.class, name = "fileSystemLoad")
>>>>>>> 52e68e46
})
public interface Node {

    String getId();

    @JsonInclude(Include.NON_NULL)
    String getName();

    List<FieldInfo> getFields();

    @JsonInclude(Include.NON_NULL)
    default Map<String, String> getProperties() {
        return new TreeMap<>();
    }

    @JsonInclude(Include.NON_NULL)
    default Map<String, String> tableOptions() {
        Map<String, String> options = new TreeMap<>();
        if (getProperties() != null && !getProperties().isEmpty()) {
            options.putAll(getProperties());
        }
        return options;
    }

    String genTableName();

    @JsonInclude(Include.NON_NULL)
    default String getPrimaryKey() {
        return null;
    }

    @JsonInclude(Include.NON_NULL)
    default List<FieldInfo> getPartitionFields() {
        return null;
    }

}<|MERGE_RESOLUTION|>--- conflicted
+++ resolved
@@ -25,10 +25,7 @@
 import org.apache.inlong.sort.protocol.node.extract.FileSystemExtractNode;
 import org.apache.inlong.sort.protocol.node.extract.KafkaExtractNode;
 import org.apache.inlong.sort.protocol.node.extract.MySqlExtractNode;
-<<<<<<< HEAD
-=======
 import org.apache.inlong.sort.protocol.node.extract.PostgresExtractNode;
->>>>>>> 52e68e46
 import org.apache.inlong.sort.protocol.node.load.FileSystemLoadNode;
 import org.apache.inlong.sort.protocol.node.load.HbaseLoadNode;
 import org.apache.inlong.sort.protocol.node.load.HiveLoadNode;
@@ -51,23 +48,15 @@
 @JsonSubTypes({
         @JsonSubTypes.Type(value = MySqlExtractNode.class, name = "mysqlExtract"),
         @JsonSubTypes.Type(value = KafkaExtractNode.class, name = "kafkaExtract"),
-<<<<<<< HEAD
+        @JsonSubTypes.Type(value = PostgresExtractNode.class, name = "postgresExtract"),
         @JsonSubTypes.Type(value = FileSystemExtractNode.class, name = "fileSystemExtract"),
-=======
-        @JsonSubTypes.Type(value = PostgresExtractNode.class, name = "postgresExtract"),
->>>>>>> 52e68e46
         @JsonSubTypes.Type(value = TransformNode.class, name = "baseTransform"),
         @JsonSubTypes.Type(value = KafkaLoadNode.class, name = "kafkaLoad"),
         @JsonSubTypes.Type(value = DistinctNode.class, name = "distinct"),
         @JsonSubTypes.Type(value = HiveLoadNode.class, name = "hiveLoad"),
-<<<<<<< HEAD
-        @JsonSubTypes.Type(value = FileSystemLoadNode.class, name = "fileSystemLoad"),
-        @JsonSubTypes.Type(value = HbaseLoadNode.class, name = "hbaseLoad")
-=======
         @JsonSubTypes.Type(value = HbaseLoadNode.class, name = "hbaseLoad"),
         @JsonSubTypes.Type(value = PostgresLoadNode.class, name = "postgresLoad"),
         @JsonSubTypes.Type(value = FileSystemLoadNode.class, name = "fileSystemLoad")
->>>>>>> 52e68e46
 })
 public interface Node {
 
