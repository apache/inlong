/*
 * Licensed to the Apache Software Foundation (ASF) under one or more
 * contributor license agreements. See the NOTICE file distributed with
 * this work for additional information regarding copyright ownership.
 * The ASF licenses this file to You under the Apache License, Version 2.0
 * (the "License"); you may not use this file except in compliance with
 * the License. You may obtain a copy of the License at
 *
 * http://www.apache.org/licenses/LICENSE-2.0
 *
 * Unless required by applicable law or agreed to in writing, software
 * distributed under the License is distributed on an "AS IS" BASIS,
 * WITHOUT WARRANTIES OR CONDITIONS OF ANY KIND, either express or implied.
 * See the License for the specific language governing permissions and
 * limitations under the License.
 */

package org.apache.inlong.sort.protocol.node;

import com.google.common.base.Preconditions;
import lombok.Data;
import lombok.NoArgsConstructor;
import org.apache.flink.shaded.jackson2.com.fasterxml.jackson.annotation.JsonCreator;
import org.apache.flink.shaded.jackson2.com.fasterxml.jackson.annotation.JsonInclude;
import org.apache.flink.shaded.jackson2.com.fasterxml.jackson.annotation.JsonInclude.Include;
import org.apache.flink.shaded.jackson2.com.fasterxml.jackson.annotation.JsonProperty;
import org.apache.flink.shaded.jackson2.com.fasterxml.jackson.annotation.JsonSubTypes;
import org.apache.flink.shaded.jackson2.com.fasterxml.jackson.annotation.JsonTypeInfo;
import org.apache.inlong.sort.protocol.FieldInfo;
import org.apache.inlong.sort.protocol.enums.FilterStrategy;
import org.apache.inlong.sort.protocol.node.load.FileSystemLoadNode;
import org.apache.inlong.sort.protocol.node.load.HbaseLoadNode;
import org.apache.inlong.sort.protocol.node.load.HiveLoadNode;
import org.apache.inlong.sort.protocol.node.load.KafkaLoadNode;
import org.apache.inlong.sort.protocol.node.load.PostgresLoadNode;
import org.apache.inlong.sort.protocol.transformation.FieldRelationShip;
import org.apache.inlong.sort.protocol.transformation.FilterFunction;

import javax.annotation.Nullable;
import java.util.List;
import java.util.Map;

/**
 * node for inserting data to external system
 */
@JsonTypeInfo(
        use = JsonTypeInfo.Id.NAME,
        include = JsonTypeInfo.As.PROPERTY,
        property = "type")
@JsonSubTypes({
        @JsonSubTypes.Type(value = KafkaLoadNode.class, name = "kafkaLoad"),
        @JsonSubTypes.Type(value = HiveLoadNode.class, name = "hiveLoad"),
        @JsonSubTypes.Type(value = HbaseLoadNode.class, name = "hbaseLoad"),
<<<<<<< HEAD
        @JsonSubTypes.Type(value = FileSystemLoadNode.class, name = "fileSystemLoad")
=======
        @JsonSubTypes.Type(value = FileSystemLoadNode.class, name = "fileSystemLoad"),
        @JsonSubTypes.Type(value = PostgresLoadNode.class, name = "postgresLoad")
>>>>>>> 52e68e46
})
@NoArgsConstructor
@Data
public abstract class LoadNode implements Node {

    @JsonProperty("id")
    private String id;
    @JsonInclude(Include.NON_NULL)
    @JsonProperty("name")
    private String name;
    @JsonProperty("fields")
    private List<FieldInfo> fields;
    @JsonProperty("fieldRelationShips")
    private List<FieldRelationShip> fieldRelationShips;
    @Nullable
    @JsonInclude(Include.NON_NULL)
    @JsonProperty("sinkParallelism")
    private Integer sinkParallelism;
    @JsonProperty("filters")
    @JsonInclude(Include.NON_NULL)
    private List<FilterFunction> filters;
    @JsonProperty("filterStrategy")
    @JsonInclude(Include.NON_NULL)
    private FilterStrategy filterStrategy;
    @Nullable
    @JsonInclude(Include.NON_NULL)
    @JsonProperty("properties")
    private Map<String, String> properties;

    @JsonCreator
    public LoadNode(@JsonProperty("id") String id,
            @JsonProperty("name") String name,
            @JsonProperty("fields") List<FieldInfo> fields,
            @JsonProperty("fieldRelationShips") List<FieldRelationShip> fieldRelationShips,
            @JsonProperty("filters") List<FilterFunction> filters,
            @JsonProperty("filterStrategy") FilterStrategy filterStrategy,
            @Nullable @JsonProperty("sinkParallelism") Integer sinkParallelism,
            @JsonProperty("properties") Map<String, String> properties) {
        this.id = Preconditions.checkNotNull(id, "id is null");
        this.name = name;
        this.fields = Preconditions.checkNotNull(fields, "fields is null");
        Preconditions.checkState(!fields.isEmpty(), "fields is empty");
        this.fieldRelationShips = Preconditions.checkNotNull(fieldRelationShips,
                "fieldRelationShips is null");
        Preconditions.checkState(!fieldRelationShips.isEmpty(), "fieldRelationShips is empty");
        this.filters = filters;
        this.filterStrategy = filterStrategy;
        this.sinkParallelism = sinkParallelism;
        this.properties = properties;
    }
}<|MERGE_RESOLUTION|>--- conflicted
+++ resolved
@@ -51,12 +51,8 @@
         @JsonSubTypes.Type(value = KafkaLoadNode.class, name = "kafkaLoad"),
         @JsonSubTypes.Type(value = HiveLoadNode.class, name = "hiveLoad"),
         @JsonSubTypes.Type(value = HbaseLoadNode.class, name = "hbaseLoad"),
-<<<<<<< HEAD
-        @JsonSubTypes.Type(value = FileSystemLoadNode.class, name = "fileSystemLoad")
-=======
         @JsonSubTypes.Type(value = FileSystemLoadNode.class, name = "fileSystemLoad"),
         @JsonSubTypes.Type(value = PostgresLoadNode.class, name = "postgresLoad")
->>>>>>> 52e68e46
 })
 @NoArgsConstructor
 @Data
