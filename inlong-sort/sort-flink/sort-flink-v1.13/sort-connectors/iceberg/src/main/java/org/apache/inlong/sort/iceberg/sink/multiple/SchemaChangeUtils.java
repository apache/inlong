--- conflicted
+++ resolved
@@ -17,16 +17,12 @@
 
 package org.apache.inlong.sort.iceberg.sink.multiple;
 
-<<<<<<< HEAD
-import com.google.common.collect.Sets;
-=======
 import org.apache.inlong.sort.base.sink.TableChange;
-import org.apache.inlong.sort.base.sink.TableChange.AddColumn;
 import org.apache.inlong.sort.base.sink.TableChange.ColumnPosition;
 import org.apache.inlong.sort.base.sink.TableChange.UnknownColumnChange;
 import org.apache.inlong.sort.iceberg.FlinkTypeToType;
 
->>>>>>> 6e8d77a4
+import com.google.common.collect.Sets;
 import org.apache.flink.table.types.logical.RowType;
 import org.apache.iceberg.Schema;
 import org.apache.iceberg.UpdateSchema;
@@ -35,19 +31,12 @@
 import org.apache.iceberg.relocated.com.google.common.base.Preconditions;
 import org.apache.iceberg.types.Type;
 import org.apache.iceberg.types.Types.NestedField;
-<<<<<<< HEAD
-import org.apache.inlong.sort.base.sink.TableChange;
-import org.apache.inlong.sort.iceberg.FlinkTypeToType;
-import org.apache.inlong.sort.base.sink.TableChange.ColumnPosition;
-import org.apache.inlong.sort.base.sink.TableChange.UnknownColumnChange;
-=======
->>>>>>> 6e8d77a4
 
+import java.util.ArrayList;
 import java.util.Arrays;
-import java.util.ArrayList;
+import java.util.HashSet;
 import java.util.List;
 import java.util.Set;
-import java.util.HashSet;
 import java.util.stream.Collectors;
 
 public class SchemaChangeUtils {
@@ -76,7 +65,8 @@
 
         // step0: judge whether unknown change
         // just diff two different schema can not distinguish（add + delete) vs modify
-        // Example first [a, b, c] -> then delete c [a, b] -> add d [a, b, d], currently it is only judged as unknown change.
+        // Example first [a, b, c] -> then delete c [a, b] -> add d [a, b, d], currently it is only judged as unknown
+        // change.
         // In next version,we will judge it is [delete and add] or rename by using information extracted from DDL
         if (!colsToDelete.isEmpty() && !colsToAdd.isEmpty()) {
             tableChanges.add(new UnknownColumnChange(
