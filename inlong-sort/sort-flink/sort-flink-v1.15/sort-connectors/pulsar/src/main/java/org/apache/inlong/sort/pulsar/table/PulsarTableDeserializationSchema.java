/*
 * Licensed to the Apache Software Foundation (ASF) under one or more
 * contributor license agreements. See the NOTICE file distributed with
 * this work for additional information regarding copyright ownership.
 * The ASF licenses this file to You under the Apache License, Version 2.0
 * (the "License"); you may not use this file except in compliance with
 * the License. You may obtain a copy of the License at
 *
 * http://www.apache.org/licenses/LICENSE-2.0
 *
 * Unless required by applicable law or agreed to in writing, software
 * distributed under the License is distributed on an "AS IS" BASIS,
 * WITHOUT WARRANTIES OR CONDITIONS OF ANY KIND, either express or implied.
 * See the License for the specific language governing permissions and
 * limitations under the License.
 */

package org.apache.inlong.sort.pulsar.table;

<<<<<<< HEAD
=======
import org.apache.inlong.sort.base.metric.MetricOption;
>>>>>>> c0234b5f
import org.apache.inlong.sort.base.metric.MetricsCollector;
import org.apache.inlong.sort.base.metric.SourceMetricData;

import org.apache.flink.api.common.functions.util.ListCollector;
import org.apache.flink.api.common.serialization.DeserializationSchema;
import org.apache.flink.api.common.typeinfo.TypeInformation;
import org.apache.flink.connector.pulsar.source.config.SourceConfiguration;
import org.apache.flink.connector.pulsar.source.reader.deserializer.PulsarDeserializationSchema;
import org.apache.flink.table.data.RowData;
import org.apache.flink.util.Collector;
import org.apache.pulsar.client.api.Message;

import javax.annotation.Nullable;

import java.io.IOException;
import java.util.ArrayList;
import java.util.List;

import static org.apache.flink.util.Preconditions.checkNotNull;

/**
 * A specific {@link PulsarDeserializationSchema} for {@link PulsarTableSource}.
 * Modified from {@link org.apache.flink.connector.pulsar.table.source.PulsarTableDeserializationSchema}
 */
public class PulsarTableDeserializationSchema implements PulsarDeserializationSchema<RowData> {

    private static final long serialVersionUID = 1L;

    private final TypeInformation<RowData> producedTypeInfo;

    @Nullable
    private final DeserializationSchema<RowData> keyDeserialization;

    private final DeserializationSchema<RowData> valueDeserialization;

    private final PulsarRowDataConverter rowDataConverter;

    private final boolean upsertMode;

<<<<<<< HEAD
    private SourceMetricData sourceMetricData;

=======
    private final boolean innerFormat;

    private SourceMetricData sourceMetricData;

    private MetricOption metricOption;

>>>>>>> c0234b5f
    public PulsarTableDeserializationSchema(
            @Nullable DeserializationSchema<RowData> keyDeserialization,
            DeserializationSchema<RowData> valueDeserialization,
            TypeInformation<RowData> producedTypeInfo,
            PulsarRowDataConverter rowDataConverter,
            boolean upsertMode,
<<<<<<< HEAD
            SourceMetricData sourceMetricData) {
=======
            boolean innerFormat,
            MetricOption metricOption) {
>>>>>>> c0234b5f
        if (upsertMode) {
            checkNotNull(keyDeserialization, "upsert mode must specify a key format");
        }
        this.keyDeserialization = keyDeserialization;
        this.valueDeserialization = checkNotNull(valueDeserialization);
        this.rowDataConverter = checkNotNull(rowDataConverter);
        this.producedTypeInfo = checkNotNull(producedTypeInfo);
        this.upsertMode = upsertMode;
<<<<<<< HEAD
        this.sourceMetricData = sourceMetricData;
=======
        this.innerFormat = innerFormat;
        this.metricOption = metricOption;
>>>>>>> c0234b5f
    }

    @Override
    public void open(DeserializationSchema.InitializationContext context, SourceConfiguration configuration)
            throws Exception {
        if (keyDeserialization != null) {
            keyDeserialization.open(context);
        }
        if (metricOption != null) {
            sourceMetricData = new SourceMetricData(metricOption);
        }
        valueDeserialization.open(context);
    }

    @Override
    public void deserialize(Message<byte[]> message, Collector<RowData> collector)
            throws IOException {

        // Get the key row data
        List<RowData> keyRowData = new ArrayList<>();
        if (keyDeserialization != null) {
            keyDeserialization.deserialize(message.getKeyBytes(), new ListCollector<>(keyRowData));
        }

        // Get the value row data
        List<RowData> valueRowData = new ArrayList<>();

        if (upsertMode && message.getData().length == 0) {
            rowDataConverter.projectToRowWithNullValueRow(message, keyRowData, collector);
            return;
        }

<<<<<<< HEAD
        valueDeserialization.deserialize(message.getData(),
                new MetricsCollector<>(new ListCollector<>(valueRowData), sourceMetricData));
=======
        MetricsCollector<RowData> metricsCollector =
                new MetricsCollector<>(new ListCollector<>(valueRowData), sourceMetricData);

        // reset timestamp if the deserialize schema has not inner format
        if (!innerFormat) {
            metricsCollector.resetTimestamp(System.currentTimeMillis());
        }

        valueDeserialization.deserialize(message.getData(), metricsCollector);
>>>>>>> c0234b5f

        rowDataConverter.projectToProducedRowAndCollect(
                message, keyRowData, valueRowData, collector);
    }

    @Override
    public TypeInformation<RowData> getProducedType() {
        return producedTypeInfo;
    }
}<|MERGE_RESOLUTION|>--- conflicted
+++ resolved
@@ -17,10 +17,7 @@
 
 package org.apache.inlong.sort.pulsar.table;
 
-<<<<<<< HEAD
-=======
 import org.apache.inlong.sort.base.metric.MetricOption;
->>>>>>> c0234b5f
 import org.apache.inlong.sort.base.metric.MetricsCollector;
 import org.apache.inlong.sort.base.metric.SourceMetricData;
 
@@ -60,29 +57,20 @@
 
     private final boolean upsertMode;
 
-<<<<<<< HEAD
-    private SourceMetricData sourceMetricData;
-
-=======
     private final boolean innerFormat;
 
     private SourceMetricData sourceMetricData;
 
     private MetricOption metricOption;
 
->>>>>>> c0234b5f
     public PulsarTableDeserializationSchema(
             @Nullable DeserializationSchema<RowData> keyDeserialization,
             DeserializationSchema<RowData> valueDeserialization,
             TypeInformation<RowData> producedTypeInfo,
             PulsarRowDataConverter rowDataConverter,
             boolean upsertMode,
-<<<<<<< HEAD
-            SourceMetricData sourceMetricData) {
-=======
             boolean innerFormat,
             MetricOption metricOption) {
->>>>>>> c0234b5f
         if (upsertMode) {
             checkNotNull(keyDeserialization, "upsert mode must specify a key format");
         }
@@ -91,12 +79,8 @@
         this.rowDataConverter = checkNotNull(rowDataConverter);
         this.producedTypeInfo = checkNotNull(producedTypeInfo);
         this.upsertMode = upsertMode;
-<<<<<<< HEAD
-        this.sourceMetricData = sourceMetricData;
-=======
         this.innerFormat = innerFormat;
         this.metricOption = metricOption;
->>>>>>> c0234b5f
     }
 
     @Override
@@ -129,10 +113,6 @@
             return;
         }
 
-<<<<<<< HEAD
-        valueDeserialization.deserialize(message.getData(),
-                new MetricsCollector<>(new ListCollector<>(valueRowData), sourceMetricData));
-=======
         MetricsCollector<RowData> metricsCollector =
                 new MetricsCollector<>(new ListCollector<>(valueRowData), sourceMetricData);
 
@@ -142,7 +122,6 @@
         }
 
         valueDeserialization.deserialize(message.getData(), metricsCollector);
->>>>>>> c0234b5f
 
         rowDataConverter.projectToProducedRowAndCollect(
                 message, keyRowData, valueRowData, collector);
