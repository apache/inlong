--- conflicted
+++ resolved
@@ -199,12 +199,8 @@
         return new TubeMQTableSource(
                 physicalDataType, valueDecodingFormat, masterAddress,
                 topic, streamIdSet, consumerGroup, sessionKey, configuration,
-<<<<<<< HEAD
-                watermarkStrategy, proctimeAttribute, ignoreErrors, innerFormat);
-=======
                 watermarkStrategy, proctimeAttribute, ignoreErrors, innerFormat,
                 inlongMetric, auditHostAndPorts, auditKeys);
->>>>>>> c0234b5f
     }
 
     @Override
@@ -321,8 +317,6 @@
                         .map(m -> m.converter)
                         .toArray(MetadataConverter[]::new);
 
-<<<<<<< HEAD
-=======
         MetricOption metricOption = MetricOption.builder()
                 .withInlongLabels(inlongMetric)
                 .withAuditAddress(auditHostAndPorts)
@@ -333,7 +327,6 @@
                 new DynamicTubeMQTableDeserializationSchema(
                         deserialization, metadataConverters, producedTypeInfo, ignoreErrors, innerFormat, metricOption);
 
->>>>>>> c0234b5f
         final FlinkTubeMQConsumer<RowData> tubeMQConsumer = new FlinkTubeMQConsumer(masterAddress, topic, streamIdSet,
                 consumerGroup, tubeMQDeserializer, configuration, sessionKey, innerFormat);
         return tubeMQConsumer;
