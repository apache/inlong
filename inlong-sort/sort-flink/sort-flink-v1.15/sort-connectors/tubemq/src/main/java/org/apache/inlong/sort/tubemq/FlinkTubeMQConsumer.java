--- conflicted
+++ resolved
@@ -220,12 +220,8 @@
         messageSessionFactory = new TubeSingleSessionFactory(consumerConfig);
         messagePullConsumer = messageSessionFactory.createPullConsumer(consumerConfig);
         messagePullConsumer.subscribe(topic, streamIdSet);
-<<<<<<< HEAD
-        messagePullConsumer.completeSubscribe(sessionKey, numTasks, true, currentOffsets);
-=======
         String jobId = getRuntimeContext().getJobId().toString();
         messagePullConsumer.completeSubscribe(sessionKey.concat(jobId), numTasks, true, currentOffsets);
->>>>>>> c0234b5f
 
         running = true;
     }
