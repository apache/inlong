/*
 * Licensed to the Apache Software Foundation (ASF) under one or more
 * contributor license agreements. See the NOTICE file distributed with
 * this work for additional information regarding copyright ownership.
 * The ASF licenses this file to You under the Apache License, Version 2.0
 * (the "License"); you may not use this file except in compliance with
 * the License. You may obtain a copy of the License at
 *
 * http://www.apache.org/licenses/LICENSE-2.0
 *
 * Unless required by applicable law or agreed to in writing, software
 * distributed under the License is distributed on an "AS IS" BASIS,
 * WITHOUT WARRANTIES OR CONDITIONS OF ANY KIND, either express or implied.
 * See the License for the specific language governing permissions and
 * limitations under the License.
 */

package org.apache.inlong.sort.iceberg.sink.multiple;

import org.apache.flink.api.common.state.ListState;
import org.apache.flink.api.common.state.ListStateDescriptor;
import org.apache.flink.api.common.typeinfo.TypeHint;
import org.apache.flink.api.common.typeinfo.TypeInformation;
import org.apache.flink.runtime.state.StateInitializationContext;
import org.apache.flink.runtime.state.StateSnapshotContext;
import org.apache.flink.shaded.jackson2.com.fasterxml.jackson.databind.JsonNode;
import org.apache.flink.streaming.api.operators.AbstractStreamOperator;
import org.apache.flink.streaming.api.operators.OneInputStreamOperator;
import org.apache.flink.streaming.runtime.streamrecord.StreamRecord;
import org.apache.flink.streaming.runtime.tasks.ProcessingTimeCallback;
import org.apache.flink.streaming.runtime.tasks.ProcessingTimeService;
import org.apache.flink.table.data.RowData;
import org.apache.flink.table.types.logical.RowType;
import org.apache.iceberg.PartitionSpec;
import org.apache.iceberg.Schema;
import org.apache.iceberg.Table;
import org.apache.iceberg.Transaction;
import org.apache.iceberg.catalog.Catalog;
import org.apache.iceberg.catalog.SupportsNamespaces;
import org.apache.iceberg.catalog.TableIdentifier;
import org.apache.iceberg.exceptions.AlreadyExistsException;
import org.apache.iceberg.flink.CatalogLoader;
import org.apache.iceberg.flink.FlinkSchemaUtil;
import org.apache.iceberg.relocated.com.google.common.collect.ImmutableMap;
import org.apache.iceberg.types.Types.NestedField;
import org.apache.inlong.sort.base.dirty.DirtyData;
import org.apache.inlong.sort.base.dirty.DirtyOptions;
import org.apache.inlong.sort.base.dirty.DirtyType;
import org.apache.inlong.sort.base.dirty.sink.DirtySink;
import org.apache.inlong.sort.base.format.AbstractDynamicSchemaFormat;
import org.apache.inlong.sort.base.format.DynamicSchemaFormatFactory;
import org.apache.inlong.sort.base.metric.MetricOption;
import org.apache.inlong.sort.base.metric.MetricOption.RegisteredMetric;
import org.apache.inlong.sort.base.metric.MetricState;
import org.apache.inlong.sort.base.metric.sub.SinkTableMetricData;
import org.apache.inlong.sort.base.sink.MultipleSinkOption;
import org.apache.inlong.sort.base.sink.TableChange;
import org.apache.inlong.sort.base.sink.TableChange.AddColumn;
import org.apache.inlong.sort.base.util.MetricStateUtils;
import org.slf4j.Logger;
import org.slf4j.LoggerFactory;

import javax.annotation.Nullable;
import java.io.Closeable;
import java.io.IOException;
import java.util.Collections;
import java.util.HashMap;
import java.util.LinkedList;
import java.util.List;
import java.util.Map;
import java.util.Queue;

import static org.apache.inlong.sort.base.Constants.DIRTY_BYTES_OUT;
import static org.apache.inlong.sort.base.Constants.DIRTY_RECORDS_OUT;
import static org.apache.inlong.sort.base.Constants.INLONG_METRIC_STATE_NAME;
import static org.apache.inlong.sort.base.Constants.NUM_BYTES_OUT;
import static org.apache.inlong.sort.base.Constants.NUM_RECORDS_OUT;

public class DynamicSchemaHandleOperator extends AbstractStreamOperator<RecordWithSchema>
        implements
            OneInputStreamOperator<RowData, RecordWithSchema>,
            ProcessingTimeCallback {

    private static final Logger LOGGER = LoggerFactory.getLogger(DynamicSchemaHandleOperator.class);
    private static final long HELPER_DEBUG_INTERVEL = 10 * 60 * 1000;
    private static final long serialVersionUID = 1L;

    private final CatalogLoader catalogLoader;
    private final MultipleSinkOption multipleSinkOption;

    private transient Catalog catalog;
    private transient SupportsNamespaces asNamespaceCatalog;
    private transient AbstractDynamicSchemaFormat<JsonNode> dynamicSchemaFormat;
    private transient ProcessingTimeService processingTimeService;

    // record cache, wait schema to consume record
    private transient Map<TableIdentifier, Queue<RecordWithSchema>> recordQueues;

    // schema cache
    private transient Map<TableIdentifier, Schema> schemaCache;

    private final DirtyOptions dirtyOptions;
    private @Nullable final DirtySink<Object> dirtySink;

    // metric
    private final String inlongMetric;
    private final String auditHostAndPorts;
    private @Nullable transient SinkTableMetricData metricData;
    private transient ListState<MetricState> metricStateListState;
    private transient MetricState metricState;

    public DynamicSchemaHandleOperator(CatalogLoader catalogLoader,
            MultipleSinkOption multipleSinkOption, DirtyOptions dirtyOptions,
            @Nullable DirtySink<Object> dirtySink, String inlongMetric, String auditHostAndPorts) {
        this.catalogLoader = catalogLoader;
        this.multipleSinkOption = multipleSinkOption;
        this.dirtyOptions = dirtyOptions;
        this.dirtySink = dirtySink;
        this.inlongMetric = inlongMetric;
        this.auditHostAndPorts = auditHostAndPorts;
    }

    @SuppressWarnings("unchecked")
    @Override
    public void open() throws Exception {
        super.open();
        this.catalog = catalogLoader.loadCatalog();
        this.asNamespaceCatalog =
                catalog instanceof SupportsNamespaces ? (SupportsNamespaces) catalog : null;

        this.dynamicSchemaFormat = DynamicSchemaFormatFactory.getFormat(
                multipleSinkOption.getFormat(), multipleSinkOption.getFormatOption());

        this.processingTimeService = getRuntimeContext().getProcessingTimeService();
        processingTimeService.registerTimer(
                processingTimeService.getCurrentProcessingTime() + HELPER_DEBUG_INTERVEL, this);

        this.recordQueues = new HashMap<>();
        this.schemaCache = new HashMap<>();

        // Initialize metric
        MetricOption metricOption = MetricOption.builder()
                .withInlongLabels(inlongMetric)
                .withInlongAudit(auditHostAndPorts)
                .withInitRecords(metricState != null ? metricState.getMetricValue(NUM_RECORDS_OUT) : 0L)
                .withInitBytes(metricState != null ? metricState.getMetricValue(NUM_BYTES_OUT) : 0L)
                .withInitDirtyRecords(metricState != null ? metricState.getMetricValue(DIRTY_RECORDS_OUT) : 0L)
                .withInitDirtyBytes(metricState != null ? metricState.getMetricValue(DIRTY_BYTES_OUT) : 0L)
                .withRegisterMetric(RegisteredMetric.ALL)
                .build();
        if (metricOption != null) {
            metricData = new SinkTableMetricData(metricOption, getRuntimeContext().getMetricGroup());
        }
    }

    @Override
    public void close() throws Exception {
        super.close();
        if (catalog instanceof Closeable) {
            ((Closeable) catalog).close();
        }
    }

    @Override
    public void processElement(StreamRecord<RowData> element) throws Exception {
        JsonNode jsonNode = null;
        try {
            jsonNode = dynamicSchemaFormat.deserialize(element.getValue().getBinary(0));
        } catch (Exception e) {
            LOGGER.error(String.format("Deserialize error, raw data: %s",
                    new String(element.getValue().getBinary(0))), e);
            handleDirtyData(new String(element.getValue().getBinary(0)),
                    null, DirtyType.DESERIALIZE_ERROR, e, TableIdentifier.of("unknow", "unknow"));
        }
        TableIdentifier tableId = null;
        try {
            tableId = parseId(jsonNode);
        } catch (Exception e) {
            LOGGER.error(String.format("Table identifier parse error, raw data: %s", jsonNode), e);
            handleDirtyData(jsonNode, jsonNode, DirtyType.TABLE_IDENTIFIER_PARSE_ERROR,
                    e, TableIdentifier.of("unknow", "unknow"));
        }

        boolean isDDL = dynamicSchemaFormat.extractDDLFlag(jsonNode);
        if (isDDL) {
            execDDL(jsonNode, tableId);
        } else {
            execDML(jsonNode, tableId);
        }
    }

    private void handleDirtyData(Object dirtyData,
            JsonNode rootNode,
            DirtyType dirtyType,
            Exception e,
            TableIdentifier tableId) {
        if (!dirtyOptions.ignoreDirty()) {
            RuntimeException ex;
            if (e instanceof RuntimeException) {
                ex = (RuntimeException) e;
            } else {
                ex = new RuntimeException(e);
            }
            throw ex;
        }
        if (dirtySink != null) {
            DirtyData.Builder<Object> builder = DirtyData.builder();
            try {
                builder.setData(dirtyData)
                        .setDirtyType(dirtyType)
                        .setDirtyMessage(e.getMessage());
                if (rootNode != null) {
                    builder.setLabels(dynamicSchemaFormat.parse(rootNode, dirtyOptions.getLabels()))
                            .setLogTag(dynamicSchemaFormat.parse(rootNode, dirtyOptions.getLogTag()))
                            .setIdentifier(dynamicSchemaFormat.parse(rootNode, dirtyOptions.getIdentifier()));
                } else {
                    builder.setLabels(dirtyOptions.getLabels())
                            .setLogTag(dirtyOptions.getLogTag())
                            .setIdentifier(dirtyOptions.getIdentifier());
                }
                dirtySink.invoke(builder.build());
                if (metricData != null) {
                    metricData.outputDirtyMetricsWithEstimate(
                            tableId.namespace().toString(), null, tableId.name(), dirtyData);
                }
            } catch (Exception ex) {
                if (!dirtyOptions.ignoreSideOutputErrors()) {
                    throw new RuntimeException(ex);
                }
                LOG.warn("Dirty sink failed", ex);
            }
        }
    }

    @Override
    public void onProcessingTime(long timestamp) {
        processingTimeService.registerTimer(
                processingTimeService.getCurrentProcessingTime() + HELPER_DEBUG_INTERVEL, this);
    }

    @Override
    public void snapshotState(StateSnapshotContext context) throws Exception {
        if (metricData != null && metricStateListState != null) {
            MetricStateUtils.snapshotMetricStateForSinkMetricData(metricStateListState, metricData,
                    getRuntimeContext().getIndexOfThisSubtask());
        }
    }

    @Override
    public void initializeState(StateInitializationContext context) throws Exception {
        // init metric state
        if (this.inlongMetric != null) {
            this.metricStateListState = context.getOperatorStateStore().getUnionListState(
                    new ListStateDescriptor<>(
                            String.format(INLONG_METRIC_STATE_NAME), TypeInformation.of(new TypeHint<MetricState>() {
                            })));
        }
        if (context.isRestored()) {
            metricState = MetricStateUtils.restoreMetricState(metricStateListState,
                    getRuntimeContext().getIndexOfThisSubtask(), getRuntimeContext().getNumberOfParallelSubtasks());
        }
    }

    private void execDDL(JsonNode jsonNode, TableIdentifier tableId) {
        // todo:parse ddl sql
    }

    private void execDML(JsonNode jsonNode, TableIdentifier tableId) {
        RecordWithSchema record = parseRecord(jsonNode, tableId);
        if (record == null) {
            return;
        }
        Schema schema = schemaCache.get(record.getTableId());
        Schema dataSchema = record.getSchema();
        recordQueues.compute(record.getTableId(), (k, v) -> {
            if (v == null) {
                v = new LinkedList<>();
            }
            v.add(record);
            return v;
        });
        if (schema == null) {
            handleTableCreateEventFromOperator(record.getTableId(), dataSchema);
        } else {
            handleSchemaInfoEvent(record.getTableId(), schema);
        }
    }

    // ======================== All coordinator interact request and response method ============================
    private void handleSchemaInfoEvent(TableIdentifier tableId, Schema schema) {
        schemaCache.put(tableId, schema);
        Schema latestSchema = schemaCache.get(tableId);
        Queue<RecordWithSchema> queue = recordQueues.get(tableId);
        while (queue != null && !queue.isEmpty()) {
            Schema dataSchema = queue.peek().getSchema();
            // if compatible, this means that the current schema is the latest schema
            // if not, prove the need to update the current schema
            if (isCompatible(latestSchema, dataSchema)) {
                RecordWithSchema recordWithSchema = queue.poll()
                        .refreshFieldId(latestSchema)
                        .refreshRowData((jsonNode, schema1) -> {
                            try {
                                return dynamicSchemaFormat.extractRowData(jsonNode, FlinkSchemaUtil.convert(schema1));
                            } catch (Exception e) {
                                LOG.warn("Ignore table {} schema change, old: {} new: {}.",
                                        tableId, dataSchema, latestSchema, e);
<<<<<<< HEAD
                                blacklist.add(tableId);
                                try {
                                    List<RowData> rowDataForDataSchemaList =
                                            dynamicSchemaFormat.extractRowData(jsonNode,
                                                    FlinkSchemaUtil.convert(dataSchema));
                                    for (RowData rowData : rowDataForDataSchemaList) {
                                        handleDirtyData(rowData.toString(), jsonNode,
                                                DirtyType.EXTRACT_ROWDATA_ERROR, e, tableId);
                                    }
                                } catch (Exception ee) {
                                    LOG.error("handleDirtyData {} failed!", jsonNode);
                                }
=======
                                handleDirtyData(jsonNode, jsonNode, DirtyType.EXTRACT_ROWDATA_ERROR, e, tableId);
>>>>>>> fb5f65bb
                            }
                            return Collections.emptyList();
                        });
                output.collect(new StreamRecord<>(recordWithSchema));
            } else {
                handldAlterSchemaEventFromOperator(tableId, latestSchema, dataSchema);
                break;
            }
        }
    }

    // ================================ All coordinator handle method ==============================================
    private void handleTableCreateEventFromOperator(TableIdentifier tableId, Schema schema) {
        if (!catalog.tableExists(tableId)) {
            if (asNamespaceCatalog != null && !asNamespaceCatalog.namespaceExists(tableId.namespace())) {
                try {
                    asNamespaceCatalog.createNamespace(tableId.namespace());
                    LOG.info("Auto create Database({}) in Catalog({}).", tableId.namespace(), catalog.name());
                } catch (AlreadyExistsException e) {
                    LOG.warn("Database({}) already exist in Catalog({})!", tableId.namespace(), catalog.name());
                }
            }
            ImmutableMap.Builder<String, String> properties = ImmutableMap.builder();
            properties.put("format-version", "2");
            properties.put("write.upsert.enabled", "true");
            // for hive visible
            properties.put("engine.hive.enabled", "true");
            try {
                catalog.createTable(tableId, schema, PartitionSpec.unpartitioned(), properties.build());
                LOG.info("Auto create Table({}) in Database({}) in Catalog({})!",
                        tableId.name(), tableId.namespace(), catalog.name());
            } catch (AlreadyExistsException e) {
                LOG.warn("Table({}) already exist in Database({}) in Catalog({})!",
                        tableId.name(), tableId.namespace(), catalog.name());
            }
        }
        handleSchemaInfoEvent(tableId, catalog.loadTable(tableId).schema());
    }

    private void handldAlterSchemaEventFromOperator(TableIdentifier tableId, Schema oldSchema, Schema newSchema) {
        Table table = catalog.loadTable(tableId);
        // The transactionality of changes is guaranteed by comparing the old schema with the current schema of the
        // table.
        // Judging whether changes can be made by schema comparison (currently only column additions are supported),
        // for scenarios that cannot be changed, it is always considered that there is a problem with the data.
        Transaction transaction = table.newTransaction();
        if (table.schema().sameSchema(oldSchema)) {
            List<TableChange> tableChanges = SchemaChangeUtils.diffSchema(oldSchema, newSchema);
            if (!canHandleWithSchemaUpdatePolicy(tableId, tableChanges)) {
                // If can not handle this schema update, should not push data into next operator
                return;
            }
            SchemaChangeUtils.applySchemaChanges(transaction.updateSchema(), tableChanges);
            LOG.info("Schema evolution in table({}) for table change: {}", tableId, tableChanges);
        }
        transaction.commitTransaction();
        handleSchemaInfoEvent(tableId, table.schema());
    }

    // =============================== Utils method =================================================================
    // The way to judge compatibility is whether all the field names in the old schema exist in the new schema
    private boolean isCompatible(Schema newSchema, Schema oldSchema) {
        for (NestedField field : oldSchema.columns()) {
            if (newSchema.findField(field.name()) == null) {
                return false;
            }
        }
        return true;
    }

    private TableIdentifier parseId(JsonNode data) throws IOException {
        String databaseStr = dynamicSchemaFormat.parse(data, multipleSinkOption.getDatabasePattern());
        String tableStr = dynamicSchemaFormat.parse(data, multipleSinkOption.getTablePattern());
        return TableIdentifier.of(databaseStr, tableStr);
    }

    private RecordWithSchema parseRecord(JsonNode data, TableIdentifier tableId) {
        try {
            List<String> pkListStr = dynamicSchemaFormat.extractPrimaryKeyNames(data);
            RowType schema = dynamicSchemaFormat.extractSchema(data, pkListStr);
            return new RecordWithSchema(
                    data,
                    FlinkSchemaUtil.convert(FlinkSchemaUtil.toSchema(schema)),
                    tableId,
                    pkListStr);
        } catch (Exception e) {
            handleDirtyData(data, data, DirtyType.EXTRACT_SCHEMA_ERROR, e, tableId);
        }
        return null;
    }

    private boolean canHandleWithSchemaUpdatePolicy(TableIdentifier tableId, List<TableChange> tableChanges) {
        boolean canHandle = true;
        for (TableChange tableChange : tableChanges) {
            canHandle &= MultipleSinkOption.canHandleWithSchemaUpdate(tableId.toString(), tableChange,
                    multipleSinkOption.getSchemaUpdatePolicy());
            if (!(tableChange instanceof AddColumn)) {
                // todo:currently iceberg can only handle addColumn, so always return false
                LOG.info("Ignore table {} schema change: {} because iceberg can't handle it.",
                        tableId, tableChange);
                canHandle = false;
            }
            if (!canHandle) {
                break;
            }
        }
        return canHandle;
    }
}<|MERGE_RESOLUTION|>--- conflicted
+++ resolved
@@ -304,8 +304,6 @@
                             } catch (Exception e) {
                                 LOG.warn("Ignore table {} schema change, old: {} new: {}.",
                                         tableId, dataSchema, latestSchema, e);
-<<<<<<< HEAD
-                                blacklist.add(tableId);
                                 try {
                                     List<RowData> rowDataForDataSchemaList =
                                             dynamicSchemaFormat.extractRowData(jsonNode,
@@ -317,9 +315,6 @@
                                 } catch (Exception ee) {
                                     LOG.error("handleDirtyData {} failed!", jsonNode);
                                 }
-=======
-                                handleDirtyData(jsonNode, jsonNode, DirtyType.EXTRACT_ROWDATA_ERROR, e, tableId);
->>>>>>> fb5f65bb
                             }
                             return Collections.emptyList();
                         });
