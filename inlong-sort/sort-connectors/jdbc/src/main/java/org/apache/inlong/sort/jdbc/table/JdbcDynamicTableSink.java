/*
 * Licensed to the Apache Software Foundation (ASF) under one or more
 * contributor license agreements. See the NOTICE file distributed with
 * this work for additional information regarding copyright ownership.
 * The ASF licenses this file to You under the Apache License, Version 2.0
 * (the "License"); you may not use this file except in compliance with
 * the License. You may obtain a copy of the License at
 *
 * http://www.apache.org/licenses/LICENSE-2.0
 *
 * Unless required by applicable law or agreed to in writing, software
 * distributed under the License is distributed on an "AS IS" BASIS,
 * WITHOUT WARRANTIES OR CONDITIONS OF ANY KIND, either express or implied.
 * See the License for the specific language governing permissions and
 * limitations under the License.
 */

package org.apache.inlong.sort.jdbc.table;

import org.apache.flink.annotation.Internal;
import org.apache.flink.api.common.typeinfo.TypeInformation;
import org.apache.flink.connector.jdbc.JdbcExecutionOptions;
import org.apache.flink.connector.jdbc.internal.options.JdbcDmlOptions;
import org.apache.flink.connector.jdbc.internal.options.JdbcOptions;
import org.apache.flink.table.api.TableSchema;
import org.apache.flink.table.connector.ChangelogMode;
import org.apache.flink.table.connector.sink.DynamicTableSink;
import org.apache.flink.table.connector.sink.SinkFunctionProvider;
import org.apache.flink.table.data.RowData;
import org.apache.flink.types.RowKind;
<<<<<<< HEAD
import org.apache.inlong.sort.base.sink.SchemaUpdateExceptionPolicy;
=======
import org.apache.inlong.sort.base.dirty.DirtyOptions;
import org.apache.inlong.sort.base.dirty.sink.DirtySink;
>>>>>>> 47f9e64d
import org.apache.inlong.sort.jdbc.internal.GenericJdbcSinkFunction;

import javax.annotation.Nullable;
import java.util.Objects;

import static org.apache.flink.util.Preconditions.checkState;

/**
 * Copy from org.apache.flink:flink-connector-jdbc_2.11:1.13.5
 *
 * A {@link DynamicTableSink} for JDBC.
 * Add an option `sink.ignore.changelog` to support insert-only mode without primaryKey.
 */
@Internal
public class JdbcDynamicTableSink implements DynamicTableSink {

    private final JdbcOptions jdbcOptions;
    private final JdbcExecutionOptions executionOptions;
    private final JdbcDmlOptions dmlOptions;
    private final TableSchema tableSchema;
    private final String dialectName;

    private final boolean multipleSink;
    private final String inlongMetric;
    private final String auditHostAndPorts;
    private final boolean appendMode;
    private final String sinkMultipleFormat;
    private final String databasePattern;
    private final String tablePattern;
    private final String schemaPattern;
    private final SchemaUpdateExceptionPolicy schemaUpdateExceptionPolicy;

    private final DirtyOptions dirtyOptions;
    private @Nullable final DirtySink<Object> dirtySink;

    public JdbcDynamicTableSink(
            JdbcOptions jdbcOptions,
            JdbcExecutionOptions executionOptions,
            JdbcDmlOptions dmlOptions,
            TableSchema tableSchema,
            boolean appendMode,
            boolean multipleSink,
            String sinkMultipleFormat,
            String databasePattern,
            String tablePattern,
            String schemaPattern,
            String inlongMetric,
            String auditHostAndPorts,
<<<<<<< HEAD
            SchemaUpdateExceptionPolicy schemaUpdateExceptionPolicy) {
=======
            DirtyOptions dirtyOptions,
            @Nullable DirtySink<Object> dirtySink) {
>>>>>>> 47f9e64d
        this.jdbcOptions = jdbcOptions;
        this.executionOptions = executionOptions;
        this.dmlOptions = dmlOptions;
        this.tableSchema = tableSchema;
        this.dialectName = dmlOptions.getDialect().dialectName();
        this.appendMode = appendMode;
        this.multipleSink = multipleSink;
        this.sinkMultipleFormat = sinkMultipleFormat;
        this.databasePattern = databasePattern;
        this.tablePattern = tablePattern;
        this.schemaPattern = schemaPattern;
        this.inlongMetric = inlongMetric;
        this.auditHostAndPorts = auditHostAndPorts;
<<<<<<< HEAD
        this.schemaUpdateExceptionPolicy = schemaUpdateExceptionPolicy;
=======
        this.dirtyOptions = dirtyOptions;
        this.dirtySink = dirtySink;
>>>>>>> 47f9e64d
    }

    @Override
    public ChangelogMode getChangelogMode(ChangelogMode requestedMode) {
        if (!multipleSink) {
            validatePrimaryKey(requestedMode);
        }
        return ChangelogMode.newBuilder()
                .addContainedKind(RowKind.INSERT)
                .addContainedKind(RowKind.DELETE)
                .addContainedKind(RowKind.UPDATE_AFTER)
                .build();
    }

    private void validatePrimaryKey(ChangelogMode requestedMode) {
        checkState(
                ChangelogMode.insertOnly().equals(requestedMode)
                        || dmlOptions.getKeyFields().isPresent() || appendMode,
                "please declare primary key or appendMode for sink table when query contains update/delete record.");
    }

    @Override
    public SinkRuntimeProvider getSinkRuntimeProvider(Context context) {
        final TypeInformation<RowData> rowDataTypeInformation =
                context.createTypeInformation(tableSchema.toRowDataType());
        final JdbcDynamicOutputFormatBuilder builder = new JdbcDynamicOutputFormatBuilder();
        builder.setAppendMode(appendMode);
        builder.setJdbcOptions(jdbcOptions);
        builder.setJdbcDmlOptions(dmlOptions);
        builder.setJdbcExecutionOptions(executionOptions);
        builder.setInLongMetric(inlongMetric);
        builder.setAuditHostAndPorts(auditHostAndPorts);
<<<<<<< HEAD
        if (multipleSink) {
            builder.setSinkMultipleFormat(sinkMultipleFormat);
            builder.setDatabasePattern(databasePattern);
            builder.setTablePattern(tablePattern);
            builder.setSchemaPattern(schemaPattern);
            builder.setSchemaUpdatePolicy(schemaUpdateExceptionPolicy);
            return SinkFunctionProvider.of(
                    new GenericJdbcSinkFunction<>(builder.buildMulti()), jdbcOptions.getParallelism());
        } else {
            builder.setRowDataTypeInfo(rowDataTypeInformation);
            builder.setFieldDataTypes(tableSchema.getFieldDataTypes());
            return SinkFunctionProvider.of(
                    new GenericJdbcSinkFunction<>(builder.build()), jdbcOptions.getParallelism());
        }
=======
        builder.setDirtyOptions(dirtyOptions);
        builder.setDirtySink(dirtySink);
        return SinkFunctionProvider.of(
                new GenericJdbcSinkFunction<>(builder.build()), jdbcOptions.getParallelism());
>>>>>>> 47f9e64d
    }

    @Override
    public DynamicTableSink copy() {
        return new JdbcDynamicTableSink(jdbcOptions, executionOptions, dmlOptions,
<<<<<<< HEAD
                tableSchema, appendMode, multipleSink, sinkMultipleFormat,
                databasePattern, tablePattern, schemaPattern,
                inlongMetric, auditHostAndPorts, schemaUpdateExceptionPolicy);
=======
                tableSchema, appendMode, inlongMetric, auditHostAndPorts, dirtyOptions, dirtySink);
>>>>>>> 47f9e64d
    }

    @Override
    public String asSummaryString() {
        return "JDBC:" + dialectName;
    }

    @Override
    public boolean equals(Object o) {
        if (this == o) {
            return true;
        }
        if (!(o instanceof JdbcDynamicTableSink)) {
            return false;
        }
        JdbcDynamicTableSink that = (JdbcDynamicTableSink) o;
        return Objects.equals(jdbcOptions, that.jdbcOptions)
                && Objects.equals(executionOptions, that.executionOptions)
                && Objects.equals(dmlOptions, that.dmlOptions)
                && Objects.equals(tableSchema, that.tableSchema)
                && Objects.equals(dialectName, that.dialectName)
                && Objects.equals(inlongMetric, that.inlongMetric)
                && Objects.equals(auditHostAndPorts, that.auditHostAndPorts)
                && Objects.equals(dirtyOptions, that.dirtyOptions)
                && Objects.equals(dirtySink, that.dirtySink);
    }

    @Override
    public int hashCode() {
        return Objects.hash(jdbcOptions, executionOptions, dmlOptions, tableSchema, dialectName,
                inlongMetric, auditHostAndPorts);
    }
}<|MERGE_RESOLUTION|>--- conflicted
+++ resolved
@@ -28,12 +28,9 @@
 import org.apache.flink.table.connector.sink.SinkFunctionProvider;
 import org.apache.flink.table.data.RowData;
 import org.apache.flink.types.RowKind;
-<<<<<<< HEAD
 import org.apache.inlong.sort.base.sink.SchemaUpdateExceptionPolicy;
-=======
 import org.apache.inlong.sort.base.dirty.DirtyOptions;
 import org.apache.inlong.sort.base.dirty.sink.DirtySink;
->>>>>>> 47f9e64d
 import org.apache.inlong.sort.jdbc.internal.GenericJdbcSinkFunction;
 
 import javax.annotation.Nullable;
@@ -82,12 +79,9 @@
             String schemaPattern,
             String inlongMetric,
             String auditHostAndPorts,
-<<<<<<< HEAD
-            SchemaUpdateExceptionPolicy schemaUpdateExceptionPolicy) {
-=======
+            SchemaUpdateExceptionPolicy schemaUpdateExceptionPolicy,
             DirtyOptions dirtyOptions,
             @Nullable DirtySink<Object> dirtySink) {
->>>>>>> 47f9e64d
         this.jdbcOptions = jdbcOptions;
         this.executionOptions = executionOptions;
         this.dmlOptions = dmlOptions;
@@ -101,12 +95,9 @@
         this.schemaPattern = schemaPattern;
         this.inlongMetric = inlongMetric;
         this.auditHostAndPorts = auditHostAndPorts;
-<<<<<<< HEAD
         this.schemaUpdateExceptionPolicy = schemaUpdateExceptionPolicy;
-=======
         this.dirtyOptions = dirtyOptions;
         this.dirtySink = dirtySink;
->>>>>>> 47f9e64d
     }
 
     @Override
@@ -139,7 +130,8 @@
         builder.setJdbcExecutionOptions(executionOptions);
         builder.setInLongMetric(inlongMetric);
         builder.setAuditHostAndPorts(auditHostAndPorts);
-<<<<<<< HEAD
+        builder.setDirtyOptions(dirtyOptions);
+        builder.setDirtySink(dirtySink);
         if (multipleSink) {
             builder.setSinkMultipleFormat(sinkMultipleFormat);
             builder.setDatabasePattern(databasePattern);
@@ -154,24 +146,15 @@
             return SinkFunctionProvider.of(
                     new GenericJdbcSinkFunction<>(builder.build()), jdbcOptions.getParallelism());
         }
-=======
-        builder.setDirtyOptions(dirtyOptions);
-        builder.setDirtySink(dirtySink);
-        return SinkFunctionProvider.of(
-                new GenericJdbcSinkFunction<>(builder.build()), jdbcOptions.getParallelism());
->>>>>>> 47f9e64d
     }
 
     @Override
     public DynamicTableSink copy() {
         return new JdbcDynamicTableSink(jdbcOptions, executionOptions, dmlOptions,
-<<<<<<< HEAD
                 tableSchema, appendMode, multipleSink, sinkMultipleFormat,
-                databasePattern, tablePattern, schemaPattern,
-                inlongMetric, auditHostAndPorts, schemaUpdateExceptionPolicy);
-=======
-                tableSchema, appendMode, inlongMetric, auditHostAndPorts, dirtyOptions, dirtySink);
->>>>>>> 47f9e64d
+                databasePattern, tablePattern, tableSchema, 
+                appendMode, inlongMetric, auditHostAndPorts, 
+                schemaUpdateExceptionPolicy, dirtyOptions, dirtySink);
     }
 
     @Override
