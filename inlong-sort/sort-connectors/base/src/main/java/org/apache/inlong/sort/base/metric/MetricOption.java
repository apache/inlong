/*
 *  Licensed to the Apache Software Foundation (ASF) under one or more
 *  contributor license agreements. See the NOTICE file distributed with
 *  this work for additional information regarding copyright ownership.
 *  The ASF licenses this file to You under the Apache License, Version 2.0
 *  (the "License"); you may not use this file except in compliance with
 *  the License. You may obtain a copy of the License at
 *
 *  http://www.apache.org/licenses/LICENSE-2.0
 *
 *  Unless required by applicable law or agreed to in writing, software
 *  distributed under the License is distributed on an "AS IS" BASIS,
 *  WITHOUT WARRANTIES OR CONDITIONS OF ANY KIND, either express or implied.
 *  See the License for the specific language governing permissions and
 *  limitations under the License.
 *
 */

package org.apache.inlong.sort.base.metric;

import org.apache.flink.util.Preconditions;
import org.apache.flink.util.StringUtils;

import javax.annotation.Nullable;
import java.io.Serializable;
import java.util.HashSet;
import java.util.LinkedHashMap;
import java.util.Map;
import java.util.Optional;
import java.util.regex.Pattern;
import java.util.stream.Stream;

import static org.apache.inlong.sort.base.Constants.DELIMITER;
import static org.apache.inlong.sort.base.Constants.GROUP_ID;
import static org.apache.inlong.sort.base.Constants.STREAM_ID;

public class MetricOption implements Serializable {

    private static final long serialVersionUID = 1L;
    private static final String IP_OR_HOST_PORT = "^(.*):([0-9]|[1-9]\\d|[1-9]\\d{"
            + "2}|[1-9]\\d{"
            + "3}|[1-5]\\d{"
            + "4}|6[0-4]\\d{"
            + "3}|65[0-4]\\d{"
            + "2}|655[0-2]\\d|6553[0-5])$";

    private Map<String, String> labels;
    private final HashSet<String> ipPortList;
    private String ipPorts;
    private RegisteredMetric registeredMetric;
    private long initRecords;
    private long initBytes;
<<<<<<< HEAD
    private long readPhase;
=======
    private long initDirtyRecords;
    private long initDirtyBytes;
>>>>>>> 5ef84992

    private MetricOption(
            String inlongLabels,
            @Nullable String inlongAudit,
            RegisteredMetric registeredMetric,
            long initRecords,
            long initBytes,
<<<<<<< HEAD
            long readPhase) {
=======
            Long initDirtyRecords,
            Long initDirtyBytes) {
>>>>>>> 5ef84992
        Preconditions.checkArgument(!StringUtils.isNullOrWhitespaceOnly(inlongLabels),
                "Inlong labels must be set for register metric.");

        this.initRecords = initRecords;
        this.initBytes = initBytes;
<<<<<<< HEAD
        this.readPhase = readPhase;
=======
        this.initDirtyRecords = initDirtyRecords;
        this.initDirtyBytes = initDirtyBytes;
>>>>>>> 5ef84992
        this.labels = new LinkedHashMap<>();
        String[] inLongLabelArray = inlongLabels.split(DELIMITER);
        Preconditions.checkArgument(Stream.of(inLongLabelArray).allMatch(label -> label.contains("=")),
                "InLong metric label format must be xxx=xxx");
        Stream.of(inLongLabelArray).forEach(label -> {
            String key = label.substring(0, label.indexOf('='));
            String value = label.substring(label.indexOf('=') + 1);
            labels.put(key, value);
        });

        this.ipPortList = new HashSet<>();
        this.ipPorts = inlongAudit;
        if (ipPorts != null) {
            Preconditions.checkArgument(labels.containsKey(GROUP_ID) && labels.containsKey(STREAM_ID),
                    "groupId and streamId must be set when enable inlong audit collect.");
            String[] ipPortStrs = inlongAudit.split(DELIMITER);
            for (String ipPort : ipPortStrs) {
                Preconditions.checkArgument(Pattern.matches(IP_OR_HOST_PORT, ipPort),
                        "Error inLong audit format: " + inlongAudit);
                this.ipPortList.add(ipPort);
            }
        }

        if (registeredMetric != null) {
            this.registeredMetric = registeredMetric;
        }
    }

    public Map<String, String> getLabels() {
        return labels;
    }

    public HashSet<String> getIpPortList() {
        return ipPortList;
    }

    public Optional<String> getIpPorts() {
        return Optional.ofNullable(ipPorts);
    }

    public RegisteredMetric getRegisteredMetric() {
        return registeredMetric;
    }

    public long getInitRecords() {
        return initRecords;
    }

    public long getInitBytes() {
        return initBytes;
    }

    public Long getReadPhase() {
        return readPhase;
    }

    public void setInitRecords(long initRecords) {
        this.initRecords = initRecords;
    }

    public void setInitBytes(long initBytes) {
        this.initBytes = initBytes;
    }

    public long getInitDirtyRecords() {
        return initDirtyRecords;
    }

    public void setInitDirtyRecords(long initDirtyRecords) {
        this.initDirtyRecords = initDirtyRecords;
    }

    public long getInitDirtyBytes() {
        return initDirtyBytes;
    }

    public void setInitDirtyBytes(long initDirtyBytes) {
        this.initDirtyBytes = initDirtyBytes;
    }

    public static Builder builder() {
        return new Builder();
    }

    public enum RegisteredMetric {
        ALL,
        NORMAL,
        DIRTY
    }

    public static class Builder {

        private String inlongLabels;
        private String inlongAudit;
        private RegisteredMetric registeredMetric = RegisteredMetric.ALL;
        private long initRecords = 0L;
        private long initBytes = 0L;
<<<<<<< HEAD
        private long readPhase = 0L;
=======
        private Long initDirtyRecords = 0L;
        private Long initDirtyBytes = 0L;
>>>>>>> 5ef84992

        private Builder() {
        }

        public MetricOption.Builder withInlongLabels(String inlongLabels) {
            this.inlongLabels = inlongLabels;
            return this;
        }

        public MetricOption.Builder withInlongAudit(String inlongAudit) {
            this.inlongAudit = inlongAudit;
            return this;
        }

        public MetricOption.Builder withRegisterMetric(RegisteredMetric registeredMetric) {
            this.registeredMetric = registeredMetric;
            return this;
        }

        public MetricOption.Builder withInitRecords(long initRecords) {
            this.initRecords = initRecords;
            return this;
        }

        public MetricOption.Builder withInitBytes(long initBytes) {
            this.initBytes = initBytes;
            return this;
        }

<<<<<<< HEAD
        public MetricOption.Builder withReadPhase(long readPhase) {
            this.readPhase = readPhase;
=======
        public MetricOption.Builder withInitDirtyRecords(Long initDirtyRecords) {
            this.initDirtyRecords = initDirtyRecords;
            return this;
        }

        public MetricOption.Builder withInitDirtyBytes(Long initDirtyBytes) {
            this.initDirtyBytes = initDirtyBytes;
>>>>>>> 5ef84992
            return this;
        }

        public MetricOption build() {
            if (inlongLabels == null && inlongAudit == null) {
                return null;
            }
<<<<<<< HEAD
            return new MetricOption(inlongLabels, inlongAudit, registeredMetric, initRecords, initBytes, readPhase);
=======
            return new MetricOption(inlongLabels, inlongAudit, registeredMetric, initRecords, initBytes,
                    initDirtyRecords, initDirtyBytes);
>>>>>>> 5ef84992
        }
    }
}
<|MERGE_RESOLUTION|>--- conflicted
+++ resolved
@@ -1,242 +1,225 @@
-/*
- *  Licensed to the Apache Software Foundation (ASF) under one or more
- *  contributor license agreements. See the NOTICE file distributed with
- *  this work for additional information regarding copyright ownership.
- *  The ASF licenses this file to You under the Apache License, Version 2.0
- *  (the "License"); you may not use this file except in compliance with
- *  the License. You may obtain a copy of the License at
- *
- *  http://www.apache.org/licenses/LICENSE-2.0
- *
- *  Unless required by applicable law or agreed to in writing, software
- *  distributed under the License is distributed on an "AS IS" BASIS,
- *  WITHOUT WARRANTIES OR CONDITIONS OF ANY KIND, either express or implied.
- *  See the License for the specific language governing permissions and
- *  limitations under the License.
- *
- */
-
-package org.apache.inlong.sort.base.metric;
-
-import org.apache.flink.util.Preconditions;
-import org.apache.flink.util.StringUtils;
-
-import javax.annotation.Nullable;
-import java.io.Serializable;
-import java.util.HashSet;
-import java.util.LinkedHashMap;
-import java.util.Map;
-import java.util.Optional;
-import java.util.regex.Pattern;
-import java.util.stream.Stream;
-
-import static org.apache.inlong.sort.base.Constants.DELIMITER;
-import static org.apache.inlong.sort.base.Constants.GROUP_ID;
-import static org.apache.inlong.sort.base.Constants.STREAM_ID;
-
-public class MetricOption implements Serializable {
-
-    private static final long serialVersionUID = 1L;
-    private static final String IP_OR_HOST_PORT = "^(.*):([0-9]|[1-9]\\d|[1-9]\\d{"
-            + "2}|[1-9]\\d{"
-            + "3}|[1-5]\\d{"
-            + "4}|6[0-4]\\d{"
-            + "3}|65[0-4]\\d{"
-            + "2}|655[0-2]\\d|6553[0-5])$";
-
-    private Map<String, String> labels;
-    private final HashSet<String> ipPortList;
-    private String ipPorts;
-    private RegisteredMetric registeredMetric;
-    private long initRecords;
-    private long initBytes;
-<<<<<<< HEAD
-    private long readPhase;
-=======
-    private long initDirtyRecords;
-    private long initDirtyBytes;
->>>>>>> 5ef84992
-
-    private MetricOption(
-            String inlongLabels,
-            @Nullable String inlongAudit,
-            RegisteredMetric registeredMetric,
-            long initRecords,
-            long initBytes,
-<<<<<<< HEAD
-            long readPhase) {
-=======
-            Long initDirtyRecords,
-            Long initDirtyBytes) {
->>>>>>> 5ef84992
-        Preconditions.checkArgument(!StringUtils.isNullOrWhitespaceOnly(inlongLabels),
-                "Inlong labels must be set for register metric.");
-
-        this.initRecords = initRecords;
-        this.initBytes = initBytes;
-<<<<<<< HEAD
-        this.readPhase = readPhase;
-=======
-        this.initDirtyRecords = initDirtyRecords;
-        this.initDirtyBytes = initDirtyBytes;
->>>>>>> 5ef84992
-        this.labels = new LinkedHashMap<>();
-        String[] inLongLabelArray = inlongLabels.split(DELIMITER);
-        Preconditions.checkArgument(Stream.of(inLongLabelArray).allMatch(label -> label.contains("=")),
-                "InLong metric label format must be xxx=xxx");
-        Stream.of(inLongLabelArray).forEach(label -> {
-            String key = label.substring(0, label.indexOf('='));
-            String value = label.substring(label.indexOf('=') + 1);
-            labels.put(key, value);
-        });
-
-        this.ipPortList = new HashSet<>();
-        this.ipPorts = inlongAudit;
-        if (ipPorts != null) {
-            Preconditions.checkArgument(labels.containsKey(GROUP_ID) && labels.containsKey(STREAM_ID),
-                    "groupId and streamId must be set when enable inlong audit collect.");
-            String[] ipPortStrs = inlongAudit.split(DELIMITER);
-            for (String ipPort : ipPortStrs) {
-                Preconditions.checkArgument(Pattern.matches(IP_OR_HOST_PORT, ipPort),
-                        "Error inLong audit format: " + inlongAudit);
-                this.ipPortList.add(ipPort);
-            }
-        }
-
-        if (registeredMetric != null) {
-            this.registeredMetric = registeredMetric;
-        }
-    }
-
-    public Map<String, String> getLabels() {
-        return labels;
-    }
-
-    public HashSet<String> getIpPortList() {
-        return ipPortList;
-    }
-
-    public Optional<String> getIpPorts() {
-        return Optional.ofNullable(ipPorts);
-    }
-
-    public RegisteredMetric getRegisteredMetric() {
-        return registeredMetric;
-    }
-
-    public long getInitRecords() {
-        return initRecords;
-    }
-
-    public long getInitBytes() {
-        return initBytes;
-    }
-
-    public Long getReadPhase() {
-        return readPhase;
-    }
-
-    public void setInitRecords(long initRecords) {
-        this.initRecords = initRecords;
-    }
-
-    public void setInitBytes(long initBytes) {
-        this.initBytes = initBytes;
-    }
-
-    public long getInitDirtyRecords() {
-        return initDirtyRecords;
-    }
-
-    public void setInitDirtyRecords(long initDirtyRecords) {
-        this.initDirtyRecords = initDirtyRecords;
-    }
-
-    public long getInitDirtyBytes() {
-        return initDirtyBytes;
-    }
-
-    public void setInitDirtyBytes(long initDirtyBytes) {
-        this.initDirtyBytes = initDirtyBytes;
-    }
-
-    public static Builder builder() {
-        return new Builder();
-    }
-
-    public enum RegisteredMetric {
-        ALL,
-        NORMAL,
-        DIRTY
-    }
-
-    public static class Builder {
-
-        private String inlongLabels;
-        private String inlongAudit;
-        private RegisteredMetric registeredMetric = RegisteredMetric.ALL;
-        private long initRecords = 0L;
-        private long initBytes = 0L;
-<<<<<<< HEAD
-        private long readPhase = 0L;
-=======
-        private Long initDirtyRecords = 0L;
-        private Long initDirtyBytes = 0L;
->>>>>>> 5ef84992
-
-        private Builder() {
-        }
-
-        public MetricOption.Builder withInlongLabels(String inlongLabels) {
-            this.inlongLabels = inlongLabels;
-            return this;
-        }
-
-        public MetricOption.Builder withInlongAudit(String inlongAudit) {
-            this.inlongAudit = inlongAudit;
-            return this;
-        }
-
-        public MetricOption.Builder withRegisterMetric(RegisteredMetric registeredMetric) {
-            this.registeredMetric = registeredMetric;
-            return this;
-        }
-
-        public MetricOption.Builder withInitRecords(long initRecords) {
-            this.initRecords = initRecords;
-            return this;
-        }
-
-        public MetricOption.Builder withInitBytes(long initBytes) {
-            this.initBytes = initBytes;
-            return this;
-        }
-
-<<<<<<< HEAD
-        public MetricOption.Builder withReadPhase(long readPhase) {
-            this.readPhase = readPhase;
-=======
-        public MetricOption.Builder withInitDirtyRecords(Long initDirtyRecords) {
-            this.initDirtyRecords = initDirtyRecords;
-            return this;
-        }
-
-        public MetricOption.Builder withInitDirtyBytes(Long initDirtyBytes) {
-            this.initDirtyBytes = initDirtyBytes;
->>>>>>> 5ef84992
-            return this;
-        }
-
-        public MetricOption build() {
-            if (inlongLabels == null && inlongAudit == null) {
-                return null;
-            }
-<<<<<<< HEAD
-            return new MetricOption(inlongLabels, inlongAudit, registeredMetric, initRecords, initBytes, readPhase);
-=======
-            return new MetricOption(inlongLabels, inlongAudit, registeredMetric, initRecords, initBytes,
-                    initDirtyRecords, initDirtyBytes);
->>>>>>> 5ef84992
-        }
-    }
-}
+/*
+ *  Licensed to the Apache Software Foundation (ASF) under one or more
+ *  contributor license agreements. See the NOTICE file distributed with
+ *  this work for additional information regarding copyright ownership.
+ *  The ASF licenses this file to You under the Apache License, Version 2.0
+ *  (the "License"); you may not use this file except in compliance with
+ *  the License. You may obtain a copy of the License at
+ *
+ *  http://www.apache.org/licenses/LICENSE-2.0
+ *
+ *  Unless required by applicable law or agreed to in writing, software
+ *  distributed under the License is distributed on an "AS IS" BASIS,
+ *  WITHOUT WARRANTIES OR CONDITIONS OF ANY KIND, either express or implied.
+ *  See the License for the specific language governing permissions and
+ *  limitations under the License.
+ *
+ */
+
+package org.apache.inlong.sort.base.metric;
+
+import org.apache.flink.util.Preconditions;
+import org.apache.flink.util.StringUtils;
+
+import javax.annotation.Nullable;
+import java.io.Serializable;
+import java.util.HashSet;
+import java.util.LinkedHashMap;
+import java.util.Map;
+import java.util.Optional;
+import java.util.regex.Pattern;
+import java.util.stream.Stream;
+
+import static org.apache.inlong.sort.base.Constants.DELIMITER;
+import static org.apache.inlong.sort.base.Constants.GROUP_ID;
+import static org.apache.inlong.sort.base.Constants.STREAM_ID;
+
+public class MetricOption implements Serializable {
+
+    private static final long serialVersionUID = 1L;
+    private static final String IP_OR_HOST_PORT = "^(.*):([0-9]|[1-9]\\d|[1-9]\\d{"
+            + "2}|[1-9]\\d{"
+            + "3}|[1-5]\\d{"
+            + "4}|6[0-4]\\d{"
+            + "3}|65[0-4]\\d{"
+            + "2}|655[0-2]\\d|6553[0-5])$";
+
+    private Map<String, String> labels;
+    private final HashSet<String> ipPortList;
+    private String ipPorts;
+    private RegisteredMetric registeredMetric;
+    private long initRecords;
+    private long initBytes;
+    private long readPhase;
+    private long initDirtyRecords;
+    private long initDirtyBytes;
+
+    private MetricOption(
+            String inlongLabels,
+            @Nullable String inlongAudit,
+            RegisteredMetric registeredMetric,
+            long initRecords,
+            long initBytes,
+            Long initDirtyRecords,
+            Long initDirtyBytes,
+            long readPhase) {
+        Preconditions.checkArgument(!StringUtils.isNullOrWhitespaceOnly(inlongLabels),
+                "Inlong labels must be set for register metric.");
+
+        this.initRecords = initRecords;
+        this.initBytes = initBytes;
+        this.initDirtyRecords = initDirtyRecords;
+        this.initDirtyBytes = initDirtyBytes;
+        this.readPhase = readPhase;
+        this.labels = new LinkedHashMap<>();
+        String[] inLongLabelArray = inlongLabels.split(DELIMITER);
+        Preconditions.checkArgument(Stream.of(inLongLabelArray).allMatch(label -> label.contains("=")),
+                "InLong metric label format must be xxx=xxx");
+        Stream.of(inLongLabelArray).forEach(label -> {
+            String key = label.substring(0, label.indexOf('='));
+            String value = label.substring(label.indexOf('=') + 1);
+            labels.put(key, value);
+        });
+
+        this.ipPortList = new HashSet<>();
+        this.ipPorts = inlongAudit;
+        if (ipPorts != null) {
+            Preconditions.checkArgument(labels.containsKey(GROUP_ID) && labels.containsKey(STREAM_ID),
+                    "groupId and streamId must be set when enable inlong audit collect.");
+            String[] ipPortStrs = inlongAudit.split(DELIMITER);
+            for (String ipPort : ipPortStrs) {
+                Preconditions.checkArgument(Pattern.matches(IP_OR_HOST_PORT, ipPort),
+                        "Error inLong audit format: " + inlongAudit);
+                this.ipPortList.add(ipPort);
+            }
+        }
+
+        if (registeredMetric != null) {
+            this.registeredMetric = registeredMetric;
+        }
+    }
+
+    public Map<String, String> getLabels() {
+        return labels;
+    }
+
+    public HashSet<String> getIpPortList() {
+        return ipPortList;
+    }
+
+    public Optional<String> getIpPorts() {
+        return Optional.ofNullable(ipPorts);
+    }
+
+    public RegisteredMetric getRegisteredMetric() {
+        return registeredMetric;
+    }
+
+    public long getInitRecords() {
+        return initRecords;
+    }
+
+    public long getInitBytes() {
+        return initBytes;
+    }
+
+    public Long getReadPhase() {
+        return readPhase;
+    }
+
+    public void setInitRecords(long initRecords) {
+        this.initRecords = initRecords;
+    }
+
+    public void setInitBytes(long initBytes) {
+        this.initBytes = initBytes;
+    }
+
+    public long getInitDirtyRecords() {
+        return initDirtyRecords;
+    }
+
+    public void setInitDirtyRecords(long initDirtyRecords) {
+        this.initDirtyRecords = initDirtyRecords;
+    }
+
+    public long getInitDirtyBytes() {
+        return initDirtyBytes;
+    }
+
+    public void setInitDirtyBytes(long initDirtyBytes) {
+        this.initDirtyBytes = initDirtyBytes;
+    }
+
+    public static Builder builder() {
+        return new Builder();
+    }
+
+    public enum RegisteredMetric {
+        ALL,
+        NORMAL,
+        DIRTY
+    }
+
+    public static class Builder {
+        private String inlongLabels;
+        private String inlongAudit;
+        private RegisteredMetric registeredMetric = RegisteredMetric.ALL;
+        private long initRecords = 0L;
+        private long initBytes = 0L;
+        private Long initDirtyRecords = 0L;
+        private Long initDirtyBytes = 0L;
+        private long readPhase = 0L;
+
+        private Builder() {
+        }
+
+        public MetricOption.Builder withInlongLabels(String inlongLabels) {
+            this.inlongLabels = inlongLabels;
+            return this;
+        }
+
+        public MetricOption.Builder withInlongAudit(String inlongAudit) {
+            this.inlongAudit = inlongAudit;
+            return this;
+        }
+
+        public MetricOption.Builder withRegisterMetric(RegisteredMetric registeredMetric) {
+            this.registeredMetric = registeredMetric;
+            return this;
+        }
+
+        public MetricOption.Builder withInitRecords(long initRecords) {
+            this.initRecords = initRecords;
+            return this;
+        }
+
+        public MetricOption.Builder withInitBytes(long initBytes) {
+            this.initBytes = initBytes;
+            return this;
+        }
+
+        public MetricOption.Builder withReadPhase(long readPhase) {
+            this.readPhase = readPhase;
+            return this;
+        }
+
+        public MetricOption.Builder withInitDirtyRecords(Long initDirtyRecords) {
+            this.initDirtyRecords = initDirtyRecords;
+            return this;
+        }
+
+        public MetricOption.Builder withInitDirtyBytes(Long initDirtyBytes) {
+            this.initDirtyBytes = initDirtyBytes;
+            return this;
+        }
+
+        public MetricOption build() {
+            if (inlongLabels == null && inlongAudit == null) {
+                return null;
+            }
+            return new MetricOption(inlongLabels, inlongAudit, registeredMetric, initRecords, initBytes,
+                    initDirtyRecords, initDirtyBytes, readPhase);
+        }
+    }
+}