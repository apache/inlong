--- conflicted
+++ resolved
@@ -74,10 +74,6 @@
     UNSUPPORTED_DATA_TYPE("UnsupportedDataType"),
     /**
      * Json process error
-<<<<<<< HEAD
-     */
-    JSON_PROCESS_ERROR("JsonProcessError"),
-=======
      */
     JSON_PROCESS_ERROR("JsonProcessError"),
     /**
@@ -108,7 +104,6 @@
      * Document parse error
      */
     DOCUMENT_PARSE_ERROR("DocumentParseError"),
->>>>>>> 8652f7c8
     ;
 
     private final String format;
