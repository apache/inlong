--- conflicted
+++ resolved
@@ -53,10 +53,7 @@
         private StartupOptions startupOptions = StartupOptions.initial();
         private DebeziumDeserializationSchema<T> deserializer;
         private String inlongMetric;
-<<<<<<< HEAD
-=======
         private String inlongAudit;
->>>>>>> ec72d793
 
         public Builder<T> hostname(String hostname) {
             this.hostname = hostname;
@@ -135,14 +132,11 @@
 
         public Builder<T> inlongMetric(String inlongMetric) {
             this.inlongMetric = inlongMetric;
-<<<<<<< HEAD
-=======
             return this;
         }
 
         public Builder<T> inlongAudit(String inlongAudit) {
             this.inlongAudit = inlongAudit;
->>>>>>> ec72d793
             return this;
         }
 
@@ -189,11 +183,7 @@
             }
 
             return new DebeziumSourceFunction<>(
-<<<<<<< HEAD
-                    deserializer, props, specificOffset, new OracleValidator(props), inlongMetric);
-=======
                     deserializer, props, specificOffset, new OracleValidator(props), inlongMetric, inlongAudit);
->>>>>>> ec72d793
         }
     }
 }