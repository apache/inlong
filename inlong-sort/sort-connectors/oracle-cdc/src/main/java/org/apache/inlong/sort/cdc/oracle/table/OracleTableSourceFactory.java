/*
 * Licensed to the Apache Software Foundation (ASF) under one
 * or more contributor license agreements.  See the NOTICE file
 * distributed with this work for additional information
 * regarding copyright ownership.  The ASF licenses this file
 * to you under the Apache License, Version 2.0 (the
 * "License"); you may not use this file except in compliance
 * with the License.  You may obtain a copy of the License at
 *
 *     http://www.apache.org/licenses/LICENSE-2.0
 *
 * Unless required by applicable law or agreed to in writing, software
 * distributed under the License is distributed on an "AS IS" BASIS,
 * WITHOUT WARRANTIES OR CONDITIONS OF ANY KIND, either express or implied.
 * See the License for the specific language governing permissions and
 * limitations under the License.
 */

package org.apache.inlong.sort.cdc.oracle.table;

import com.ververica.cdc.connectors.oracle.table.StartupOptions;
import com.ververica.cdc.debezium.table.DebeziumOptions;
import org.apache.flink.configuration.ConfigOption;
import org.apache.flink.configuration.ConfigOptions;
import org.apache.flink.configuration.ReadableConfig;
import org.apache.flink.table.api.ValidationException;
import org.apache.flink.table.catalog.ResolvedSchema;
import org.apache.flink.table.connector.source.DynamicTableSource;
import org.apache.flink.table.factories.DynamicTableSourceFactory;
import org.apache.flink.table.factories.FactoryUtil;
import org.apache.inlong.sort.base.util.ValidateMetricOptionUtils;

import java.util.HashSet;
import java.util.Set;

import static com.ververica.cdc.debezium.table.DebeziumOptions.getDebeziumProperties;
import static org.apache.inlong.sort.base.Constants.INLONG_AUDIT;
import static org.apache.inlong.sort.base.Constants.INLONG_METRIC;

/**
 * Factory for creating configured instance of {@link OracleTableSource}.
 */
public class OracleTableSourceFactory implements DynamicTableSourceFactory {

    private static final String IDENTIFIER = "oracle-cdc-inlong";

    private static final ConfigOption<String> HOSTNAME =
            ConfigOptions.key("hostname")
                    .stringType()
                    .noDefaultValue()
                    .withDescription("IP address or hostname of the Oracle database server.");

    private static final ConfigOption<Integer> PORT =
            ConfigOptions.key("port")
                    .intType()
                    .defaultValue(1521)
                    .withDescription("Integer port number of the Oracle database server.");

    private static final ConfigOption<String> USERNAME =
            ConfigOptions.key("username")
                    .stringType()
                    .noDefaultValue()
                    .withDescription(
                            "Name of the Oracle database to use when connecting to the Oracle database server.");

    private static final ConfigOption<String> PASSWORD =
            ConfigOptions.key("password")
                    .stringType()
                    .noDefaultValue()
                    .withDescription(
                            "Password to use when connecting to the oracle database server.");

    private static final ConfigOption<String> DATABASE_NAME =
            ConfigOptions.key("database-name")
                    .stringType()
                    .noDefaultValue()
                    .withDescription("Database name of the Oracle server to monitor.");

    private static final ConfigOption<String> SCHEMA_NAME =
            ConfigOptions.key("schema-name")
                    .stringType()
                    .noDefaultValue()
                    .withDescription("Schema name of the Oracle database to monitor.");

    private static final ConfigOption<String> TABLE_NAME =
            ConfigOptions.key("table-name")
                    .stringType()
                    .noDefaultValue()
                    .withDescription("Table name of the Oracle database to monitor.");

    public static final ConfigOption<String> SCAN_STARTUP_MODE =
            ConfigOptions.key("scan.startup.mode")
                    .stringType()
                    .defaultValue("initial")
                    .withDescription(
                            "Optional startup mode for Oracle CDC consumer, valid enumerations are "
                                    + "\"initial\", \"latest-offset\"");

    @Override
    public DynamicTableSource createDynamicTableSource(Context context) {
        final FactoryUtil.TableFactoryHelper helper =
                FactoryUtil.createTableFactoryHelper(this, context);
        helper.validateExcept(DebeziumOptions.DEBEZIUM_OPTIONS_PREFIX);

        final ReadableConfig config = helper.getOptions();
        String hostname = config.get(HOSTNAME);
        String username = config.get(USERNAME);
        String password = config.get(PASSWORD);
        String databaseName = config.get(DATABASE_NAME);
        String tableName = config.get(TABLE_NAME);
        String schemaName = config.get(SCHEMA_NAME);
        int port = config.get(PORT);
        StartupOptions startupOptions = getStartupOptions(config);
        ResolvedSchema physicalSchema = context.getCatalogTable().getResolvedSchema();
        String inlongMetric = config.get(INLONG_METRIC);
<<<<<<< HEAD

=======
        String inlongAudit = config.get(INLONG_AUDIT);
        ValidateMetricOptionUtils.validateInlongMetricIfSetInlongAudit(inlongMetric, inlongAudit);
>>>>>>> ec72d793
        return new OracleTableSource(
                physicalSchema,
                port,
                hostname,
                databaseName,
                tableName,
                schemaName,
                username,
                password,
                getDebeziumProperties(context.getCatalogTable().getOptions()),
                startupOptions,
<<<<<<< HEAD
                inlongMetric);
=======
                inlongMetric,
                inlongAudit);
>>>>>>> ec72d793
    }

    @Override
    public String factoryIdentifier() {
        return IDENTIFIER;
    }

    @Override
    public Set<ConfigOption<?>> requiredOptions() {
        Set<ConfigOption<?>> options = new HashSet<>();
        options.add(HOSTNAME);
        options.add(USERNAME);
        options.add(PASSWORD);
        options.add(DATABASE_NAME);
        options.add(TABLE_NAME);
        options.add(SCHEMA_NAME);
        return options;
    }

    @Override
    public Set<ConfigOption<?>> optionalOptions() {
        Set<ConfigOption<?>> options = new HashSet<>();
        options.add(PORT);
        options.add(SCAN_STARTUP_MODE);
        options.add(INLONG_METRIC);
        options.add(INLONG_AUDIT);
        return options;
    }

    private static final String SCAN_STARTUP_MODE_VALUE_INITIAL = "initial";
    private static final String SCAN_STARTUP_MODE_VALUE_LATEST = "latest-offset";

    private static StartupOptions getStartupOptions(ReadableConfig config) {
        String modeString = config.get(SCAN_STARTUP_MODE);

        switch (modeString.toLowerCase()) {
            case SCAN_STARTUP_MODE_VALUE_INITIAL:
                return StartupOptions.initial();

            case SCAN_STARTUP_MODE_VALUE_LATEST:
                return StartupOptions.latest();

            default:
                throw new ValidationException(
                        String.format(
                                "Invalid value for option '%s'. Supported values are [%s, %s], but was: %s",
                                SCAN_STARTUP_MODE.key(),
                                SCAN_STARTUP_MODE_VALUE_INITIAL,
                                SCAN_STARTUP_MODE_VALUE_LATEST,
                                modeString));
        }
    }
}<|MERGE_RESOLUTION|>--- conflicted
+++ resolved
@@ -113,12 +113,8 @@
         StartupOptions startupOptions = getStartupOptions(config);
         ResolvedSchema physicalSchema = context.getCatalogTable().getResolvedSchema();
         String inlongMetric = config.get(INLONG_METRIC);
-<<<<<<< HEAD
-
-=======
         String inlongAudit = config.get(INLONG_AUDIT);
         ValidateMetricOptionUtils.validateInlongMetricIfSetInlongAudit(inlongMetric, inlongAudit);
->>>>>>> ec72d793
         return new OracleTableSource(
                 physicalSchema,
                 port,
@@ -130,12 +126,8 @@
                 password,
                 getDebeziumProperties(context.getCatalogTable().getOptions()),
                 startupOptions,
-<<<<<<< HEAD
-                inlongMetric);
-=======
                 inlongMetric,
                 inlongAudit);
->>>>>>> ec72d793
     }
 
     @Override
