--- conflicted
+++ resolved
@@ -42,20 +42,11 @@
             <groupId>com.oracle.database.jdbc</groupId>
             <artifactId>ojdbc8</artifactId>
         </dependency>
-        <!--        <dependency>-->
-        <!--            <groupId>com.oracle.database.jdbc</groupId>-->
-        <!--            <artifactId>ojdbc8</artifactId>-->
-        <!--        </dependency>-->
         <dependency>
             <groupId>org.apache.inlong</groupId>
             <artifactId>sort-connector-base</artifactId>
             <version>${project.version}</version>
         </dependency>
-        <!--        <dependency>-->
-        <!--            <groupId>org.apache.inlong</groupId>-->
-        <!--            <artifactId>sort-connector-cdc-base</artifactId>-->
-        <!--            <version>${project.version}</version>-->
-        <!--        </dependency>-->
         <dependency>
             <groupId>org.apache.inlong</groupId>
             <artifactId>sort-connector-cdc-base-2.3.0</artifactId>
@@ -92,12 +83,6 @@
             <artifactId>debezium-core</artifactId>
             <version>${debezium.version}</version>
         </dependency>
-        <!--  Use fixed version 30.1.1-jre-16.0 of flink shaded guava  -->
-        <dependency>
-            <groupId>org.apache.flink</groupId>
-            <artifactId>flink-shaded-guava</artifactId>
-            <version>30.1.1-jre-16.0</version>
-        </dependency>
     </dependencies>
 
     <build>
@@ -131,11 +116,7 @@
                                     <include>com.google.guava:*</include>
                                     <!--  Include fixed version 18.0-13.0 of flink shaded guava  -->
                                     <include>org.apache.flink:flink-shaded-guava</include>
-<<<<<<< HEAD
-                                    <include>com.ververica:flink-cdc-base</include>
-=======
                                     <include>com.google.protobuf:*</include>
->>>>>>> eaee74d1
                                 </includes>
                             </artifactSet>
                             <filters>
