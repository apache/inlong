/*
 * Licensed to the Apache Software Foundation (ASF) under one
 * or more contributor license agreements.  See the NOTICE file
 * distributed with this work for additional information
 * regarding copyright ownership.  The ASF licenses this file
 * to you under the Apache License, Version 2.0 (the
 * "License"); you may not use this file except in compliance
 * with the License.  You may obtain a copy of the License at
 *
 *     http://www.apache.org/licenses/LICENSE-2.0
 *
 * Unless required by applicable law or agreed to in writing, software
 * distributed under the License is distributed on an "AS IS" BASIS,
 * WITHOUT WARRANTIES OR CONDITIONS OF ANY KIND, either express or implied.
 * See the License for the specific language governing permissions and
 * limitations under the License.
 */

package org.apache.inlong.sort.hbase.sink;

import org.apache.flink.annotation.Internal;
import org.apache.flink.annotation.VisibleForTesting;
import org.apache.flink.connector.hbase.options.HBaseWriteOptions;
import org.apache.flink.connector.hbase.sink.RowDataToMutationConverter;
import org.apache.flink.connector.hbase.util.HBaseTableSchema;
import org.apache.flink.table.connector.ChangelogMode;
import org.apache.flink.table.connector.sink.DynamicTableSink;
import org.apache.flink.table.connector.sink.SinkFunctionProvider;
import org.apache.flink.table.data.RowData;
import org.apache.flink.types.RowKind;
import org.apache.hadoop.conf.Configuration;

/** HBase table sink implementation. */
@Internal
public class HBaseDynamicTableSink implements DynamicTableSink {

    private final String tableName;
    private final HBaseTableSchema hbaseTableSchema;
    private final Configuration hbaseConf;
    private final HBaseWriteOptions writeOptions;
    private final String nullStringLiteral;
    private final String inlongMetric;
<<<<<<< HEAD
=======
    private final String inlongAudit;
>>>>>>> ad7e369b

    public HBaseDynamicTableSink(
            String tableName,
            HBaseTableSchema hbaseTableSchema,
            Configuration hbaseConf,
            HBaseWriteOptions writeOptions,
            String nullStringLiteral,
<<<<<<< HEAD
            String inlongMetric) {
=======
            String inlongMetric,
            String inlongAudit) {
>>>>>>> ad7e369b
        this.tableName = tableName;
        this.hbaseTableSchema = hbaseTableSchema;
        this.hbaseConf = hbaseConf;
        this.writeOptions = writeOptions;
        this.nullStringLiteral = nullStringLiteral;
        this.inlongMetric = inlongMetric;
<<<<<<< HEAD
=======
        this.inlongAudit = inlongAudit;
>>>>>>> ad7e369b
    }

    @Override
    public SinkRuntimeProvider getSinkRuntimeProvider(Context context) {
        HBaseSinkFunction<RowData> sinkFunction =
                new HBaseSinkFunction<>(
                        tableName,
                        hbaseConf,
                        new RowDataToMutationConverter(hbaseTableSchema, nullStringLiteral),
                        writeOptions.getBufferFlushMaxSizeInBytes(),
                        writeOptions.getBufferFlushMaxRows(),
                        writeOptions.getBufferFlushIntervalMillis(),
<<<<<<< HEAD
                        inlongMetric);
=======
                        inlongMetric, inlongAudit);
>>>>>>> ad7e369b
        return SinkFunctionProvider.of(sinkFunction, writeOptions.getParallelism());
    }

    @Override
    public ChangelogMode getChangelogMode(ChangelogMode requestedMode) {
        // UPSERT mode
        ChangelogMode.Builder builder = ChangelogMode.newBuilder();
        for (RowKind kind : requestedMode.getContainedKinds()) {
            if (kind != RowKind.UPDATE_BEFORE) {
                builder.addContainedKind(kind);
            }
        }
        return builder.build();
    }

    @Override
    public DynamicTableSink copy() {
        return new HBaseDynamicTableSink(
<<<<<<< HEAD
                tableName, hbaseTableSchema, hbaseConf, writeOptions, nullStringLiteral, inlongMetric);
=======
                tableName, hbaseTableSchema, hbaseConf, writeOptions, nullStringLiteral, inlongMetric, inlongAudit);
>>>>>>> ad7e369b
    }

    @Override
    public String asSummaryString() {
        return "HBase";
    }

    // -------------------------------------------------------------------------------------------

    @VisibleForTesting
    public HBaseTableSchema getHBaseTableSchema() {
        return this.hbaseTableSchema;
    }

    @VisibleForTesting
    public HBaseWriteOptions getWriteOptions() {
        return writeOptions;
    }

    @VisibleForTesting
    public Configuration getConfiguration() {
        return this.hbaseConf;
    }

    @VisibleForTesting
    public String getTableName() {
        return this.tableName;
    }
}<|MERGE_RESOLUTION|>--- conflicted
+++ resolved
@@ -40,10 +40,7 @@
     private final HBaseWriteOptions writeOptions;
     private final String nullStringLiteral;
     private final String inlongMetric;
-<<<<<<< HEAD
-=======
     private final String inlongAudit;
->>>>>>> ad7e369b
 
     public HBaseDynamicTableSink(
             String tableName,
@@ -51,22 +48,15 @@
             Configuration hbaseConf,
             HBaseWriteOptions writeOptions,
             String nullStringLiteral,
-<<<<<<< HEAD
-            String inlongMetric) {
-=======
             String inlongMetric,
             String inlongAudit) {
->>>>>>> ad7e369b
         this.tableName = tableName;
         this.hbaseTableSchema = hbaseTableSchema;
         this.hbaseConf = hbaseConf;
         this.writeOptions = writeOptions;
         this.nullStringLiteral = nullStringLiteral;
         this.inlongMetric = inlongMetric;
-<<<<<<< HEAD
-=======
         this.inlongAudit = inlongAudit;
->>>>>>> ad7e369b
     }
 
     @Override
@@ -79,11 +69,7 @@
                         writeOptions.getBufferFlushMaxSizeInBytes(),
                         writeOptions.getBufferFlushMaxRows(),
                         writeOptions.getBufferFlushIntervalMillis(),
-<<<<<<< HEAD
-                        inlongMetric);
-=======
                         inlongMetric, inlongAudit);
->>>>>>> ad7e369b
         return SinkFunctionProvider.of(sinkFunction, writeOptions.getParallelism());
     }
 
@@ -102,11 +88,7 @@
     @Override
     public DynamicTableSink copy() {
         return new HBaseDynamicTableSink(
-<<<<<<< HEAD
-                tableName, hbaseTableSchema, hbaseConf, writeOptions, nullStringLiteral, inlongMetric);
-=======
                 tableName, hbaseTableSchema, hbaseConf, writeOptions, nullStringLiteral, inlongMetric, inlongAudit);
->>>>>>> ad7e369b
     }
 
     @Override
