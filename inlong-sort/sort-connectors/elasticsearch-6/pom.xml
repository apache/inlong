<?xml version="1.0" encoding="UTF-8"?>
<!--
  ~ Licensed to the Apache Software Foundation (ASF) under one or more
  ~ contributor license agreements. See the NOTICE file distributed with
  ~ this work for additional information regarding copyright ownership.
  ~ The ASF licenses this file to You under the Apache License, Version 2.0
  ~ (the "License"); you may not use this file except in compliance with
  ~ the License. You may obtain a copy of the License at
  ~
  ~ http://www.apache.org/licenses/LICENSE-2.0
  ~
  ~ Unless required by applicable law or agreed to in writing, software
  ~ distributed under the License is distributed on an "AS IS" BASIS,
  ~ WITHOUT WARRANTIES OR CONDITIONS OF ANY KIND, either express or implied.
  ~ See the License for the specific language governing permissions and
  ~ limitations under the License.
  -->

<project xmlns:xsi="http://www.w3.org/2001/XMLSchema-instance"
        xmlns="http://maven.apache.org/POM/4.0.0"
        xsi:schemaLocation="http://maven.apache.org/POM/4.0.0 http://maven.apache.org/xsd/maven-4.0.0.xsd">
    <parent>
        <artifactId>sort-connectors</artifactId>
        <groupId>org.apache.inlong</groupId>
<<<<<<< HEAD
        <version>1.3.0</version>
=======
        <version>1.4.0-SNAPSHOT</version>
>>>>>>> 486627a9
    </parent>
    <modelVersion>4.0.0</modelVersion>

    <artifactId>sort-connector-elasticsearch6</artifactId>
    <name>Apache InLong - Sort-connector-elasticsearch6</name>
    <packaging>jar</packaging>

    <dependencies>
        <dependency>
            <groupId>org.apache.flink</groupId>
            <artifactId>flink-connector-elasticsearch6_2.12</artifactId>
            <version>${flink.version}</version>
        </dependency>
        <dependency>
            <groupId>org.apache.inlong</groupId>
            <artifactId>sort-connector-elasticsearch-base</artifactId>
            <version>${project.version}</version>
            <exclusions>
                <!-- Elasticsearch Java Client has been moved to a different module in 5.x -->
                <exclusion>
                    <groupId>org.elasticsearch</groupId>
                    <artifactId>elasticsearch</artifactId>
                </exclusion>
            </exclusions>
        </dependency>
        <dependency>
            <groupId>org.apache.inlong</groupId>
            <artifactId>sort-connector-base</artifactId>
            <version>${project.version}</version>
        </dependency>
        <dependency>
            <groupId>org.elasticsearch.client</groupId>
            <artifactId>elasticsearch-rest-high-level-client</artifactId>
            <version>${elasticsearch6.version}</version>
        </dependency>
        <dependency>
            <groupId>org.elasticsearch.client</groupId>
            <artifactId>elasticsearch-rest-client</artifactId>
            <version>${elasticsearch6.version}</version>
        </dependency>
        <dependency>
            <groupId>org.elasticsearch</groupId>
            <artifactId>elasticsearch</artifactId>
            <version>${elasticsearch6.version}</version>
        </dependency>

        <!-- test dependencies -->
        <dependency>
            <groupId>org.testcontainers</groupId>
            <artifactId>elasticsearch</artifactId>
            <version>1.15.1</version>
            <scope>test</scope>
        </dependency>

        <dependency>
            <groupId>org.apache.flink</groupId>
            <artifactId>flink-test-utils_2.12</artifactId>
            <version>${flink.version}</version>
            <scope>test</scope>
        </dependency>

        <dependency>
            <groupId>org.apache.flink</groupId>
            <artifactId>flink-streaming-java_2.12</artifactId>
            <version>${flink.version}</version>
            <scope>test</scope>
            <type>test-jar</type>
        </dependency>

        <dependency>
            <groupId>org.apache.inlong</groupId>
            <artifactId>sort-connector-elasticsearch-base</artifactId>
            <version>${project.version}</version>
            <exclusions>
                <exclusion>
                    <groupId>org.elasticsearch</groupId>
                    <artifactId>elasticsearch</artifactId>
                </exclusion>
            </exclusions>
            <type>test-jar</type>
            <scope>test</scope>
        </dependency>

        <!-- Including elasticsearch transport dependency for tests. Netty3 is not here anymore in 6.x -->
        <dependency>
            <groupId>org.elasticsearch.client</groupId>
            <artifactId>transport</artifactId>
            <version>${elasticsearch6.version}</version>
            <scope>test</scope>
        </dependency>

        <dependency>
            <groupId>org.elasticsearch.plugin</groupId>
            <artifactId>transport-netty4-client</artifactId>
            <version>${elasticsearch6.version}</version>
            <scope>test</scope>
        </dependency>

        <dependency>
            <groupId>org.apache.logging.log4j</groupId>
            <artifactId>log4j-api</artifactId>
            <scope>provided</scope>
        </dependency>

        <!-- Elasticsearch table descriptor testing -->
        <dependency>
            <groupId>org.apache.flink</groupId>
            <artifactId>flink-table-planner_2.12</artifactId>
            <version>${flink.version}</version>
            <type>test-jar</type>
            <scope>test</scope>
        </dependency>

        <!-- Table API integration tests -->
        <dependency>
            <groupId>org.apache.flink</groupId>
            <artifactId>flink-table-planner-blink_2.12</artifactId>
            <version>${flink.version}</version>
            <scope>test</scope>
        </dependency>

        <!-- Elasticsearch table sink factory testing -->
        <dependency>
            <groupId>org.apache.flink</groupId>
            <artifactId>flink-json</artifactId>
            <version>${flink.version}</version>
            <scope>test</scope>
        </dependency>
    </dependencies>

    <build>
        <plugins>
            <plugin>
                <groupId>org.apache.maven.plugins</groupId>
                <artifactId>maven-shade-plugin</artifactId>
                <version>${plugin.shade.version}</version>
                <executions>
                    <execution>
                        <id>shade-flink</id>
                        <phase>package</phase>
                        <goals>
                            <goal>shade</goal>
                        </goals>
                        <configuration>
                            <shadeTestJar>false</shadeTestJar>
                            <artifactSet>
                                <includes>
                                    <include>*:*</include>
                                </includes>
                                <excludes>
                                    <!-- These dependencies are not required. -->
                                    <exclude>com.tdunning:t-digest</exclude>
                                    <exclude>joda-time:joda-time</exclude>
                                    <exclude>net.sf.jopt-simple:jopt-simple</exclude>
                                    <exclude>org.elasticsearch:jna</exclude>
                                    <exclude>org.hdrhistogram:HdrHistogram</exclude>
                                    <exclude>org.yaml:snakeyaml</exclude>
                                </excludes>
                            </artifactSet>
                            <filters>
                                <filter>
                                    <artifact>org.apache.inlong:sort-connector-*</artifact>
                                    <includes>
                                        <include>org/apache/inlong/**</include>
                                        <include>META-INF/services/org.apache.flink.table.factories.Factory</include>
                                    </includes>
                                </filter>
                                <!-- Unless otherwise noticed these filters only serve to reduce the size of
                                the resulting jar by removing unnecessary files -->
                                <filter>
                                    <artifact>org.elasticsearch:elasticsearch</artifact>
                                    <excludes>
                                        <exclude>config/**</exclude>
                                        <exclude>modules.txt</exclude>
                                        <exclude>plugins.txt</exclude>
                                        <exclude>org/joda/**</exclude>
                                    </excludes>
                                </filter>
                                <filter>
                                    <artifact>org.elasticsearch.client:elasticsearch-rest-high-level-client</artifact>
                                    <excludes>
                                        <exclude>forbidden/**</exclude>
                                    </excludes>
                                </filter>
                                <filter>
                                    <artifact>org.apache.httpcomponents:httpclient</artifact>
                                    <excludes>
                                        <exclude>mozilla/**</exclude>
                                    </excludes>
                                </filter>
                                <filter>
                                    <artifact>org.apache.lucene:lucene-analyzers-common</artifact>
                                    <excludes>
                                        <exclude>org/tartarus/**</exclude>
                                    </excludes>
                                </filter>
                                <filter>
                                    <artifact>*:*</artifact>
                                    <excludes>
                                        <!-- exclude Java 9 specific classes as otherwise the shade-plugin crashes -->
                                        <exclude>META-INF/versions/**</exclude>
                                        <exclude>META-INF/services/com.fasterxml.**</exclude>
                                        <exclude>META-INF/services/org.apache.lucene.**</exclude>
                                        <exclude>META-INF/services/org.elasticsearch.**</exclude>
                                        <exclude>META-INF/LICENSE.txt</exclude>
                                    </excludes>
                                </filter>
                            </filters>
                            <relocations>
                                <!-- Force relocation of all Elasticsearch dependencies. -->
                                <relocation>
                                    <pattern>org.apache.commons</pattern>
                                    <shadedPattern>
                                        org.apache.flink.elasticsearch6.shaded.org.apache.commons
                                    </shadedPattern>
                                </relocation>
                                <relocation>
                                    <pattern>org.apache.http</pattern>
                                    <shadedPattern>
                                        org.apache.flink.elasticsearch6.shaded.org.apache.http
                                    </shadedPattern>
                                </relocation>
                                <relocation>
                                    <pattern>org.apache.lucene</pattern>
                                    <shadedPattern>
                                        org.apache.flink.elasticsearch6.shaded.org.apache.lucene
                                    </shadedPattern>
                                </relocation>
                                <relocation>
                                    <pattern>org.elasticsearch</pattern>
                                    <shadedPattern>
                                        org.apache.flink.elasticsearch6.shaded.org.elasticsearch
                                    </shadedPattern>
                                </relocation>
                                <relocation>
                                    <pattern>com.fasterxml.jackson</pattern>
                                    <shadedPattern>
                                        org.apache.flink.elasticsearch6.shaded.com.fasterxml.jackson
                                    </shadedPattern>
                                </relocation>
                            </relocations>
                        </configuration>
                    </execution>
                </executions>
            </plugin>
        </plugins>
    </build>

</project><|MERGE_RESOLUTION|>--- conflicted
+++ resolved
@@ -22,11 +22,7 @@
     <parent>
         <artifactId>sort-connectors</artifactId>
         <groupId>org.apache.inlong</groupId>
-<<<<<<< HEAD
-        <version>1.3.0</version>
-=======
         <version>1.4.0-SNAPSHOT</version>
->>>>>>> 486627a9
     </parent>
     <modelVersion>4.0.0</modelVersion>
 
