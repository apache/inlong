<?xml version="1.0" encoding="UTF-8"?>
<!--
    Licensed to the Apache Software Foundation (ASF) under one
    or more contributor license agreements.  See the NOTICE file
    distributed with this work for additional information
    regarding copyright ownership.  The ASF licenses this file
    to you under the Apache License, Version 2.0 (the
    "License"); you may not use this file except in compliance
    with the License.  You may obtain a copy of the License at

      http://www.apache.org/licenses/LICENSE-2.0

    Unless required by applicable law or agreed to in writing,
    software distributed under the License is distributed on an
    "AS IS" BASIS, WITHOUT WARRANTIES OR CONDITIONS OF ANY
    KIND, either express or implied.  See the License for the
    specific language governing permissions and limitations
    under the License.
-->

<project xmlns="http://maven.apache.org/POM/4.0.0"
        xmlns:xsi="http://www.w3.org/2001/XMLSchema-instance"
        xsi:schemaLocation="http://maven.apache.org/POM/4.0.0 http://maven.apache.org/xsd/maven-4.0.0.xsd">
    <parent>
        <artifactId>inlong-sort</artifactId>
        <groupId>org.apache.inlong</groupId>
        <version>1.4.0-SNAPSHOT</version>
        <relativePath>../pom.xml</relativePath>
    </parent>
    <modelVersion>4.0.0</modelVersion>

    <artifactId>sort-connectors</artifactId>
    <name>Apache InLong - Sort Connectors</name>

    <packaging>pom</packaging>

    <modules>
        <module>base</module>
        <module>hive</module>
        <module>mysql-cdc</module>
        <module>kafka</module>
        <module>jdbc</module>
        <module>pulsar</module>

        <module>iceberg</module>
        <module>iceberg-dlc</module>
        <module>hbase</module>
        <module>postgres-cdc</module>
        <module>mongodb-cdc</module>
        <module>sqlserver-cdc</module>
        <module>oracle-cdc</module>
        <module>elasticsearch-base</module>
        <module>elasticsearch-6</module>
        <module>elasticsearch-7</module>
        <module>redis</module>
        <module>tubemq</module>
<<<<<<< HEAD
        <module>hudi</module>
=======
        <module>filesystem</module>
        <module>doris</module>
>>>>>>> d1857468
    </modules>

    <dependencies>
        <dependency>
            <groupId>org.apache.flink</groupId>
            <artifactId>flink-core</artifactId>
            <scope>provided</scope>
        </dependency>
        <dependency>
            <groupId>org.apache.flink</groupId>
            <artifactId>flink-streaming-java_${flink.scala.binary.version}</artifactId>
            <scope>provided</scope>
        </dependency>
        <dependency>
            <groupId>org.apache.flink</groupId>
            <artifactId>flink-table-api-java-bridge_${flink.scala.binary.version}</artifactId>
            <scope>provided</scope>
        </dependency>
        <dependency>
            <groupId>org.apache.flink</groupId>
            <artifactId>flink-table-common</artifactId>
            <scope>provided</scope>
        </dependency>
        <dependency>
            <groupId>org.apache.flink</groupId>
            <artifactId>flink-table-runtime-blink_${flink.scala.binary.version}</artifactId>
            <scope>provided</scope>
        </dependency>

    </dependencies>

</project><|MERGE_RESOLUTION|>--- conflicted
+++ resolved
@@ -54,12 +54,9 @@
         <module>elasticsearch-7</module>
         <module>redis</module>
         <module>tubemq</module>
-<<<<<<< HEAD
         <module>hudi</module>
-=======
         <module>filesystem</module>
         <module>doris</module>
->>>>>>> d1857468
     </modules>
 
     <dependencies>
