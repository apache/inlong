/*
 * Licensed to the Apache Software Foundation (ASF) under one
 * or more contributor license agreements.  See the NOTICE file
 * distributed with this work for additional information
 * regarding copyright ownership.  The ASF licenses this file
 * to you under the Apache License, Version 2.0 (the
 * "License"); you may not use this file except in compliance
 * with the License.  You may obtain a copy of the License at
 *
 *     http://www.apache.org/licenses/LICENSE-2.0
 *
 * Unless required by applicable law or agreed to in writing, software
 * distributed under the License is distributed on an "AS IS" BASIS,
 * WITHOUT WARRANTIES OR CONDITIONS OF ANY KIND, either express or implied.
 * See the License for the specific language governing permissions and
 * limitations under the License.
 */

package org.apache.inlong.sort.cdc.debezium;

import io.debezium.connector.AbstractSourceInfo;
import io.debezium.connector.SnapshotRecord;
import io.debezium.data.Envelope;
import io.debezium.document.DocumentReader;
import io.debezium.document.DocumentWriter;
import io.debezium.embedded.Connect;
import io.debezium.engine.DebeziumEngine;
import io.debezium.engine.spi.OffsetCommitPolicy;
import io.debezium.heartbeat.Heartbeat;
import io.debezium.relational.history.TableChanges.TableChange;
import org.apache.commons.collections.map.LinkedMap;
import org.apache.flink.annotation.PublicEvolving;
import org.apache.flink.annotation.VisibleForTesting;
import org.apache.flink.api.common.state.CheckpointListener;
import org.apache.flink.api.common.state.ListState;
import org.apache.flink.api.common.state.ListStateDescriptor;
import org.apache.flink.api.common.state.OperatorStateStore;
import org.apache.flink.api.common.typeinfo.BasicTypeInfo;
import org.apache.flink.api.common.typeinfo.PrimitiveArrayTypeInfo;
import org.apache.flink.api.common.typeinfo.TypeHint;
import org.apache.flink.api.common.typeinfo.TypeInformation;
import org.apache.flink.api.java.typeutils.ResultTypeQueryable;
import org.apache.flink.configuration.Configuration;
import org.apache.flink.metrics.Gauge;
import org.apache.flink.metrics.MetricGroup;
import org.apache.flink.runtime.state.FunctionInitializationContext;
import org.apache.flink.runtime.state.FunctionSnapshotContext;
import org.apache.flink.shaded.guava18.com.google.common.util.concurrent.ThreadFactoryBuilder;
import org.apache.flink.streaming.api.checkpoint.CheckpointedFunction;
import org.apache.flink.streaming.api.functions.source.RichSourceFunction;
import org.apache.flink.util.Collector;
import org.apache.flink.util.ExceptionUtils;
import org.apache.flink.util.FlinkRuntimeException;
import org.apache.inlong.sort.base.metric.MetricOption;
import org.apache.inlong.sort.base.metric.MetricOption.RegisteredMetric;
import org.apache.inlong.sort.base.metric.MetricState;
import org.apache.inlong.sort.base.metric.SourceMetricData;
import org.apache.inlong.sort.base.metric.SourceMetricData.SourceRecordSchemaInfo;
import org.apache.inlong.sort.base.util.MetricStateUtils;
import org.apache.inlong.sort.cdc.debezium.internal.DebeziumChangeConsumer;
import org.apache.inlong.sort.cdc.debezium.internal.DebeziumChangeFetcher;
import org.apache.inlong.sort.cdc.debezium.internal.DebeziumOffset;
import org.apache.inlong.sort.cdc.debezium.internal.DebeziumOffsetSerializer;
import org.apache.inlong.sort.cdc.debezium.internal.FlinkDatabaseHistory;
import org.apache.inlong.sort.cdc.debezium.internal.FlinkDatabaseSchemaHistory;
import org.apache.inlong.sort.cdc.debezium.internal.FlinkOffsetBackingStore;
import org.apache.inlong.sort.cdc.debezium.internal.Handover;
import org.apache.inlong.sort.cdc.debezium.internal.SchemaRecord;
import org.apache.kafka.connect.data.Struct;
import org.apache.kafka.connect.source.SourceRecord;
import org.slf4j.Logger;
import org.slf4j.LoggerFactory;

import javax.annotation.Nullable;
import java.io.IOException;
import java.lang.reflect.Method;
import java.nio.charset.StandardCharsets;
import java.util.Collection;
import java.util.Properties;
import java.util.UUID;
import java.util.concurrent.ConcurrentLinkedQueue;
import java.util.concurrent.ExecutorService;
import java.util.concurrent.Executors;
import java.util.concurrent.ThreadFactory;
import java.util.concurrent.TimeUnit;

import static org.apache.inlong.sort.base.Constants.INLONG_METRIC_STATE_NAME;
import static org.apache.inlong.sort.base.Constants.NUM_BYTES_IN;
import static org.apache.inlong.sort.base.Constants.NUM_RECORDS_IN;
import static org.apache.inlong.sort.base.Constants.READ_PHASE;
import static org.apache.inlong.sort.cdc.debezium.utils.DatabaseHistoryUtil.registerHistory;
import static org.apache.inlong.sort.cdc.debezium.utils.DatabaseHistoryUtil.retrieveHistory;

/**
 * The {@link DebeziumSourceFunction} is a streaming data source that pulls captured change data
 * from databases into Flink.
 *
 * <p>There are two workers during the runtime. One worker periodically pulls records from the
 * database and pushes the records into the {@link Handover}. The other worker consumes the records
 * from the {@link Handover} and convert the records to the data in Flink style. The reason why
 * don't use one workers is because debezium has different behaviours in snapshot phase and
 * streaming phase.</p>
 *
 * <p>Here we use the {@link Handover} as the buffer to submit data from the producer to the
 * consumer. Because the two threads don't communicate to each other directly, the error reporting
 * also relies on {@link Handover}. When the engine gets errors, the engine uses the {@link
 * DebeziumEngine.CompletionCallback} to report errors to the {@link Handover} and wakes up the
 * consumer to check the error. However, the source function just closes the engine and wakes up the
 * producer if the error is from the Flink side.</p>
 *
 * <p>If the execution is canceled or finish(only snapshot phase), the exit logic is as same as the
 * logic in the error reporting.</p>
 *
 * <p>The source function participates in checkpointing and guarantees that no data is lost during a
 * failure, and that the computation processes elements "exactly once".</p>
 *
 * <p>Note: currently, the source function can't run in multiple parallel instances.</p>
 *
 * <p>Please refer to Debezium's documentation for the available configuration properties:
 * https://debezium.io/documentation/reference/1.5/development/engine.html#engine-properties</p>
 */
@PublicEvolving
public class DebeziumSourceFunction<T> extends RichSourceFunction<T>
        implements
            CheckpointedFunction,
            CheckpointListener,
            ResultTypeQueryable<T> {

    /**
     * State name of the consumer's partition offset states.
     */
    public static final String OFFSETS_STATE_NAME = "offset-states";
    /**
     * State name of the consumer's history records state.
     */
    public static final String HISTORY_RECORDS_STATE_NAME = "history-records-states";
    /**
     * The maximum number of pending non-committed checkpoints to track, to avoid memory leaks.
     */
    public static final int MAX_NUM_PENDING_CHECKPOINTS = 100;
    /**
     * The configuration represents the Debezium MySQL Connector uses the legacy implementation or
     * not.
     */
    public static final String LEGACY_IMPLEMENTATION_KEY = "internal.implementation";
    /**
     * The configuration value represents legacy implementation.
     */
    public static final String LEGACY_IMPLEMENTATION_VALUE = "legacy";
    protected static final Logger LOG = LoggerFactory.getLogger(DebeziumSourceFunction.class);
    private static final long serialVersionUID = -5808108641062931623L;

    // ---------------------------------------------------------------------------------------
    // Properties
    // ---------------------------------------------------------------------------------------
    /**
     * The schema to convert from Debezium's messages into Flink's objects.
     */
    private final DebeziumDeserializationSchema<T> deserializer;

    /**
     * User-supplied properties for Kafka. *
     */
    private final Properties properties;

    /**
     * The specific binlog offset to read from when the first startup.
     */
    private final @Nullable DebeziumOffset specificOffset;

    /**
     * Data for pending but uncommitted offsets.
     */
    private final LinkedMap pendingOffsetsToCommit = new LinkedMap();
    /**
     * Validator to validate the connected database satisfies the cdc connector's requirements.
     */
    private final Validator validator;
    /**
     * Flag indicating whether the Debezium Engine is started.
     */
    private volatile boolean debeziumStarted = false;

    // ---------------------------------------------------------------------------------------
    // State
    // ---------------------------------------------------------------------------------------
    /**
     * The offsets to restore to, if the consumer restores state from a checkpoint.
     *
     * <p>This map will be populated by the {@link #initializeState(FunctionInitializationContext)}
     * method.</p>
     *
     * <p>Using a String because we are encoding the offset state in JSON bytes.</p>
     */
    private transient volatile String restoredOffsetState;

    /**
     * Accessor for state in the operator state backend.
     */
    private transient ListState<byte[]> offsetState;

    /**
     * State to store the history records, i.e. schema changes.
     *
     * @see FlinkDatabaseHistory
     * @see FlinkDatabaseSchemaHistory
     */
    private transient ListState<String> schemaRecordsState;

    // ---------------------------------------------------------------------------------------
    // Worker
    // ---------------------------------------------------------------------------------------

    private transient ExecutorService executor;
    private transient DebeziumEngine<?> engine;
    /**
     * Unique name of this Debezium Engine instance across all the jobs. Currently we randomly
     * generate a UUID for it. This is used for {@link FlinkDatabaseHistory}.
     */
    private transient String engineInstanceName;

    /**
     * Consume the events from the engine and commit the offset to the engine.
     */
    private transient DebeziumChangeConsumer changeConsumer;

    /**
     * The consumer to fetch records from {@link Handover}.
     */
    private transient DebeziumChangeFetcher<T> debeziumChangeFetcher;

    /**
     * Buffer the events from the source and record the errors from the debezium.
     */
    private transient Handover handover;

    private String inlongMetric;

    private String inlongAudit;

    private SourceMetricData sourceMetricData;

    private transient ListState<MetricState> metricStateListState;

    private MetricState metricState;

    // ---------------------------------------------------------------------------------------

    public DebeziumSourceFunction(
            DebeziumDeserializationSchema<T> deserializer,
            Properties properties,
            @Nullable DebeziumOffset specificOffset,
            Validator validator,
            String inlongMetric,
            String inlongAudit) {
        this.deserializer = deserializer;
        this.properties = properties;
        this.specificOffset = specificOffset;
        this.validator = validator;
        this.inlongMetric = inlongMetric;
        this.inlongAudit = inlongAudit;
    }

    @Override
    public void open(Configuration parameters) throws Exception {
        validator.validate();
        super.open(parameters);
        ThreadFactory threadFactory =
                new ThreadFactoryBuilder().setNameFormat("debezium-engine").build();
        this.executor = Executors.newSingleThreadExecutor(threadFactory);
        this.handover = new Handover();
        this.changeConsumer = new DebeziumChangeConsumer(handover);
    }

    // ------------------------------------------------------------------------
    // Checkpoint and restore
    // ------------------------------------------------------------------------

    @Override
    public void initializeState(FunctionInitializationContext context) throws Exception {
        OperatorStateStore stateStore = context.getOperatorStateStore();
        this.offsetState =
                stateStore.getUnionListState(
                        new ListStateDescriptor<>(
                                OFFSETS_STATE_NAME,
                                PrimitiveArrayTypeInfo.BYTE_PRIMITIVE_ARRAY_TYPE_INFO));
        this.schemaRecordsState =
                stateStore.getUnionListState(
                        new ListStateDescriptor<>(
                                HISTORY_RECORDS_STATE_NAME, BasicTypeInfo.STRING_TYPE_INFO));
        if (this.inlongMetric != null) {
            this.metricStateListState =
                    stateStore.getUnionListState(
                            new ListStateDescriptor<>(
                                    INLONG_METRIC_STATE_NAME, TypeInformation.of(new TypeHint<MetricState>() {
                                    })));
        }

        if (context.isRestored()) {
            restoreOffsetState();
            restoreHistoryRecordsState();
            metricState = MetricStateUtils.restoreMetricState(metricStateListState,
                    getRuntimeContext().getIndexOfThisSubtask(), getRuntimeContext().getNumberOfParallelSubtasks());
        } else {
            if (specificOffset != null) {
                byte[] serializedOffset =
                        DebeziumOffsetSerializer.INSTANCE.serialize(specificOffset);
                restoredOffsetState = new String(serializedOffset, StandardCharsets.UTF_8);
                LOG.info(
                        "Consumer subtask {} starts to read from specified offset {}.",
                        getRuntimeContext().getIndexOfThisSubtask(),
                        restoredOffsetState);
            } else {
                LOG.info(
                        "Consumer subtask {} has no restore state.",
                        getRuntimeContext().getIndexOfThisSubtask());
            }
        }
    }

    private void restoreOffsetState() throws Exception {
        for (byte[] serializedOffset : offsetState.get()) {
            if (restoredOffsetState == null) {
                restoredOffsetState = new String(serializedOffset, StandardCharsets.UTF_8);
            } else {
                throw new RuntimeException(
                        "Debezium Source only support single task, "
                                + "however, this is restored from multiple tasks.");
            }
        }
        LOG.info(
                "Consumer subtask {} restored offset state: {}.",
                getRuntimeContext().getIndexOfThisSubtask(),
                restoredOffsetState);
    }

    private void restoreHistoryRecordsState() throws Exception {
        DocumentReader reader = DocumentReader.defaultReader();
        ConcurrentLinkedQueue<SchemaRecord> historyRecords = new ConcurrentLinkedQueue<>();
        int recordsCount = 0;
        boolean firstEntry = true;
        for (String record : schemaRecordsState.get()) {
            if (firstEntry) {
                // we store the engine instance name in the first element
                this.engineInstanceName = record;
                firstEntry = false;
            } else {
                // Put the records into the state. The database history should read, reorganize and
                // register the state.
                historyRecords.add(new SchemaRecord(reader.read(record)));
                recordsCount++;
            }
        }
        if (engineInstanceName != null) {
            registerHistory(engineInstanceName, historyRecords);
        }
        LOG.info(
                "Consumer subtask {} restored history records state: {} with {} records.",
                getRuntimeContext().getIndexOfThisSubtask(),
                engineInstanceName,
                recordsCount);
    }

    @Override
    public void snapshotState(FunctionSnapshotContext functionSnapshotContext) throws Exception {
        if (handover.hasError()) {
            LOG.debug("snapshotState() called on closed source");
            throw new FlinkRuntimeException(
                    "Call snapshotState() on closed source, checkpoint failed.");
        } else {
            snapshotOffsetState(functionSnapshotContext.getCheckpointId());
            snapshotHistoryRecordsState();
            if (sourceMetricData != null && metricStateListState != null) {
                MetricStateUtils.snapshotMetricStateForSourceMetricData(metricStateListState, sourceMetricData,
                        getRuntimeContext().getIndexOfThisSubtask());
            }
        }
    }

    private void snapshotOffsetState(long checkpointId) throws Exception {
        offsetState.clear();

        final DebeziumChangeFetcher<?> fetcher = this.debeziumChangeFetcher;

        byte[] serializedOffset = null;
        if (fetcher == null) {
            // the fetcher has not yet been initialized, which means we need to return the
            // originally restored offsets
            if (restoredOffsetState != null) {
                serializedOffset = restoredOffsetState.getBytes(StandardCharsets.UTF_8);
            }
        } else {
            byte[] currentState = fetcher.snapshotCurrentState();
            if (currentState == null && restoredOffsetState != null) {
                // the fetcher has been initialized, but has not yet received any data,
                // which means we need to return the originally restored offsets.
                serializedOffset = restoredOffsetState.getBytes(StandardCharsets.UTF_8);
            } else {
                serializedOffset = currentState;
            }
        }

        if (serializedOffset != null) {
            offsetState.add(serializedOffset);
            // the map cannot be asynchronously updated, because only one checkpoint call
            // can happen on this function at a time: either snapshotState() or
            // notifyCheckpointComplete()
            pendingOffsetsToCommit.put(checkpointId, serializedOffset);
            // truncate the map of pending offsets to commit, to prevent infinite growth
            while (pendingOffsetsToCommit.size() > MAX_NUM_PENDING_CHECKPOINTS) {
                pendingOffsetsToCommit.remove(0);
            }
        }
    }

    private void snapshotHistoryRecordsState() throws Exception {
        schemaRecordsState.clear();

        if (engineInstanceName != null) {
            schemaRecordsState.add(engineInstanceName);
            Collection<SchemaRecord> records = retrieveHistory(engineInstanceName);
            DocumentWriter writer = DocumentWriter.defaultWriter();
            for (SchemaRecord record : records) {
                schemaRecordsState.add(writer.write(record.toDocument()));
            }
        }
    }

    @Override
    public void run(SourceContext<T> sourceContext) throws Exception {
        // initialize metrics
        // make RuntimeContext#getMetricGroup compatible between Flink 1.13 and Flink 1.14
        final Method getMetricGroupMethod =
                getRuntimeContext().getClass().getMethod("getMetricGroup");
        getMetricGroupMethod.setAccessible(true);
        final MetricGroup metricGroup =
                (MetricGroup) getMetricGroupMethod.invoke(getRuntimeContext());

        metricGroup.gauge(
                "currentFetchEventTimeLag",
                (Gauge<Long>) () -> debeziumChangeFetcher.getFetchDelay());
        metricGroup.gauge(
                "currentEmitEventTimeLag",
                (Gauge<Long>) () -> debeziumChangeFetcher.getEmitDelay());
        metricGroup.gauge(
                "sourceIdleTime", (Gauge<Long>) () -> debeziumChangeFetcher.getIdleTime());
        MetricOption metricOption = MetricOption.builder()
                .withInlongLabels(inlongMetric)
                .withInlongAudit(inlongAudit)
                .withInitRecords(metricState != null ? metricState.getMetricValue(NUM_RECORDS_IN) : 0L)
                .withInitBytes(metricState != null ? metricState.getMetricValue(NUM_BYTES_IN) : 0L)
                .withReadPhase(metricState != null ? metricState.getMetricValue(READ_PHASE) : 0L)
                .withRegisterMetric(RegisteredMetric.ALL)
                .build();
        if (metricOption != null) {
            sourceMetricData = new SourceMetricData(metricOption, metricGroup);
            // register sub metrics group
            sourceMetricData.registerSubMetricsGroup(metricState);
        }

        properties.setProperty("name", "engine");
        properties.setProperty("offset.storage", FlinkOffsetBackingStore.class.getCanonicalName());
        if (restoredOffsetState != null) {
            // restored from state
            properties.setProperty(FlinkOffsetBackingStore.OFFSET_STATE_VALUE, restoredOffsetState);
        }
        // DO NOT include schema change, e.g. DDL
        properties.setProperty("include.schema.changes", "false");
        // disable the offset flush totally
        properties.setProperty("offset.flush.interval.ms", String.valueOf(Long.MAX_VALUE));
        // disable tombstones
        properties.setProperty("tombstones.on.delete", "false");
        if (engineInstanceName == null) {
            // not restore from recovery
            engineInstanceName = UUID.randomUUID().toString();
        }
        // history instance name to initialize FlinkDatabaseHistory
        properties.setProperty(
                FlinkDatabaseHistory.DATABASE_HISTORY_INSTANCE_NAME, engineInstanceName);
        // we have to use a persisted DatabaseHistory implementation, otherwise, recovery can't
        // continue to read binlog
        // see
        // https://stackoverflow.com/questions/57147584/debezium-error-schema-isnt-know-to-this-connector
        // and https://debezium.io/blog/2018/03/16/note-on-database-history-topic-configuration/
        properties.setProperty("database.history", determineDatabase().getCanonicalName());

        // we have to filter out the heartbeat events, otherwise the deserializer will fail
        String dbzHeartbeatPrefix =
                properties.getProperty(
                        Heartbeat.HEARTBEAT_TOPICS_PREFIX.name(),
                        Heartbeat.HEARTBEAT_TOPICS_PREFIX.defaultValueAsString());
        this.debeziumChangeFetcher =
                new DebeziumChangeFetcher<>(
                        sourceContext,
                        new DebeziumDeserializationSchema<T>() {

                            @Override
                            public void deserialize(SourceRecord record, Collector<T> out) throws Exception {
                                if (sourceMetricData != null) {
                                    sourceMetricData.outputMetricsWithEstimate(record.value());
                                }
                                deserializer.deserialize(record, out);
                            }

                            @Override
                            public void deserialize(SourceRecord record, Collector<T> out,
                                    TableChange tableSchema) throws Exception {
<<<<<<< HEAD

                                if (sourceMetricData != null && record != null) {
                                    Struct value = (Struct) record.value();
                                    Struct source = value.getStruct(Envelope.FieldName.SOURCE);
                                    String dbName = source.getString(AbstractSourceInfo.DATABASE_NAME_KEY);
                                    String tableName = source.getString(AbstractSourceInfo.TABLE_NAME_KEY);
                                    SnapshotRecord snapshotRecord = SnapshotRecord.fromSource(source);
                                    boolean isSnapshotRecord = (SnapshotRecord.TRUE == snapshotRecord);
                                    sourceMetricData.outputMetricsWithEstimate(
                                            new SourceRecordSchemaInfo(dbName, tableName, isSnapshotRecord),
                                            record.value());
=======
                                if (sourceMetricData != null) {
                                    sourceMetricData.outputMetricsWithEstimate(record.value());
>>>>>>> 0811496a
                                }
                                deserializer.deserialize(record, out, tableSchema);
                            }

                            @Override
                            public TypeInformation<T> getProducedType() {
                                return deserializer.getProducedType();
                            }
                        },
                        restoredOffsetState == null, // DB snapshot phase if restore state is null
                        dbzHeartbeatPrefix,
                        handover);

        // create the engine with this configuration ...
        this.engine =
                DebeziumEngine.create(Connect.class)
                        .using(properties)
                        .notifying(changeConsumer)
                        .using(OffsetCommitPolicy.always())
                        .using(
                                (success, message, error) -> {
                                    if (success) {
                                        // Close the handover and prepare to exit.
                                        handover.close();
                                    } else {
                                        handover.reportError(error);
                                    }
                                })
                        .build();

        // run the engine asynchronously
        executor.execute(engine);
        debeziumStarted = true;

        // start the real debezium consumer
        debeziumChangeFetcher.runFetchLoop();
    }

    @Override
    public void notifyCheckpointComplete(long checkpointId) {
        if (!debeziumStarted) {
            LOG.debug("notifyCheckpointComplete() called when engine is not started.");
            return;
        }

        final DebeziumChangeFetcher<T> fetcher = this.debeziumChangeFetcher;
        if (fetcher == null) {
            LOG.debug("notifyCheckpointComplete() called on uninitialized source");
            return;
        }

        try {
            final int posInMap = pendingOffsetsToCommit.indexOf(checkpointId);
            if (posInMap == -1) {
                LOG.warn(
                        "Consumer subtask {} received confirmation for unknown checkpoint id {}",
                        getRuntimeContext().getIndexOfThisSubtask(),
                        checkpointId);
                return;
            }

            byte[] serializedOffsets = (byte[]) pendingOffsetsToCommit.remove(posInMap);

            // remove older checkpoints in map
            for (int i = 0; i < posInMap; i++) {
                pendingOffsetsToCommit.remove(0);
            }

            if (serializedOffsets == null || serializedOffsets.length == 0) {
                LOG.debug(
                        "Consumer subtask {} has empty checkpoint state.",
                        getRuntimeContext().getIndexOfThisSubtask());
                return;
            }

            DebeziumOffset offset =
                    DebeziumOffsetSerializer.INSTANCE.deserialize(serializedOffsets);
            changeConsumer.commitOffset(offset);
        } catch (Exception e) {
            // ignore exception if we are no longer running
            LOG.warn("Ignore error when committing offset to database.", e);
        }
    }

    @Override
    public void cancel() {
        // safely and gracefully stop the engine
        shutdownEngine();
        if (debeziumChangeFetcher != null) {
            debeziumChangeFetcher.close();
        }
    }

    @Override
    public void close() throws Exception {
        cancel();

        if (executor != null) {
            executor.awaitTermination(Long.MAX_VALUE, TimeUnit.SECONDS);
        }

        super.close();
    }

    /**
     * Safely and gracefully stop the Debezium engine.
     */
    private void shutdownEngine() {
        try {
            if (engine != null) {
                engine.close();
            }
        } catch (IOException e) {
            ExceptionUtils.rethrow(e);
        } finally {
            if (executor != null) {
                executor.shutdownNow();
            }

            debeziumStarted = false;

            if (handover != null) {
                handover.close();
            }
        }
    }

    @Override
    public TypeInformation<T> getProducedType() {
        return deserializer.getProducedType();
    }

    @VisibleForTesting
    public LinkedMap getPendingOffsetsToCommit() {
        return pendingOffsetsToCommit;
    }

    @VisibleForTesting
    public boolean getDebeziumStarted() {
        return debeziumStarted;
    }

    private Class<?> determineDatabase() {
        boolean isCompatibleWithLegacy =
                FlinkDatabaseHistory.isCompatible(retrieveHistory(engineInstanceName));
        if (LEGACY_IMPLEMENTATION_VALUE.equals(properties.get(LEGACY_IMPLEMENTATION_KEY))) {
            // specifies the legacy implementation but the state may be incompatible
            if (isCompatibleWithLegacy) {
                return FlinkDatabaseHistory.class;
            } else {
                throw new IllegalStateException(
                        "The configured option 'debezium.internal.implementation' is 'legacy', "
                                + "but the state of source is incompatible with this implementation, "
                                + "you should remove the the option.");
            }
        } else if (FlinkDatabaseSchemaHistory.isCompatible(retrieveHistory(engineInstanceName))) {
            // tries the non-legacy first
            return FlinkDatabaseSchemaHistory.class;
        } else if (isCompatibleWithLegacy) {
            // fallback to legacy if possible
            return FlinkDatabaseHistory.class;
        } else {
            // impossible
            throw new IllegalStateException("Can't determine which DatabaseHistory to use.");
        }
    }

    @VisibleForTesting
    public String getEngineInstanceName() {
        return engineInstanceName;
    }
}<|MERGE_RESOLUTION|>--- conflicted
+++ resolved
@@ -505,7 +505,6 @@
                             @Override
                             public void deserialize(SourceRecord record, Collector<T> out,
                                     TableChange tableSchema) throws Exception {
-<<<<<<< HEAD
 
                                 if (sourceMetricData != null && record != null) {
                                     Struct value = (Struct) record.value();
@@ -517,10 +516,6 @@
                                     sourceMetricData.outputMetricsWithEstimate(
                                             new SourceRecordSchemaInfo(dbName, tableName, isSnapshotRecord),
                                             record.value());
-=======
-                                if (sourceMetricData != null) {
-                                    sourceMetricData.outputMetricsWithEstimate(record.value());
->>>>>>> 0811496a
                                 }
                                 deserializer.deserialize(record, out, tableSchema);
                             }
