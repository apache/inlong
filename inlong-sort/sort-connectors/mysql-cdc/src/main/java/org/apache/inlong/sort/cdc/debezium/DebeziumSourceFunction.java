--- conflicted
+++ resolved
@@ -66,11 +66,8 @@
 import org.apache.inlong.sort.cdc.debezium.internal.FlinkOffsetBackingStore;
 import org.apache.inlong.sort.cdc.debezium.internal.Handover;
 import org.apache.inlong.sort.cdc.debezium.internal.SchemaRecord;
-<<<<<<< HEAD
 import org.apache.kafka.connect.data.Struct;
-=======
 import org.apache.inlong.sort.cdc.debezium.utils.CallbackCollector;
->>>>>>> 16ddf5f5
 import org.apache.kafka.connect.source.SourceRecord;
 import org.slf4j.Logger;
 import org.slf4j.LoggerFactory;
@@ -126,9 +123,9 @@
 @PublicEvolving
 public class DebeziumSourceFunction<T> extends RichSourceFunction<T>
         implements
-            CheckpointedFunction,
-            CheckpointListener,
-            ResultTypeQueryable<T> {
+        CheckpointedFunction,
+        CheckpointListener,
+        ResultTypeQueryable<T> {
 
     /**
      * State name of the consumer's partition offset states.
@@ -170,7 +167,8 @@
     /**
      * The specific binlog offset to read from when the first startup.
      */
-    private final @Nullable DebeziumOffset specificOffset;
+    private final @Nullable
+    DebeziumOffset specificOffset;
 
     /**
      * Data for pending but uncommitted offsets.
@@ -297,7 +295,7 @@
                     stateStore.getUnionListState(
                             new ListStateDescriptor<>(
                                     INLONG_METRIC_STATE_NAME, TypeInformation.of(new TypeHint<MetricState>() {
-                                    })));
+                            })));
         }
 
         if (context.isRestored()) {
@@ -511,28 +509,20 @@
                             @Override
                             public void deserialize(SourceRecord record, Collector<T> out,
                                     TableChange tableSchema) throws Exception {
-<<<<<<< HEAD
-
-                                if (sourceMetricData != null && record != null) {
-                                    Struct value = (Struct) record.value();
-                                    Struct source = value.getStruct(Envelope.FieldName.SOURCE);
-                                    String dbName = source.getString(AbstractSourceInfo.DATABASE_NAME_KEY);
-                                    String tableName = source.getString(AbstractSourceInfo.TABLE_NAME_KEY);
-                                    SnapshotRecord snapshotRecord = SnapshotRecord.fromSource(source);
-                                    boolean isSnapshotRecord = (SnapshotRecord.TRUE == snapshotRecord);
-                                    sourceMetricData.outputMetricsWithEstimate(
-                                            new SourceRecordSchemaInfo(dbName, tableName, isSnapshotRecord),
-                                            record.value());
-                                }
-                                deserializer.deserialize(record, out, tableSchema);
-=======
                                 deserializer.deserialize(record, new CallbackCollector<>(inputRow -> {
-                                    if (sourceMetricData != null) {
-                                        sourceMetricData.outputMetricsWithEstimate(record.value());
+                                    if (sourceMetricData != null && record != null) {
+                                        Struct value = (Struct) record.value();
+                                        Struct source = value.getStruct(Envelope.FieldName.SOURCE);
+                                        String dbName = source.getString(AbstractSourceInfo.DATABASE_NAME_KEY);
+                                        String tableName = source.getString(AbstractSourceInfo.TABLE_NAME_KEY);
+                                        SnapshotRecord snapshotRecord = SnapshotRecord.fromSource(source);
+                                        boolean isSnapshotRecord = (SnapshotRecord.TRUE == snapshotRecord);
+                                        sourceMetricData.outputMetricsWithEstimate(
+                                                new SourceRecordSchemaInfo(dbName, tableName, isSnapshotRecord),
+                                                record.value());
                                     }
                                     out.collect(inputRow);
                                 }), tableSchema);
->>>>>>> 16ddf5f5
                             }
 
                             @Override
