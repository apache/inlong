/*
 * Licensed to the Apache Software Foundation (ASF) under one or more
 * contributor license agreements. See the NOTICE file distributed with
 * this work for additional information regarding copyright ownership.
 * The ASF licenses this file to You under the Apache License, Version 2.0
 * (the "License"); you may not use this file except in compliance with
 * the License. You may obtain a copy of the License at
 *
 * http://www.apache.org/licenses/LICENSE-2.0
 *
 * Unless required by applicable law or agreed to in writing, software
 * distributed under the License is distributed on an "AS IS" BASIS,
 * WITHOUT WARRANTIES OR CONDITIONS OF ANY KIND, either express or implied.
 * See the License for the specific language governing permissions and
 * limitations under the License.
 */

package org.apache.inlong.sort.parser;

import org.apache.inlong.sort.formats.common.FloatFormatInfo;
import org.apache.inlong.sort.formats.common.IntFormatInfo;
import org.apache.inlong.sort.formats.common.LongFormatInfo;
import org.apache.inlong.sort.formats.common.StringFormatInfo;
import org.apache.inlong.sort.parser.impl.FlinkSqlParser;
import org.apache.inlong.sort.protocol.FieldInfo;
import org.apache.inlong.sort.protocol.GroupInfo;
import org.apache.inlong.sort.protocol.StreamInfo;
import org.apache.inlong.sort.protocol.node.Node;
import org.apache.inlong.sort.protocol.node.extract.TubeMQExtractNode;
import org.apache.inlong.sort.protocol.node.format.CsvFormat;
import org.apache.inlong.sort.protocol.node.format.Format;
import org.apache.inlong.sort.protocol.node.format.JsonFormat;
import org.apache.inlong.sort.protocol.node.load.KafkaLoadNode;
import org.apache.inlong.sort.protocol.transformation.FieldRelation;
import org.apache.inlong.sort.protocol.transformation.relation.NodeRelation;

import org.apache.flink.streaming.api.environment.StreamExecutionEnvironment;
import org.apache.flink.table.api.EnvironmentSettings;
import org.apache.flink.table.api.bridge.java.StreamTableEnvironment;
import org.apache.flink.test.util.AbstractTestBase;
import org.junit.Assert;
import org.junit.Test;

import java.util.Arrays;
import java.util.Collections;
import java.util.List;
import java.util.stream.Collectors;

/**
 * Test for Tube{@link TubeMQExtractNode} SQL parser.
 */
public class TubeMQNodeSqlParseTest extends AbstractTestBase {

    /**
     * Build TubeMQ extract node.
     */
    private TubeMQExtractNode buildTubeMQExtractNode(String id) {
        List<FieldInfo> fields = Arrays.asList(new FieldInfo("id", new LongFormatInfo()),
                new FieldInfo("name", new StringFormatInfo()),
                new FieldInfo("age", new IntFormatInfo()),
                new FieldInfo("salary", new FloatFormatInfo()));

        Format format = new CsvFormat();
        return new TubeMQExtractNode(id, "tubeMQ_input", fields, null, null,
<<<<<<< HEAD
                "127.0.0.1:8715", "inlong", "json", "test", null, null, null);
=======
                "127.0.0.1:8715", "inlong", format, "test", null, null);
>>>>>>> c0234b5f
    }

    /**
     * Build Kafka load node.
     */
    private KafkaLoadNode buildKafkaNode(String id) {
        List<FieldInfo> fields = Arrays.asList(new FieldInfo("id", new LongFormatInfo()),
                new FieldInfo("name", new StringFormatInfo()),
                new FieldInfo("age", new IntFormatInfo()),
                new FieldInfo("salary", new FloatFormatInfo()));
        List<FieldRelation> relations = Arrays
                .asList(new FieldRelation(new FieldInfo("id", new LongFormatInfo()),
                        new FieldInfo("id", new LongFormatInfo())),
                        new FieldRelation(new FieldInfo("name", new StringFormatInfo()),
                                new FieldInfo("name", new StringFormatInfo())),
                        new FieldRelation(new FieldInfo("age", new IntFormatInfo()),
                                new FieldInfo("age", new IntFormatInfo())));
        return new KafkaLoadNode(id, "kafka_output", fields, relations, null, null,
                "workerJson", "localhost:9092",
                new JsonFormat(), null,
                null, null);
    }

    /**
     * Build node relation.
     */
    private NodeRelation buildNodeRelation(List<Node> inputs, List<Node> outputs) {
        List<String> inputIds = inputs.stream().map(Node::getId).collect(Collectors.toList());
        List<String> outputIds = outputs.stream().map(Node::getId).collect(Collectors.toList());
        return new NodeRelation(inputIds, outputIds);
    }

    /**
     * Test extract data from TubeMQ and load data to Kafka.
     */
    @Test
    public void testTubeMQToKafka() throws Exception {
        EnvironmentSettings settings = EnvironmentSettings
                .newInstance()
                .inStreamingMode()
                .build();
        StreamExecutionEnvironment env = StreamExecutionEnvironment.getExecutionEnvironment();
        env.setParallelism(1);
        env.enableCheckpointing(10000);
        StreamTableEnvironment tableEnv = StreamTableEnvironment.create(env, settings);
        Node tubeMQExtractNode = buildTubeMQExtractNode("1");
        Node kafkaLoadNode = buildKafkaNode("2");
        StreamInfo streamInfo = new StreamInfo("1L", Arrays.asList(tubeMQExtractNode, kafkaLoadNode),
                Collections.singletonList(buildNodeRelation(Collections.singletonList(tubeMQExtractNode),
                        Collections.singletonList(kafkaLoadNode))));
        GroupInfo groupInf = new GroupInfo("1", Collections.singletonList(streamInfo));
        FlinkSqlParser parser = FlinkSqlParser.getInstance(tableEnv, groupInf);
        Assert.assertTrue(parser.parse().tryExecute());
    }

}<|MERGE_RESOLUTION|>--- conflicted
+++ resolved
@@ -62,11 +62,7 @@
 
         Format format = new CsvFormat();
         return new TubeMQExtractNode(id, "tubeMQ_input", fields, null, null,
-<<<<<<< HEAD
-                "127.0.0.1:8715", "inlong", "json", "test", null, null, null);
-=======
                 "127.0.0.1:8715", "inlong", format, "test", null, null);
->>>>>>> c0234b5f
     }
 
     /**
