--- conflicted
+++ resolved
@@ -55,15 +55,12 @@
 
     int deleteByPrimaryKey(Integer id);
 
-<<<<<<< HEAD
     int deleteByGroupId(@Param("groupId") String groupId);
-=======
+
     /**
      * Select all group info for sort sdk.
      *
      * @return All inlong group info.
      */
     List<SortSourceGroupInfo> selectAllGroups();
->>>>>>> bcaebe3a
-
 }