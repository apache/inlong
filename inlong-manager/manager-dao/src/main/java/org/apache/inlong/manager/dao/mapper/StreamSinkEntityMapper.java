/*
 * Licensed to the Apache Software Foundation (ASF) under one or more
 * contributor license agreements. See the NOTICE file distributed with
 * this work for additional information regarding copyright ownership.
 * The ASF licenses this file to You under the Apache License, Version 2.0
 * (the "License"); you may not use this file except in compliance with
 * the License. You may obtain a copy of the License at
 *
 * http://www.apache.org/licenses/LICENSE-2.0
 *
 * Unless required by applicable law or agreed to in writing, software
 * distributed under the License is distributed on an "AS IS" BASIS,
 * WITHOUT WARRANTIES OR CONDITIONS OF ANY KIND, either express or implied.
 * See the License for the specific language governing permissions and
 * limitations under the License.
 */

package org.apache.inlong.manager.dao.mapper;

import org.apache.ibatis.annotations.Param;
import org.apache.inlong.manager.common.pojo.sortstandalone.SortIdInfo;
import org.apache.inlong.manager.common.pojo.sortstandalone.SortTaskInfo;
import org.apache.inlong.manager.common.pojo.sink.SinkBriefResponse;
import org.apache.inlong.manager.common.pojo.sink.SinkInfo;
import org.apache.inlong.manager.common.pojo.sink.SinkPageRequest;
import org.apache.inlong.manager.dao.entity.StreamSinkEntity;
import org.springframework.stereotype.Repository;

import java.util.List;

@Repository
public interface StreamSinkEntityMapper {

    int insert(StreamSinkEntity record);

    int insertSelective(StreamSinkEntity record);

    StreamSinkEntity selectByPrimaryKey(Integer id);

    /**
     * According to the inlong group id and inlong stream id, query the number of valid sink
     *
     * @param groupId inlong group id
     * @param streamId inlong stream id
     * @return Sink entity size
     */
    int selectCount(@Param("groupId") String groupId, @Param("streamId") String streamId);

    /**
     * Paging query sink list based on conditions
     *
     * @param request Paging query conditions
     * @return Sink entity list
     */
    List<StreamSinkEntity> selectByCondition(@Param("request") SinkPageRequest request);

    /**
     * Query the sink summary from the given groupId and streamId
     */
    List<SinkBriefResponse> selectSummary(@Param("groupId") String groupId,
            @Param("streamId") String streamId);

    /**
     * Query valid sink list by the given group id and stream id.
     *
     * @param groupId Inlong group id.
     * @param streamId Inlong stream id.
     * @param sinkName Stream sink name.
     * @return Sink entity list.
     */
    List<StreamSinkEntity> selectByRelatedId(@Param("groupId") String groupId, @Param("streamId") String streamId,
            @Param("sinkName") String sinkName);

    /**
     * According to the group id, stream id and sink type, query valid sink entity list.
     *
     * @param groupId Inlong group id.
     * @param streamId Inlong stream id.
     * @param sinkType Sink type.
     * @return Sink entity list.
     */
    List<StreamSinkEntity> selectByIdAndType(@Param("groupId") String groupId, @Param("streamId") String streamId,
            @Param("sinkType") String sinkType);

    /**
     * Filter stream ids with the specified groupId and sinkType from the given stream id list.
     *
     * @param groupId InLong group id.
     * @param sinkType Sink type.
     * @param streamIdList InLong stream id list.
     * @return List of InLong stream id with the given sink type
     */
    List<String> selectExistsStreamId(@Param("groupId") String groupId, @Param("sinkType") String sinkType,
            @Param("streamIdList") List<String> streamIdList);

    /**
     * Get the distinct sink type from the given groupId and streamId
     */
    List<String> selectSinkType(@Param("groupId") String groupId, @Param("streamId") String streamId);

    /**
     * Select all config for Sort under the group id and stream id
     *
     * @param groupId inlong group id
     * @param streamIdList list of the inlong stream id, if is null, get all infos under the group id
     * @return Sort config
     */
    List<SinkInfo> selectAllConfig(@Param("groupId") String groupId, @Param("idList") List<String> streamIdList);

    int updateByPrimaryKeySelective(StreamSinkEntity record);

    int updateByPrimaryKey(StreamSinkEntity record);

    int updateStatus(StreamSinkEntity entity);

    int deleteByPrimaryKey(Integer id);

    /**
<<<<<<< HEAD
     * Physical delete stream sinks.
     */
    int deleteByRelatedId(@Param("groupId") String groupId, @Param("streamId") String streamId);
=======
     * Select all tasks for sort-standalone
     *
     * @return All tasks
     */
    List<SortTaskInfo> selectAllTasks();

    /**
     * Select all id params for sort-standalone
     *
     * @return All id params
     */
    List<SortIdInfo> selectAllIdParams();
>>>>>>> 4a9b9420

}<|MERGE_RESOLUTION|>--- conflicted
+++ resolved
@@ -116,11 +116,11 @@
     int deleteByPrimaryKey(Integer id);
 
     /**
-<<<<<<< HEAD
      * Physical delete stream sinks.
      */
     int deleteByRelatedId(@Param("groupId") String groupId, @Param("streamId") String streamId);
-=======
+
+    /**
      * Select all tasks for sort-standalone
      *
      * @return All tasks
@@ -133,6 +133,5 @@
      * @return All id params
      */
     List<SortIdInfo> selectAllIdParams();
->>>>>>> 4a9b9420
 
 }