<?xml version="1.0" encoding="UTF-8"?>
<!--
    Licensed to the Apache Software Foundation (ASF) under one
    or more contributor license agreements. See the NOTICE file
    distributed with this work for additional information
    regarding copyright ownership. The ASF licenses this file
    to you under the Apache License, Version 2.0 (the
    "License"); you may not use this file except in compliance
    with the License. You may obtain a copy of the License at

      http://www.apache.org/licenses/LICENSE-2.0

    Unless required by applicable law or agreed to in writing,
    software distributed under the License is distributed on an
    "AS IS" BASIS, WITHOUT WARRANTIES OR CONDITIONS OF ANY
    KIND, either express or implied.  See the License for the
    specific language governing permissions and limitations
    under the License.
-->

<!DOCTYPE mapper PUBLIC "-//mybatis.org//DTD Mapper 3.0//EN" "http://mybatis.org/dtd/mybatis-3-mapper.dtd">
<mapper namespace="org.apache.inlong.manager.dao.mapper.InlongGroupEntityMapper">
    <resultMap id="BaseResultMap" type="org.apache.inlong.manager.dao.entity.InlongGroupEntity">
        <id column="id" jdbcType="INTEGER" property="id"/>
        <result column="inlong_group_id" jdbcType="VARCHAR" property="inlongGroupId"/>
        <result column="name" jdbcType="VARCHAR" property="name"/>
        <result column="description" jdbcType="VARCHAR" property="description"/>
        <result column="mq_type" jdbcType="VARCHAR" property="mqType"/>
        <result column="mq_resource" jdbcType="VARCHAR" property="mqResource"/>
        <result column="daily_records" jdbcType="INTEGER" property="dailyRecords"/>
        <result column="daily_storage" jdbcType="INTEGER" property="dailyStorage"/>
        <result column="peak_records" jdbcType="INTEGER" property="peakRecords"/>
        <result column="max_length" jdbcType="INTEGER" property="maxLength"/>
        <result column="enable_zookeeper" jdbcType="INTEGER" property="enableZookeeper"/>
        <result column="enable_create_resource" jdbcType="INTEGER" property="enableCreateResource"/>
        <result column="lightweight" jdbcType="INTEGER" property="lightweight"/>
        <result column="inlong_cluster_tag" jdbcType="VARCHAR" property="inlongClusterTag"/>
        <result column="ext_params" jdbcType="LONGVARCHAR" property="extParams"/>

        <result column="in_charges" jdbcType="VARCHAR" property="inCharges"/>
        <result column="followers" jdbcType="VARCHAR" property="followers"/>
        <result column="status" jdbcType="INTEGER" property="status"/>
        <result column="previous_status" jdbcType="INTEGER" property="previousStatus"/>
        <result column="is_deleted" jdbcType="INTEGER" property="isDeleted"/>
        <result column="creator" jdbcType="VARCHAR" property="creator"/>
        <result column="modifier" jdbcType="VARCHAR" property="modifier"/>
        <result column="create_time" jdbcType="TIMESTAMP" property="createTime"/>
        <result column="modify_time" jdbcType="TIMESTAMP" property="modifyTime"/>
        <result column="version" jdbcType="INTEGER" property="version"/>
    </resultMap>

    <resultMap id="statusCountMap" type="java.util.Map">
        <result column="status" property="status" jdbcType="INTEGER"/>
        <result column="total" property="count" jdbcType="INTEGER"/>
    </resultMap>

    <sql id="Base_Column_List">
        id, inlong_group_id, name, description, mq_type, mq_resource,
        daily_records, daily_storage, peak_records, max_length,
        enable_zookeeper, enable_create_resource, lightweight, inlong_cluster_tag, ext_params,
        in_charges, followers, status, previous_status, is_deleted, creator, modifier, create_time, modify_time, version
    </sql>

    <insert id="insert" useGeneratedKeys="true" keyProperty="id"
            parameterType="org.apache.inlong.manager.dao.entity.InlongGroupEntity">
        insert into inlong_group (id, inlong_group_id,
                                  name, description,
                                  mq_type, mq_resource,
                                  daily_records, daily_storage,
                                  peak_records, max_length,
                                  enable_zookeeper, enable_create_resource,
                                  lightweight, inlong_cluster_tag,
                                  ext_params, in_charges,
                                  followers, status,
                                  previous_status, creator,
                                  modifier)
        values (#{id,jdbcType=INTEGER}, #{inlongGroupId,jdbcType=VARCHAR},
                #{name,jdbcType=VARCHAR}, #{description,jdbcType=VARCHAR},
                #{mqType,jdbcType=VARCHAR}, #{mqResource,jdbcType=VARCHAR},
                #{dailyRecords,jdbcType=INTEGER}, #{dailyStorage,jdbcType=INTEGER},
                #{peakRecords,jdbcType=INTEGER}, #{maxLength,jdbcType=INTEGER},
                #{enableZookeeper,jdbcType=INTEGER}, #{enableCreateResource,jdbcType=INTEGER},
                #{lightweight,jdbcType=INTEGER}, #{inlongClusterTag,jdbcType=VARCHAR},
                #{extParams,jdbcType=LONGVARCHAR}, #{inCharges,jdbcType=VARCHAR},
                #{followers,jdbcType=VARCHAR}, #{status,jdbcType=INTEGER},
                #{previousStatus,jdbcType=INTEGER}, #{creator,jdbcType=VARCHAR},
                #{modifier,jdbcType=VARCHAR})
    </insert>

    <select id="selectByPrimaryKey" parameterType="java.lang.Integer" resultMap="BaseResultMap">
        select
        <include refid="Base_Column_List"/>
        from inlong_group
        where id = #{id,jdbcType=INTEGER}
    </select>
    <select id="countGroupByUser" resultMap="statusCountMap">
        select count(*) as total, status
        from inlong_group
        where is_deleted = 0
          and (creator = #{username,jdbcType=VARCHAR} or find_in_set(#{username,jdbcType=VARCHAR}, in_charges))
        group by status
    </select>
    <select id="selectByGroupId" resultMap="BaseResultMap">
        select
        <include refid="Base_Column_List"/>
        from inlong_group
        where inlong_group_id = #{groupId, jdbcType=VARCHAR}
        and is_deleted = 0
    </select>
    <select id="selectByGroupIdForUpdate" resultMap="BaseResultMap">
        select
        <include refid="Base_Column_List"/>
        from inlong_group
        where inlong_group_id = #{groupId, jdbcType=VARCHAR}
        and is_deleted = 0 for update
    </select>
    <select id="selectByCondition" resultMap="BaseResultMap"
            parameterType="org.apache.inlong.manager.common.pojo.group.InlongGroupPageRequest">
        select
        <include refid="Base_Column_List"/>
        from inlong_group
        <where>
            is_deleted = 0
            <if test="isAdminRole == false">
                and (
                creator = #{currentUser, jdbcType=VARCHAR} or find_in_set(#{currentUser, jdbcType=VARCHAR}, in_charges)
                )
            </if>
            <if test="keyword != null and keyword != ''">
                and (inlong_group_id like CONCAT('%',#{keyword},'%') or name like CONCAT('%',#{keyword},'%'))
            </if>
            <if test="groupIdList != null and groupIdList.size() > 0">
                and inlong_group_id in
                <foreach collection="groupIdList" item="inlongGroupId" index="index" open="(" close=")" separator=",">
                    #{inlongGroupId}
                </foreach>
            </if>
            <if test="mqType != null and mqType != ''">
                and mq_type = #{mqType, jdbcType=VARCHAR}
            </if>
            <if test="status != null and status != ''">
                and status = #{status, jdbcType=INTEGER}
            </if>
            <if test="statusList != null and statusList.size() > 0">
                and status in
                <foreach collection="statusList" item="status" index="index" open="(" close=")" separator=",">
                    #{status}
                </foreach>
            </if>
            <if test="clusterTagList != null and clusterTagList.size() > 0">
                and inlong_cluster_tag in
                <foreach collection="clusterTagList" item="tag" index="index" open="(" close=")" separator=",">
                    #{tag}
                </foreach>
            </if>
        </where>
        order by modify_time desc
    </select>
    <select id="selectBriefList" parameterType="org.apache.inlong.manager.common.pojo.group.InlongGroupPageRequest"
            resultType="org.apache.inlong.manager.common.pojo.group.InlongGroupBriefInfo">
        select id, inlong_group_id, name, mq_type, mq_resource, inlong_cluster_tag, modify_time
        from inlong_group
        <where>
            is_deleted = 0
            <if test="mqType != null and mqType != ''">
                and mq_type = #{mqType, jdbcType=VARCHAR}
            </if>
            <if test="status != null and status != ''">
                and status = #{status, jdbcType=INTEGER}
            </if>
            <if test="statusList != null and statusList.size() > 0">
                and status in
                <foreach collection="statusList" item="status" index="index" open="(" close=")" separator=",">
                    #{status}
                </foreach>
            </if>
            <if test="clusterTagList != null and clusterTagList.size() > 0">
                and inlong_cluster_tag in
                <foreach collection="clusterTagList" item="tag" index="index" open="(" close=")" separator=",">
                    #{tag}
                </foreach>
            </if>
        </where>
        order by modify_time desc
        limit 100
    </select>
    <select id="selectByClusterTag" resultType="org.apache.inlong.manager.dao.entity.InlongGroupEntity">
        select
        <include refid="Base_Column_List"/>
        from inlong_group
        where is_deleted = 0
        and inlong_cluster_tag = #{inlongClusterTag, jdbcType=VARCHAR}
        limit 10
    </select>

    <update id="updateByPrimaryKey" parameterType="org.apache.inlong.manager.dao.entity.InlongGroupEntity">
        update inlong_group
        set inlong_group_id        = #{inlongGroupId,jdbcType=VARCHAR},
            name                   = #{name,jdbcType=VARCHAR},
            description            = #{description,jdbcType=VARCHAR},
            mq_type                = #{mqType,jdbcType=VARCHAR},
            mq_resource            = #{mqResource,jdbcType=VARCHAR},
            daily_records          = #{dailyRecords,jdbcType=INTEGER},
            daily_storage          = #{dailyStorage,jdbcType=INTEGER},
            peak_records           = #{peakRecords,jdbcType=INTEGER},
            max_length             = #{maxLength,jdbcType=INTEGER},

            enable_zookeeper       = #{enableZookeeper,jdbcType=INTEGER},
            enable_create_resource = #{enableCreateResource,jdbcType=INTEGER},
            lightweight            = #{lightweight,jdbcType=INTEGER},
            inlong_cluster_tag     = #{inlongClusterTag,jdbcType=VARCHAR},

            ext_params             = #{extParams,jdbcType=LONGVARCHAR},
            in_charges             = #{inCharges,jdbcType=VARCHAR},
            followers              = #{followers,jdbcType=VARCHAR},
            status                 = #{status,jdbcType=INTEGER},
            previous_status        = #{previous_status,jdbcType=INTEGER},
            is_deleted             = #{isDeleted,jdbcType=INTEGER},
            creator                = #{creator,jdbcType=VARCHAR},
            modifier               = #{modifier,jdbcType=VARCHAR},
            version                = #{version,jdbcType=INTEGER} + 1
        where id = #{id,jdbcType=INTEGER}
        and version = #{version,jdbcType=INTEGER}
    </update>
    <update id="updateByIdentifierSelective" parameterType="org.apache.inlong.manager.dao.entity.InlongGroupEntity">
        update inlong_group
        <set>
            <if test="name != null">
                name = #{name,jdbcType=VARCHAR},
            </if>
            <if test="description != null">
                description = #{description,jdbcType=VARCHAR},
            </if>
            <if test="mqType != null">
                mq_type = #{mqType,jdbcType=VARCHAR},
            </if>
            <if test="mqResource != null">
                mq_resource = #{mqResource,jdbcType=VARCHAR},
            </if>
            <if test="dailyRecords != null">
                daily_records = #{dailyRecords,jdbcType=INTEGER},
            </if>
            <if test="dailyStorage != null">
                daily_storage = #{dailyStorage,jdbcType=INTEGER},
            </if>
            <if test="peakRecords != null">
                peak_records = #{peakRecords,jdbcType=INTEGER},
            </if>
            <if test="maxLength != null">
                max_length = #{maxLength,jdbcType=INTEGER},
            </if>
            <if test="enableZookeeper != null">
                enable_zookeeper = #{enableZookeeper,jdbcType=INTEGER},
            </if>
            <if test="enableCreateResource != null">
                enable_create_resource = #{enableCreateResource,jdbcType=INTEGER},
            </if>
            <if test="lightweight != null">
                lightweight = #{lightweight,jdbcType=INTEGER},
            </if>
            <if test="inlongClusterTag != null">
                inlong_cluster_tag = #{inlongClusterTag,jdbcType=VARCHAR},
            </if>
            <if test="extParams != null">
                ext_params = #{extParams,jdbcType=LONGVARCHAR},
            </if>
            <if test="inCharges != null">
                in_charges = #{inCharges,jdbcType=VARCHAR},
            </if>
            <if test="followers != null">
                followers = #{followers,jdbcType=VARCHAR},
            </if>
            <if test="status != null">
                status = #{status,jdbcType=INTEGER},
            </if>
            <if test="previousStatus != null">
                previous_status = #{previousStatus,jdbcType=INTEGER},
            </if>
            <if test="isDeleted != null">
                is_deleted = #{isDeleted,jdbcType=INTEGER},
            </if>
            <if test="creator != null">
                creator = #{creator,jdbcType=VARCHAR},
            </if>
            <if test="modifier != null">
                modifier = #{modifier,jdbcType=VARCHAR},
            </if>
            version = #{version,jdbcType=INTEGER} + 1
        </set>
        where inlong_group_id = #{inlongGroupId, jdbcType=VARCHAR}
        and is_deleted = 0
        and version = #{version, jdbcType=INTEGER}
    </update>
    <update id="updateStatus">
        update inlong_group
        set previous_status = status,
            status          = #{status, jdbcType=INTEGER},
            modifier        = #{modifier, jdbcType=VARCHAR}
        where inlong_group_id = #{groupId, jdbcType=VARCHAR}
          and is_deleted = 0
    </update>

    <delete id="deleteByPrimaryKey" parameterType="java.lang.Integer">
        delete
        from inlong_group
        where id = #{id,jdbcType=INTEGER}
    </delete>

<<<<<<< HEAD
    <delete id="deleteByGroupId" parameterType="java.lang.String">
        delete
        from inlong_group
        where inlong_group_id = #{groupId,jdbcType=VARCHAR}
    </delete>
=======
    <select id="selectAllGroups" resultType="org.apache.inlong.manager.common.pojo.sortstandalone.SortSourceGroupInfo">
        select inlong_group_id as groupId,
               inlong_cluster_tag as clusterTag,
               mq_resource as topic,
               ext_params as extParams,
               mq_type as mqType
        from inlong_group
        where is_deleted = 0
    </select>
>>>>>>> bcaebe3a
</mapper><|MERGE_RESOLUTION|>--- conflicted
+++ resolved
@@ -306,13 +306,12 @@
         where id = #{id,jdbcType=INTEGER}
     </delete>
 
-<<<<<<< HEAD
     <delete id="deleteByGroupId" parameterType="java.lang.String">
         delete
         from inlong_group
         where inlong_group_id = #{groupId,jdbcType=VARCHAR}
     </delete>
-=======
+
     <select id="selectAllGroups" resultType="org.apache.inlong.manager.common.pojo.sortstandalone.SortSourceGroupInfo">
         select inlong_group_id as groupId,
                inlong_cluster_tag as clusterTag,
@@ -322,5 +321,4 @@
         from inlong_group
         where is_deleted = 0
     </select>
->>>>>>> bcaebe3a
 </mapper>