--- conflicted
+++ resolved
@@ -44,22 +44,6 @@
         <result column="create_time" jdbcType="TIMESTAMP" property="createTime"/>
         <result column="modify_time" jdbcType="TIMESTAMP" property="modifyTime"/>
     </resultMap>
-<<<<<<< HEAD
-    <resultMap id="DataConfig" type="org.apache.inlong.common.pojo.agent.DataConfig">
-        <result column="inlong_group_id" jdbcType="VARCHAR" property="inlongGroupId"/>
-        <result column="inlong_stream_id" jdbcType="VARCHAR" property="inlongStreamId"/>
-        <result column="modify_time" jdbcType="VARCHAR" property="deliveryTime"/>
-        <result column="uuid" jdbcType="VARCHAR" property="uuid"/>
-        <result column="agent_ip" jdbcType="VARCHAR" property="ip"/>
-        <result column="op" jdbcType="VARCHAR" property="op"/>
-        <result column="id" jdbcType="VARCHAR" property="taskId"/>
-        <result column="source_type" jdbcType="INTEGER" property="taskType"/>
-        <result column="source_name" jdbcType="VARCHAR" property="taskName"/>
-        <result column="snapshot" jdbcType="LONGVARCHAR" property="snapshot"/>
-        <result column="ext_params" jdbcType="LONGVARCHAR" property="extParams"/>
-    </resultMap>
-=======
->>>>>>> 859480a8
     <sql id="Base_Column_List">
         id
         , inlong_group_id, inlong_stream_id, source_type, source_name, agent_ip, uuid, server_id, server_name,
@@ -272,12 +256,9 @@
             order by modify_time desc
         </where>
     </select>
-<<<<<<< HEAD
+
     <select id="selectByIdentifier"
             resultType="org.apache.inlong.manager.dao.entity.StreamSourceEntity">
-=======
-    <select id="selectByRelatedId" resultType="org.apache.inlong.manager.dao.entity.StreamSourceEntity">
->>>>>>> 859480a8
         select
         <include refid="Base_Column_List"/>
         from stream_source
@@ -457,34 +438,4 @@
         from stream_source
         where id = #{id,jdbcType=INTEGER}
     </delete>
-<<<<<<< HEAD
-
-    <select id="selectAgentTaskDataConfig"
-            parameterType="org.apache.inlong.common.pojo.agent.TaskRequest"
-            resultMap="DataConfig">
-        select
-        detail.inlong_group_id,
-        detail.inlong_stream_id,
-        detail.modify_time,
-        detail.uuid,
-        detail.agent_ip,
-        detail.status,
-        detail.id,
-        detail.source_type,
-        detail.source_name,
-        detail.snapshot,
-        detail.ext_params
-        from stream_source detail
-        where detail.is_deleted = 0
-        <if test="agentIp != null and agentIp != ''">
-            and detail.agent_ip = #{agentIp, jdbcType=VARCHAR}
-        </if>
-        <if test="uuid != null and uuid != ''">
-            and detail.uuid = #{uuid, jdbcType=VARCHAR}
-        </if>
-        and (floor(detail.STATUS / 100) = 2)
-    </select>
-
-=======
->>>>>>> 859480a8
 </mapper>