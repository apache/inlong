<?xml version="1.0" encoding="UTF-8"?>
<!--
    Licensed to the Apache Software Foundation (ASF) under one
    or more contributor license agreements. See the NOTICE file
    distributed with this work for additional information
    regarding copyright ownership. The ASF licenses this file
    to you under the Apache License, Version 2.0 (the
    "License"); you may not use this file except in compliance
    with the License. You may obtain a copy of the License at

      http://www.apache.org/licenses/LICENSE-2.0

    Unless required by applicable law or agreed to in writing,
    software distributed under the License is distributed on an
    "AS IS" BASIS, WITHOUT WARRANTIES OR CONDITIONS OF ANY
    KIND, either express or implied.  See the License for the
    specific language governing permissions and limitations
    under the License.
-->

<!DOCTYPE mapper PUBLIC "-//mybatis.org//DTD Mapper 3.0//EN" "http://mybatis.org/dtd/mybatis-3-mapper.dtd">
<mapper namespace="org.apache.inlong.manager.dao.mapper.StreamTransformFieldEntityMapper">
    <resultMap id="BaseResultMap" type="org.apache.inlong.manager.dao.entity.StreamTransformFieldEntity">
        <id column="id" jdbcType="INTEGER" property="id"/>
        <result column="inlong_group_id" jdbcType="VARCHAR" property="inlongGroupId"/>
        <result column="inlong_stream_id" jdbcType="VARCHAR" property="inlongStreamId"/>
        <result column="transform_id" jdbcType="INTEGER" property="transformId"/>
        <result column="transform_type" jdbcType="VARCHAR" property="transformType"/>
        <result column="field_name" jdbcType="VARCHAR" property="fieldName"/>
        <result column="field_value" jdbcType="VARCHAR" property="fieldValue"/>
        <result column="pre_expression" jdbcType="VARCHAR" property="preExpression"/>
        <result column="field_type" jdbcType="VARCHAR" property="fieldType"/>
        <result column="field_comment" jdbcType="VARCHAR" property="fieldComment"/>
        <result column="is_meta_field" jdbcType="SMALLINT" property="isMetaField"/>
        <result column="meta_field_name" jdbcType="VARCHAR" property="metaFieldName"/>
        <result column="field_format" jdbcType="VARCHAR" property="fieldFormat"/>
        <result column="origin_node_name" jdbcType="VARCHAR" property="originNodeName"/>
        <result column="origin_field_name" jdbcType="VARCHAR" property="originFieldName"/>
        <result column="rank_num" jdbcType="SMALLINT" property="rankNum"/>
        <result column="is_deleted" jdbcType="INTEGER" property="isDeleted"/>
    </resultMap>
    <sql id="Base_Column_List">
<<<<<<< HEAD
        id
        , inlong_group_id, inlong_stream_id, transform_id, transform_type, field_name,
    field_value, pre_expression, field_type, field_comment, is_meta_field, field_format,
    rank_num, is_deleted, origin_node_name, origin_field_name
=======
        id, inlong_group_id, inlong_stream_id, transform_id, transform_type, field_name,
        field_value, pre_expression, field_type, field_comment, is_meta_field, meta_field_name,
        field_format, origin_node_name, origin_field_name, rank_num, is_deleted
>>>>>>> b482895e
    </sql>
    <select id="selectByTransformId" resultType="org.apache.inlong.manager.dao.entity.StreamTransformFieldEntity">
        select
        <include refid="Base_Column_List"/>
        from stream_transform_field
        where transform_id = #{transformId,jdbcType=INTEGER}
        and is_deleted = 0
    </select>
    <select id="selectByTransformIds" resultType="org.apache.inlong.manager.dao.entity.StreamTransformFieldEntity">
        select
        <include refid="Base_Column_List"/>
        from stream_transform_field
        where transform_id in
        <foreach collection="transformIds" open="(" close=")" separator="," index="index" item="item">
            #{item}
        </foreach>
        and is_deleted = 0
    </select>
    <select id="selectByPrimaryKey" parameterType="java.lang.Integer" resultMap="BaseResultMap">
        select
        <include refid="Base_Column_List"/>
        from stream_transform_field
        where id = #{id,jdbcType=INTEGER}
    </select>
    <delete id="deleteByPrimaryKey" parameterType="java.lang.Integer">
        delete
        from stream_transform_field
        where id = #{id,jdbcType=INTEGER}
    </delete>
    <insert id="insert" useGeneratedKeys="true" keyProperty="id"
            parameterType="org.apache.inlong.manager.dao.entity.StreamTransformFieldEntity">
        insert into stream_transform_field (id, inlong_group_id, inlong_stream_id,
                                            transform_id, transform_type, field_name,
                                            field_value, pre_expression, field_type,
                                            field_comment, is_meta_field,
                                            meta_field_name, field_format,
                                            origin_node_name, origin_field_name,
                                            rank_num, is_deleted)
        values (#{id,jdbcType=INTEGER}, #{inlongGroupId,jdbcType=VARCHAR}, #{inlongStreamId,jdbcType=VARCHAR},
                #{transformId,jdbcType=INTEGER}, #{transformType,jdbcType=VARCHAR}, #{fieldName,jdbcType=VARCHAR},
                #{fieldValue,jdbcType=VARCHAR}, #{preExpression,jdbcType=VARCHAR}, #{fieldType,jdbcType=VARCHAR},
                #{fieldComment,jdbcType=VARCHAR}, #{isMetaField,jdbcType=SMALLINT},
                #{metaFieldName,jdbcType=VARCHAR}, #{fieldFormat,jdbcType=VARCHAR},
                #{originNodeName,jdbcType=VARCHAR}, #{originFieldName,jdbcType=VARCHAR},
                #{rankNum,jdbcType=SMALLINT}, #{isDeleted,jdbcType=INTEGER})
    </insert>
    <insert id="insertSelective" useGeneratedKeys="true" keyProperty="id"
            parameterType="org.apache.inlong.manager.dao.entity.StreamTransformFieldEntity">
        insert into stream_transform_field
        <trim prefix="(" suffix=")" suffixOverrides=",">
            <if test="id != null">
                id,
            </if>
            <if test="inlongGroupId != null">
                inlong_group_id,
            </if>
            <if test="inlongStreamId != null">
                inlong_stream_id,
            </if>
            <if test="transformId != null">
                transform_id,
            </if>
            <if test="transformType != null">
                transform_type,
            </if>
            <if test="fieldName != null">
                field_name,
            </if>
            <if test="fieldValue != null">
                field_value,
            </if>
            <if test="preExpression != null">
                pre_expression,
            </if>
            <if test="fieldType != null">
                field_type,
            </if>
            <if test="fieldComment != null">
                field_comment,
            </if>
            <if test="isMetaField != null">
                is_meta_field,
            </if>
            <if test="metaFieldName != null">
                meta_field_name,
            </if>
            <if test="fieldFormat != null">
                field_format,
            </if>
            <if test="originNodeName != null">
                origin_node_name,
            </if>
            <if test="originFieldName != null">
                origin_field_name,
            </if>
            <if test="rankNum != null">
                rank_num,
            </if>
            <if test="isDeleted != null">
                is_deleted,
            </if>
        </trim>
        <trim prefix="values (" suffix=")" suffixOverrides=",">
            <if test="id != null">
                #{id,jdbcType=INTEGER},
            </if>
            <if test="inlongGroupId != null">
                #{inlongGroupId,jdbcType=VARCHAR},
            </if>
            <if test="inlongStreamId != null">
                #{inlongStreamId,jdbcType=VARCHAR},
            </if>
            <if test="transformId != null">
                #{transformId,jdbcType=INTEGER},
            </if>
            <if test="transformType != null">
                #{transformType,jdbcType=VARCHAR},
            </if>
            <if test="fieldName != null">
                #{fieldName,jdbcType=VARCHAR},
            </if>
            <if test="fieldValue != null">
                #{fieldValue,jdbcType=VARCHAR},
            </if>
            <if test="preExpression != null">
                #{preExpression,jdbcType=VARCHAR},
            </if>
            <if test="fieldType != null">
                #{fieldType,jdbcType=VARCHAR},
            </if>
            <if test="fieldComment != null">
                #{fieldComment,jdbcType=VARCHAR},
            </if>
            <if test="isMetaField != null">
                #{isMetaField,jdbcType=SMALLINT},
            </if>
            <if test="metaFieldName != null">
                #{metaFieldName,jdbcType=VARCHAR},
            </if>
            <if test="fieldFormat != null">
                #{fieldFormat,jdbcType=VARCHAR},
            </if>
            <if test="originNodeName != null">
                #{originNodeName,jdbcType=VARCHAR},
            </if>
            <if test="originFieldName != null">
                #{originFieldName,jdbcType=VARCHAR},
            </if>
            <if test="rankNum != null">
                #{rankNum,jdbcType=SMALLINT},
            </if>
            <if test="isDeleted != null">
                #{isDeleted,jdbcType=INTEGER},
            </if>
        </trim>
    </insert>
    <update id="updateByPrimaryKeySelective"
            parameterType="org.apache.inlong.manager.dao.entity.StreamTransformFieldEntity">
        update stream_transform_field
        <set>
            <if test="inlongGroupId != null">
                inlong_group_id = #{inlongGroupId,jdbcType=VARCHAR},
            </if>
            <if test="inlongStreamId != null">
                inlong_stream_id = #{inlongStreamId,jdbcType=VARCHAR},
            </if>
            <if test="transformId != null">
                transform_id = #{transformId,jdbcType=INTEGER},
            </if>
            <if test="transformType != null">
                transform_type = #{transformType,jdbcType=VARCHAR},
            </if>
            <if test="fieldName != null">
                field_name = #{fieldName,jdbcType=VARCHAR},
            </if>
            <if test="fieldValue != null">
                field_value = #{fieldValue,jdbcType=VARCHAR},
            </if>
            <if test="preExpression != null">
                pre_expression = #{preExpression,jdbcType=VARCHAR},
            </if>
            <if test="fieldType != null">
                field_type = #{fieldType,jdbcType=VARCHAR},
            </if>
            <if test="fieldComment != null">
                field_comment = #{fieldComment,jdbcType=VARCHAR},
            </if>
            <if test="isMetaField != null">
                is_meta_field = #{isMetaField,jdbcType=SMALLINT},
            </if>
            <if test="metaFieldName != null">
                meta_field_name = #{metaFieldName,jdbcType=VARCHAR},
            </if>
            <if test="fieldFormat != null">
                field_format = #{fieldFormat,jdbcType=VARCHAR},
            </if>
            <if test="originNodeName != null">
                origin_node_name = #{originNodeName,jdbcType=VARCHAR},
            </if>
            <if test="originFieldName != null">
                origin_field_name = #{originFieldName,jdbcType=VARCHAR},
            </if>
            <if test="rankNum != null">
                rank_num = #{rankNum,jdbcType=SMALLINT},
            </if>
            <if test="isDeleted != null">
                is_deleted = #{isDeleted,jdbcType=INTEGER},
            </if>
        </set>
        where id = #{id,jdbcType=INTEGER}
    </update>
    <update id="updateByPrimaryKey" parameterType="org.apache.inlong.manager.dao.entity.StreamTransformFieldEntity">
        update stream_transform_field
        set inlong_group_id   = #{inlongGroupId,jdbcType=VARCHAR},
            inlong_stream_id  = #{inlongStreamId,jdbcType=VARCHAR},
            transform_id      = #{transformId,jdbcType=INTEGER},
            transform_type    = #{transformType,jdbcType=VARCHAR},
            field_name        = #{fieldName,jdbcType=VARCHAR},
            field_value       = #{fieldValue,jdbcType=VARCHAR},
            pre_expression    = #{preExpression,jdbcType=VARCHAR},
            field_type        = #{fieldType,jdbcType=VARCHAR},
            field_comment     = #{fieldComment,jdbcType=VARCHAR},
            is_meta_field     = #{isMetaField,jdbcType=SMALLINT},
            meta_field_name   = #{metaFieldName,jdbcType=VARCHAR},
            field_format      = #{fieldFormat,jdbcType=VARCHAR},
            origin_node_name  = #{originNodeName,jdbcType=VARCHAR},
            origin_field_name = #{originFieldName,jdbcType=VARCHAR},
            rank_num          = #{rankNum,jdbcType=SMALLINT},
            is_deleted        = #{isDeleted,jdbcType=INTEGER}
        where id = #{id,jdbcType=INTEGER}
    </update>

    <insert id="insertAll" parameterType="org.apache.inlong.manager.dao.entity.StreamTransformFieldEntity">
        insert into stream_transform_field (id, inlong_group_id,
        inlong_stream_id, transform_id,
        transform_type, field_name,
        field_value, pre_expression,
        field_type, field_comment,
        is_meta_field, meta_field_name,
        field_format, origin_node_name,
        origin_field_name,
        rank_num, is_deleted)
        values
        <foreach collection="list" index="index" item="item" separator=",">
            (#{item.id,jdbcType=INTEGER}, #{item.inlongGroupId,jdbcType=VARCHAR},
            #{item.inlongStreamId,jdbcType=VARCHAR}, #{item.transformId,jdbcType=INTEGER},
            #{item.transformType,jdbcType=VARCHAR}, #{item.fieldName,jdbcType=VARCHAR},
            #{item.fieldValue,jdbcType=VARCHAR}, #{item.preExpression,jdbcType=VARCHAR},
            #{item.fieldType,jdbcType=VARCHAR}, #{item.fieldComment,jdbcType=VARCHAR},
            #{item.isMetaField,jdbcType=SMALLINT}, #{item.metaFieldName,jdbcType=VARCHAR},
            #{item.fieldFormat,jdbcType=VARCHAR}, #{item.originNodeName,jdbcType=VARCHAR},
            #{item.originFieldName,jdbcType=VARCHAR},
            #{item.rankNum,jdbcType=SMALLINT}, #{item.isDeleted,jdbcType=INTEGER})
        </foreach>
    </insert>

    <delete id="deleteAll">
        delete
        from stream_transform_field
        where transform_id = #{transformId,jdbcType=INTEGER}
    </delete>
</mapper><|MERGE_RESOLUTION|>--- conflicted
+++ resolved
@@ -40,16 +40,9 @@
         <result column="is_deleted" jdbcType="INTEGER" property="isDeleted"/>
     </resultMap>
     <sql id="Base_Column_List">
-<<<<<<< HEAD
-        id
-        , inlong_group_id, inlong_stream_id, transform_id, transform_type, field_name,
-    field_value, pre_expression, field_type, field_comment, is_meta_field, field_format,
-    rank_num, is_deleted, origin_node_name, origin_field_name
-=======
         id, inlong_group_id, inlong_stream_id, transform_id, transform_type, field_name,
         field_value, pre_expression, field_type, field_comment, is_meta_field, meta_field_name,
         field_format, origin_node_name, origin_field_name, rank_num, is_deleted
->>>>>>> b482895e
     </sql>
     <select id="selectByTransformId" resultType="org.apache.inlong.manager.dao.entity.StreamTransformFieldEntity">
         select
