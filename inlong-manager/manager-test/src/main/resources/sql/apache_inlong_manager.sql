--- conflicted
+++ resolved
@@ -633,14 +633,9 @@
     `field_comment`    varchar(2000) DEFAULT NULL COMMENT 'Field description',
     `is_meta_field`    smallint(3)   DEFAULT '0' COMMENT 'Is this field a meta field? 0: no, 1: yes',
     `field_format`     varchar(50)   DEFAULT NULL COMMENT 'Field format, including: MICROSECONDS, MILLISECONDS, SECONDS, SQL, ISO_8601 and custom such as yyyy-MM-dd HH:mm:ss',
-<<<<<<< HEAD
     `rank_num`         smallint(6) DEFAULT '0' COMMENT 'Field order (front-end display field order)',
     `is_deleted`       int(11) DEFAULT '0' COMMENT 'Whether to delete, 0: not deleted, > 0: deleted',
     `origin_node_name` varchar(256)  DEFAULT '' COMMENT 'Origin Node name which stream field belongs',
-=======
-    `rank_num`         smallint(6)   DEFAULT '0' COMMENT 'Field order (front-end display field order)',
-    `is_deleted`       int(11)       DEFAULT '0' COMMENT 'Whether to delete, 0: not deleted, > 0: deleted',
->>>>>>> dd0d9425
     PRIMARY KEY (`id`),
     KEY `index_transform_id` (`transform_id`)
 ) ENGINE = InnoDB
