/*
 * Licensed to the Apache Software Foundation (ASF) under one or more
 * contributor license agreements. See the NOTICE file distributed with
 * this work for additional information regarding copyright ownership.
 * The ASF licenses this file to You under the Apache License, Version 2.0
 * (the "License"); you may not use this file except in compliance with
 * the License. You may obtain a copy of the License at
 *
 * http://www.apache.org/licenses/LICENSE-2.0
 *
 * Unless required by applicable law or agreed to in writing, software
 * distributed under the License is distributed on an "AS IS" BASIS,
 * WITHOUT WARRANTIES OR CONDITIONS OF ANY KIND, either express or implied.
 * See the License for the specific language governing permissions and
 * limitations under the License.
 */

package org.apache.inlong.manager.service.resource.queue.pulsar;

import org.apache.inlong.common.enums.MessageWrapType;
import org.apache.inlong.manager.common.consts.InlongConstants;
import org.apache.inlong.manager.common.conversion.ConversionHandle;
import org.apache.inlong.manager.common.enums.ErrorCodeEnum;
import org.apache.inlong.manager.common.exceptions.BusinessException;
import org.apache.inlong.manager.common.util.Preconditions;
import org.apache.inlong.manager.pojo.cluster.pulsar.PulsarClusterInfo;
import org.apache.inlong.manager.pojo.consume.BriefMQMessage;
import org.apache.inlong.manager.pojo.group.pulsar.InlongPulsarInfo;
import org.apache.inlong.manager.pojo.queue.pulsar.PulsarNamespacePolicies;
import org.apache.inlong.manager.pojo.queue.pulsar.PulsarPersistencePolicies;
import org.apache.inlong.manager.pojo.queue.pulsar.PulsarRetentionPolicies;
import org.apache.inlong.manager.pojo.queue.pulsar.PulsarTenantInfo;
import org.apache.inlong.manager.pojo.queue.pulsar.PulsarTopicInfo;
import org.apache.inlong.manager.pojo.queue.pulsar.PulsarTopicMetadata;
import org.apache.inlong.manager.pojo.stream.InlongStreamInfo;
import org.apache.inlong.manager.service.cluster.InlongClusterServiceImpl;
import org.apache.inlong.manager.service.message.DeserializeOperator;
import org.apache.inlong.manager.service.message.DeserializeOperatorFactory;

import com.google.common.collect.Sets;
import org.apache.commons.lang3.StringUtils;
import org.slf4j.Logger;
import org.slf4j.LoggerFactory;
import org.springframework.beans.factory.annotation.Autowired;
import org.springframework.http.ResponseEntity;
import org.springframework.stereotype.Service;
import org.springframework.web.client.RestTemplate;

import java.util.ArrayList;
import java.util.List;
import java.util.Map;

/**
 * Pulsar operator, supports creating topics and creating subscription.
 */
@Service
public class PulsarOperator {

    private static final Logger LOGGER = LoggerFactory.getLogger(InlongClusterServiceImpl.class);
    /**
     * The maximum number of partitions, which is an empirical value,
     * generally does not exceed 1000 in large clusters.
     */
    private static final int MAX_PARTITION = 1000;
    private static final int RETRY_TIMES = 3;
    private static final int DELAY_SECONDS = 5;
    @Autowired
    public DeserializeOperatorFactory deserializeOperatorFactory;
    @Autowired
    private ConversionHandle conversionHandle;
    @Autowired
    private RestTemplate restTemplate;

    /**
     * Create Pulsar tenant
     */
    public void createTenant(PulsarClusterInfo pulsarClusterInfo, String tenant) throws Exception {
        LOGGER.info("begin to create pulsar tenant={}", tenant);
        Preconditions.expectNotBlank(tenant, ErrorCodeEnum.INVALID_PARAMETER, "Tenant cannot be empty");

        try {
            List<String> clusters = PulsarUtils.getPulsarClusters(restTemplate, pulsarClusterInfo);
            boolean exists = this.tenantIsExists(pulsarClusterInfo, tenant);
            if (exists) {
                LOGGER.warn("pulsar tenant={} already exists, skip to create", tenant);
                return;
            }
            PulsarTenantInfo tenantInfo = new PulsarTenantInfo();
            tenantInfo.setAllowedClusters(Sets.newHashSet(clusters));
            tenantInfo.setAdminRoles(Sets.newHashSet());
            PulsarUtils.createTenant(restTemplate, pulsarClusterInfo, tenant, tenantInfo);
            LOGGER.info("success to create pulsar tenant={}", tenant);
        } catch (Exception e) {
            LOGGER.error("failed to create pulsar tenant=" + tenant, e);
            throw e;
        }
    }

    /**
     * Create Pulsar namespace.
     */
    public void createNamespace(PulsarClusterInfo pulsarClusterInfo, InlongPulsarInfo pulsarInfo, String tenant,
            String namespace)
            throws Exception {
        Preconditions.expectNotBlank(tenant, ErrorCodeEnum.INVALID_PARAMETER,
                "pulsar tenant cannot be empty during create namespace");
        Preconditions.expectNotBlank(namespace, ErrorCodeEnum.INVALID_PARAMETER,
                "pulsar namespace cannot be empty during create namespace");

        String namespaceName = tenant + "/" + namespace;
        LOGGER.info("begin to create namespace={}", namespaceName);
        try {
            // Check whether the namespace exists, and create it if it does not exist
            boolean isExists = this.namespaceExists(pulsarClusterInfo, tenant, namespace);
            if (isExists) {
                LOGGER.warn("namespace={} already exists, skip to create", namespaceName);
                return;
            }

            PulsarNamespacePolicies policies = new PulsarNamespacePolicies();
            // Configure message TTL
            Integer ttl = pulsarInfo.getTtl();
            if (ttl > 0) {
                policies.setMessage_ttl_in_seconds(conversionHandle.handleConversion(ttl,
                        pulsarInfo.getTtlUnit().toLowerCase() + "_seconds"));
            }

            // retentionTimeInMinutes retentionSizeInMB
            Integer retentionTime = pulsarInfo.getRetentionTime();
            if (retentionTime > 0) {
                retentionTime = conversionHandle.handleConversion(retentionTime,
                        pulsarInfo.getRetentionTimeUnit().toLowerCase() + "_minutes");
            }
            Integer retentionSize = pulsarInfo.getRetentionSize();
            if (retentionSize > 0) {
                retentionSize = conversionHandle.handleConversion(retentionSize,
                        pulsarInfo.getRetentionSizeUnit().toLowerCase() + "_mb");
            }

            // Configure retention policies
            PulsarRetentionPolicies retentionPolicies = new PulsarRetentionPolicies(retentionTime, retentionSize);
            policies.setRetention_policies(retentionPolicies);

            // Configure persistence policies
            PulsarPersistencePolicies persistencePolicies = new PulsarPersistencePolicies(pulsarInfo.getEnsemble(),
                    pulsarInfo.getWriteQuorum(), pulsarInfo.getAckQuorum(), pulsarInfo.getMaxMarkDeleteRate());
            policies.setPersistence(persistencePolicies);

            PulsarUtils.createNamespace(restTemplate, pulsarClusterInfo, namespaceName, policies);
            LOGGER.info("success to create namespace={}", namespaceName);
        } catch (Exception e) {
            LOGGER.error("failed to create namespace=" + namespaceName, e);
            throw e;
        }
    }

    /**
     * Create Pulsar topic
     */
    public void createTopic(PulsarClusterInfo pulsarClusterInfo, PulsarTopicInfo topicInfo) throws Exception {
        Preconditions.expectNotNull(topicInfo, "pulsar topic info cannot be empty");
        String tenant = topicInfo.getPulsarTenant();
        String namespace = topicInfo.getNamespace();
        String topicName = topicInfo.getTopicName();
        String fullTopicName = tenant + "/" + namespace + "/" + topicName;

        // Topic will be returned if it exists, and created if it does not exist
        if (topicExists(pulsarClusterInfo, tenant, namespace, topicName,
                InlongConstants.PULSAR_QUEUE_TYPE_PARALLEL.equals(topicInfo.getQueueModule()))) {
            LOGGER.warn("pulsar topic={} already exists in {}", fullTopicName, pulsarClusterInfo.getAdminUrl());
            return;
        }

        try {
            if (InlongConstants.PULSAR_QUEUE_TYPE_SERIAL.equals(topicInfo.getQueueModule())) {
                PulsarUtils.createNonPartitionedTopic(restTemplate, pulsarClusterInfo, fullTopicName);
                String res = PulsarUtils.lookupTopic(restTemplate, pulsarClusterInfo, fullTopicName);
                LOGGER.info("success to create topic={}, lookup result is {}", fullTopicName, res);
            } else {
                // The number of brokers as the default value of topic partition
                List<String> clusters = PulsarUtils.getPulsarClusters(restTemplate, pulsarClusterInfo);
                Integer numPartitions = topicInfo.getNumPartitions();
                if (numPartitions < 0 || numPartitions >= MAX_PARTITION) {
                    List<String> brokers = PulsarUtils.getPulsarBrokers(restTemplate, pulsarClusterInfo);
                    numPartitions = brokers.size();
                }
                PulsarUtils.createPartitionedTopic(restTemplate, pulsarClusterInfo, fullTopicName,
                        numPartitions);
                Map<String, String> res = PulsarUtils.lookupPartitionedTopic(restTemplate,
                        pulsarClusterInfo, fullTopicName);
                // if lookup failed (res.size not equals the partition number)
                if (res.size() != numPartitions) {
                    // look up partition failed, retry to get partition numbers
                    for (int i = 0; (i < RETRY_TIMES && res.size() != numPartitions); i++) {
                        res = PulsarUtils.lookupPartitionedTopic(restTemplate, pulsarClusterInfo,
                                fullTopicName);
                        try {
                            Thread.sleep(500);
                        } catch (InterruptedException e) {
                            LOGGER.error("Thread has been interrupted");
                        }
                    }
                }
                if (numPartitions != res.size()) {
                    throw new Exception("The number of partitions not equal to lookupPartitionedTopic");
                }
                LOGGER.info("success to create topic={}", fullTopicName);
            }
        } catch (Exception e) {
            LOGGER.error("failed to create topic=" + fullTopicName, e);
            throw e;
        }
    }

    /**
     * Force delete Pulsar topic
     */
    public void forceDeleteTopic(PulsarClusterInfo pulsarClusterInfo, PulsarTopicInfo topicInfo) throws Exception {
        Preconditions.expectNotNull(topicInfo, "pulsar topic info cannot be empty");

        String tenant = topicInfo.getPulsarTenant();
        String namespace = topicInfo.getNamespace();
        String topic = topicInfo.getTopicName();
        String fullTopicName = tenant + "/" + namespace + "/" + topic;
        boolean isPartitioned = InlongConstants.PULSAR_QUEUE_TYPE_PARALLEL.equals(topicInfo.getQueueModule());

        // Topic will be returned if it not exists
        if (topicExists(pulsarClusterInfo, tenant, namespace, topic, isPartitioned)) {
            LOGGER.warn("pulsar topic={} already delete", fullTopicName);
            return;
        }

        try {
            PulsarUtils.forceDeleteTopic(restTemplate, pulsarClusterInfo, fullTopicName, isPartitioned);
            LOGGER.info("success to delete topic={}", fullTopicName);
        } catch (Exception e) {
            LOGGER.error("failed to delete topic=" + fullTopicName, e);
            throw e;
        }
    }

    /**
     * Create a Pulsar subscription for the given topic
     */
    public void createSubscription(PulsarClusterInfo pulsarClusterInfo, String fullTopicName, String queueModule,
            String subscription) throws Exception {
        LOGGER.info("begin to create pulsar subscription={} for topic={}", subscription, fullTopicName);
        try {
            boolean isExists = this.subscriptionExists(pulsarClusterInfo, fullTopicName, subscription,
                    InlongConstants.PULSAR_QUEUE_TYPE_PARALLEL.equals(queueModule));
            if (isExists) {
                LOGGER.warn("pulsar subscription={} already exists, skip to create", subscription);
                return;
            }

            PulsarUtils.createSubscription(restTemplate, pulsarClusterInfo, fullTopicName, subscription);
            LOGGER.info("success to create subscription={}", subscription);
        } catch (Exception e) {
            LOGGER.error("failed to create pulsar subscription=" + subscription, e);
            throw e;
        }
    }

    /**
     * Create a Pulsar subscription for the specified topic list
     */
    public void createSubscriptions(PulsarClusterInfo pulsarClusterInfo, String subscription, PulsarTopicInfo topicInfo,
            List<String> topicList) throws Exception {
        for (String topic : topicList) {
            topicInfo.setTopicName(topic);
            String fullTopicName = topicInfo.getPulsarTenant() + "/" + topicInfo.getNamespace() + "/" + topic;
            this.createSubscription(pulsarClusterInfo, fullTopicName, topicInfo.getQueueModule(), subscription);
        }
        LOGGER.info("success to create subscription={} for multiple topics={}", subscription, topicList);
    }

    /**
     * Check if Pulsar tenant exists
     *
     * @param pulsarClusterInfo
     * @param tenant
     * @return
     * @throws Exception
     */
    private boolean tenantIsExists(PulsarClusterInfo pulsarClusterInfo, String tenant) throws Exception {
        List<String> tenants = PulsarUtils.getPulsarTenants(restTemplate, pulsarClusterInfo);
        return tenants.contains(tenant);
    }

    /**
     * Check whether the Pulsar namespace exists under the specified tenant.
     *
     * @param pulsarClusterInfo
     * @param tenant
     * @param namespace
     * @return
     * @throws Exception
     */
    private boolean namespaceExists(PulsarClusterInfo pulsarClusterInfo, String tenant, String namespace)
            throws Exception {
        List<String> namespaces = PulsarUtils.getPulsarNamespaces(restTemplate, pulsarClusterInfo, tenant);
        return namespaces.contains(namespace);
    }

    /**
     * Verify whether the specified Topic exists under the specified Tenant/Namespace
     *
     * @apiNote cannot compare whether the string contains, otherwise it may be misjudged, such as:
     *         Topic "ab" does not exist, but if "abc" exists, "ab" will be mistakenly judged to exist
     */
    public boolean topicExists(PulsarClusterInfo pulsarClusterInfo, String tenant, String namespace, String topicName,
            boolean isPartitioned) {
        if (StringUtils.isBlank(topicName)) {
            return true;
        }

        // persistent://tenant/namespace/topic
        List<String> topics;
        boolean topicExists = false;
        try {
            if (isPartitioned) {
                topics = PulsarUtils.getPulsarPartitionedTopics(restTemplate, pulsarClusterInfo, tenant,
                        namespace);
            } else {
                topics = PulsarUtils.getPulsarTopics(restTemplate, pulsarClusterInfo, tenant, namespace);
            }
            for (String t : topics) {
                t = t.substring(t.lastIndexOf("/") + 1); // not contains /
                if (!isPartitioned) {
                    int suffixIndex = t.lastIndexOf("-partition-");
                    if (suffixIndex > 0) {
                        t = t.substring(0, suffixIndex);
                    }
                }
                if (topicName.equals(t)) {
                    topicExists = true;
                    break;
                }
            }
        } catch (Exception pe) {
            LOGGER.error("check if the pulsar topic={} exists error, begin retry", topicName, pe);
            int count = 0;
            try {
                while (!topicExists && ++count <= RETRY_TIMES) {
                    LOGGER.info("check whether the pulsar topic={} exists error, try count={}", topicName, count);
                    Thread.sleep(DELAY_SECONDS);

                    topics = PulsarUtils.getPulsarPartitionedTopics(restTemplate, pulsarClusterInfo,
                            tenant, namespace);
                    for (String t : topics) {
                        t = t.substring(t.lastIndexOf("/") + 1);
                        if (topicName.equals(t)) {
                            topicExists = true;
                            break;
                        }
                    }
                }
            } catch (Exception e) {
                LOGGER.error("after retry, check if the pulsar topic={} exists still error", topicName, pe);
            }
        }
        return topicExists;
    }

    /**
     * Check whether the Pulsar topic exists.
     */
    private boolean subscriptionExists(PulsarClusterInfo pulsarClusterInfo, String topic, String subscription,
            boolean isPartitioned) {
        int count = 0;
        while (++count <= RETRY_TIMES) {
            try {
                LOGGER.info("check whether the subscription exists for topic={}, try count={}", topic, count);
                Thread.sleep(DELAY_SECONDS);

                // first lookup to load the topic, and then query whether the subscription exists
                if (isPartitioned) {
                    Map<String, String> topicMap = PulsarUtils.lookupPartitionedTopic(restTemplate,
                            pulsarClusterInfo, topic);
                    if (topicMap.isEmpty()) {
                        LOGGER.error("result of lookups topic={} is empty, continue retry", topic);
                        continue;
                    }
                } else {
                    String lookupTopic = PulsarUtils.lookupTopic(restTemplate, pulsarClusterInfo, topic);
                    if (StringUtils.isBlank(lookupTopic)) {
                        LOGGER.error("result of lookups topic={} is empty, continue retry", topic);
                        continue;
                    }
                }

                List<String> subscriptionList = PulsarUtils.getSubscriptions(restTemplate,
                        pulsarClusterInfo, topic);
                return subscriptionList.contains(subscription);
            } catch (Exception e) {
                LOGGER.error("check if the subscription exists for topic={} error, continue retry", topic, e);
                if (count == RETRY_TIMES) {
                    LOGGER.error("after {} times retry, still check subscription exception for topic {}", count, topic);
                    throw new BusinessException("check if the subscription exists error: " + e.getMessage());
                }
            }
        }
        return false;
    }

    /**
     * Query topic message for the given pulsar cluster.
     */
    public List<BriefMQMessage> queryLatestMessage(PulsarClusterInfo pulsarClusterInfo, String topicFullName,
            String subName,
            Integer messageCount, InlongStreamInfo streamInfo, boolean serial) {
        LOGGER.info("begin to query message for topic {}, subName={}", topicFullName, subName);
        List<BriefMQMessage> messageList = new ArrayList<>();
        int partitionCount = getPartitionCount(pulsarClusterInfo, topicFullName);
        for (int messageIndex = 0; messageIndex < messageCount; messageIndex++) {
            int currentPartitionNum = messageIndex % partitionCount;
            int messagePosition = messageIndex / partitionCount;
            String topicNameOfPartition = buildTopicNameOfPartition(topicFullName, currentPartitionNum, serial);
            messageList.addAll(queryMessageFromPulsar(topicNameOfPartition, pulsarClusterInfo, messageIndex,
                    streamInfo, messagePosition));
        }
        LOGGER.info("success query message by subs={} for topic={}", subName, topicFullName);
        return messageList;
    }

    /**
     * Get topic partition count.
     */
    private int getPartitionCount(PulsarClusterInfo pulsarClusterInfo, String topicFullName) {
        PulsarTopicMetadata pulsarTopicMetadata;
        try {
            pulsarTopicMetadata = PulsarUtils.getPulsarPartitionedTopicMetadata(restTemplate,
                    pulsarClusterInfo, topicFullName);
        } catch (Exception e) {
            String errMsg = "get pulsar partition error ";
            LOGGER.error(errMsg, e);
            throw new BusinessException(errMsg + e.getMessage());
        }
        return pulsarTopicMetadata.getPartitions() > 0 ? pulsarTopicMetadata.getPartitions() : 1;
    }

    /**
     * Query pulsar message.
     */
    private List<BriefMQMessage> queryMessageFromPulsar(String topicPartition, PulsarClusterInfo pulsarClusterInfo,
            int index,
            InlongStreamInfo streamInfo, int messagePosition) {
        List<BriefMQMessage> briefMQMessages = new ArrayList<>();
        try {
            ResponseEntity<byte[]> pulsarMessage =
                    PulsarUtils.examineMessage(restTemplate, pulsarClusterInfo, topicPartition, "latest",
                            messagePosition);
            Map<String, String> headers = pulsarMessage.getHeaders().toSingleValueMap();
            int wrapTypeId = Integer.parseInt(headers.getOrDefault(InlongConstants.MSG_ENCODE_VER,
                    Integer.toString(MessageWrapType.INLONG_MSG_V0.getId())));
            DeserializeOperator deserializeOperator = deserializeOperatorFactory.getInstance(
<<<<<<< HEAD
                    DataProxyMsgEncType.valueOf(wrapTypeId));
            briefMQMessages.addAll(deserializeOperator.decodeMsg(streamInfo, pulsarMessage.getBody(),
=======
                    MessageWrapType.valueOf(wrapTypeId));
            briefMQMessages.addAll(deserializeOperator.decodeMsg(streamInfo, pulsarMessage.getData(),
>>>>>>> 51c689e9
                    headers, index));
        } catch (Exception e) {
            LOGGER.warn("query message from pulsar error for groupId = {}, streamId = {}",
                    streamInfo.getInlongGroupId(),
                    streamInfo.getInlongStreamId(), e);
        }
        return briefMQMessages;
    }

    /**
     * Build topicName Of Partition
     */
    private String buildTopicNameOfPartition(String topicName, int partition, boolean serial) {
        if (serial) {
            return topicName;
        }
        return topicName + "-partition-" + partition;
    }
}<|MERGE_RESOLUTION|>--- conflicted
+++ resolved
@@ -454,13 +454,8 @@
             int wrapTypeId = Integer.parseInt(headers.getOrDefault(InlongConstants.MSG_ENCODE_VER,
                     Integer.toString(MessageWrapType.INLONG_MSG_V0.getId())));
             DeserializeOperator deserializeOperator = deserializeOperatorFactory.getInstance(
-<<<<<<< HEAD
-                    DataProxyMsgEncType.valueOf(wrapTypeId));
+                            MessageWrapType.valueOf(wrapTypeId));
             briefMQMessages.addAll(deserializeOperator.decodeMsg(streamInfo, pulsarMessage.getBody(),
-=======
-                    MessageWrapType.valueOf(wrapTypeId));
-            briefMQMessages.addAll(deserializeOperator.decodeMsg(streamInfo, pulsarMessage.getData(),
->>>>>>> 51c689e9
                     headers, index));
         } catch (Exception e) {
             LOGGER.warn("query message from pulsar error for groupId = {}, streamId = {}",
