--- conflicted
+++ resolved
@@ -1,4 +1,3 @@
-<<<<<<< HEAD
 /*
  * Licensed to the Apache Software Foundation (ASF) under one or more
  * contributor license agreements. See the NOTICE file distributed with
@@ -20,8 +19,8 @@
 
 import com.google.common.collect.Lists;
 import org.apache.commons.lang3.StringUtils;
-import org.apache.inlong.manager.common.pojo.sink.mysql.MySQLColumnInfo;
-import org.apache.inlong.manager.common.pojo.sink.mysql.MySQLTableInfo;
+import org.apache.inlong.manager.pojo.sink.mysql.MySQLColumnInfo;
+import org.apache.inlong.manager.pojo.sink.mysql.MySQLTableInfo;
 import org.slf4j.Logger;
 import org.slf4j.LoggerFactory;
 
@@ -260,263 +259,4 @@
         List<String> addColumnSql = MySQLSqlBuilder.buildAddColumnsSql(dbName, tableName, columnInfos);
         executeSqlBatch(conn, addColumnSql);
     }
-=======
-/*
- * Licensed to the Apache Software Foundation (ASF) under one or more
- * contributor license agreements. See the NOTICE file distributed with
- * this work for additional information regarding copyright ownership.
- * The ASF licenses this file to You under the Apache License, Version 2.0
- * (the "License"); you may not use this file except in compliance with
- * the License. You may obtain a copy of the License at
- *
- * http://www.apache.org/licenses/LICENSE-2.0
- *
- * Unless required by applicable law or agreed to in writing, software
- * distributed under the License is distributed on an "AS IS" BASIS,
- * WITHOUT WARRANTIES OR CONDITIONS OF ANY KIND, either express or implied.
- * See the License for the specific language governing permissions and
- * limitations under the License.
- */
-
-package org.apache.inlong.manager.service.resource.sink.mysql;
-
-import com.google.common.collect.Lists;
-import org.apache.commons.lang3.StringUtils;
-import org.apache.inlong.manager.pojo.sink.mysql.MySQLColumnInfo;
-import org.apache.inlong.manager.pojo.sink.mysql.MySQLTableInfo;
-import org.slf4j.Logger;
-import org.slf4j.LoggerFactory;
-
-import java.sql.Connection;
-import java.sql.DriverManager;
-import java.sql.ResultSet;
-import java.sql.Statement;
-import java.util.ArrayList;
-import java.util.List;
-
-/**
- * Utils for MySQL JDBC.
- */
-public class MySQLJdbcUtils {
-
-    private static final String MYSQL_JDBC_PREFIX = "jdbc:mysql";
-
-    private static final String MYSQL_DRIVER_CLASS = "com.mysql.cj.jdbc.Driver";
-
-    private static final Logger LOG = LoggerFactory.getLogger(MySQLJdbcUtils.class);
-
-    /**
-     * Get MySQL connection from the url and user.
-     *
-     * @param url jdbc url, such as jdbc:mysql://host:port/database
-     * @param user Username for JDBC URL
-     * @param password User password
-     * @return {@link Connection}
-     * @throws Exception on get connection error
-     */
-    public static Connection getConnection(String url, String user, String password)
-            throws Exception {
-        if (StringUtils.isBlank(url) || !url.startsWith(MYSQL_JDBC_PREFIX)) {
-            throw new Exception("MySQL server URL was invalid, it should start with jdbc:mysql");
-        }
-        Connection conn;
-        try {
-            Class.forName(MYSQL_DRIVER_CLASS);
-            conn = DriverManager.getConnection(url, user, password);
-        } catch (Exception e) {
-            String errorMsg = "get MySQL connection error, please check MySQL JDBC url, username or password!";
-            LOG.error(errorMsg, e);
-            throw new Exception(errorMsg + " other error msg: " + e.getMessage());
-        }
-        if (conn == null) {
-            throw new Exception("get MySQL connection failed, please contact administrator.");
-        }
-        LOG.info("get MySQL connection success, url={}", url);
-        return conn;
-    }
-
-    /**
-     * Execute SQL command on MySQL.
-     *
-     * @param conn JDBC Connection  {@link Connection}
-     * @param sql SQL string to be executed
-     * @throws Exception on execute SQL error
-     */
-    public static void executeSql(Connection conn, String sql) throws Exception {
-        Statement stmt = conn.createStatement();
-        LOG.info("execute sql [{}] success !", sql);
-        stmt.execute(sql);
-        stmt.close();
-    }
-
-    /**
-     * Execute query SQL on MySQL.
-     *
-     * @param conn JDBC Connection  {@link Connection}
-     * @param sql SQL string to be executed
-     * @return {@link ResultSet}
-     * @throws Exception on execute query SQL error
-     */
-    public static ResultSet executeQuerySql(Connection conn, String sql)
-            throws Exception {
-        Statement stmt = conn.createStatement();
-        LOG.info("execute sql [{}] success !", sql);
-        return stmt.executeQuery(sql);
-    }
-
-    /**
-     * Execute batch query SQL on MySQL.
-     *
-     * @param conn JDBC Connection  {@link Connection}
-     * @param sqls SQL string to be executed
-     * @throws Exception on get execute SQL batch error
-     */
-    public static void executeSqlBatch(Connection conn, List<String> sqls)
-            throws Exception {
-        Statement stmt = conn.createStatement();
-        for (String entry : sqls) {
-            stmt.execute(entry);
-        }
-        stmt.close();
-        LOG.info("execute sql [{}] success! ", sqls);
-    }
-
-    /**
-     * Create MySQL database
-     *
-     * @param conn JDBC Connection  {@link Connection}
-     * @param dbName database name
-     * @throws Exception on create database error
-     */
-    public static void createDb(Connection conn, String dbName) throws Exception {
-        String checkDbSql = MySQLSqlBuilder.getCheckDatabase(dbName);
-        ResultSet resultSet = executeQuerySql(conn, checkDbSql);
-        if (resultSet != null) {
-            if (!resultSet.next()) {
-                String createDbSql = MySQLSqlBuilder.buildCreateDbSql(dbName);
-                executeSql(conn, createDbSql);
-                LOG.info("execute sql [{}] success! ", createDbSql);
-            } else {
-                LOG.info("The database [{}] are exists !", dbName);
-            }
-            resultSet.close();
-        }
-    }
-
-    /**
-     * Create MySQL table by MySQLTableInfo
-     *
-     * @param conn JDBC Connection  {@link Connection}
-     * @param tableInfo MySQL table info  {@link MySQLTableInfo}
-     * @throws Exception on create table error
-     */
-    public static void createTable(Connection conn, MySQLTableInfo tableInfo)
-            throws Exception {
-        if (checkTablesExist(conn, tableInfo.getDbName(), tableInfo.getTableName())) {
-            LOG.info("The table [{}] are exists !", tableInfo.getTableName());
-        } else {
-            String createTableSql = MySQLSqlBuilder.buildCreateTableSql(tableInfo);
-            executeSql(conn, createTableSql);
-            LOG.info("execute sql [{}] success! ", createTableSql);
-        }
-    }
-
-    /**
-     * Check tables from the MySQL information_schema.
-     *
-     * @param conn JDBC Connection  {@link Connection}
-     * @param dbName MySQL database name
-     * @param tableName MySQL table name
-     * @return true if table exist, otherwise false
-     * @throws Exception on check table exist error
-     */
-    public static boolean checkTablesExist(Connection conn, String dbName, String tableName)
-            throws Exception {
-        boolean result = false;
-        String checkTableSql = MySQLSqlBuilder.getCheckTable(dbName, tableName);
-        ResultSet resultSet = executeQuerySql(conn, checkTableSql);
-        if (resultSet != null) {
-            if (resultSet.next()) {
-                LOG.info("check table exist for db={} table={}, result={}", dbName, tableName, result);
-                return true;
-            }
-        }
-        resultSet.close();
-        return result;
-    }
-
-    /**
-     * Check whether the column exists in the table.
-     *
-     * @param conn JDBC Connection  {@link Connection}
-     * @param dbName MySQL database name
-     * @param tableName MySQL table name
-     * @param column MySQL table column name
-     * @return true if column exist in the table, otherwise false
-     * @throws Exception on check column exist error
-     */
-    public static boolean checkColumnExist(Connection conn, String dbName, String tableName, String column)
-            throws Exception {
-        boolean result = false;
-        String checkTableSql = MySQLSqlBuilder.getCheckColumn(dbName, tableName, column);
-        ResultSet resultSet = executeQuerySql(conn, checkTableSql);
-        if (resultSet != null) {
-            if (resultSet.next()) {
-                LOG.info("check column exist for db={} table={}, result={} column={}",
-                        dbName, tableName, result, column);
-                return true;
-            }
-        }
-        resultSet.close();
-        return result;
-    }
-
-    /**
-     * Query all columns of the tableName.
-     *
-     * @param conn JDBC Connection  {@link Connection}
-     * @param dbName MySQL database name
-     * @param tableName MySQL table name
-     * @return {@link List}
-     * @throws Exception on get columns error
-     */
-    public static List<MySQLColumnInfo> getColumns(Connection conn, String dbName, String tableName)
-            throws Exception {
-        String querySql = MySQLSqlBuilder.buildDescTableSql(dbName, tableName);
-        Statement stmt = conn.createStatement();
-        ResultSet rs = stmt.executeQuery(querySql);
-        List<MySQLColumnInfo> columnList = new ArrayList<>();
-        while (rs.next()) {
-            MySQLColumnInfo columnInfo = new MySQLColumnInfo();
-            columnInfo.setName(rs.getString(1));
-            columnInfo.setType(rs.getString(2));
-            columnInfo.setComment(rs.getString(3));
-            columnList.add(columnInfo);
-        }
-        rs.close();
-        return columnList;
-    }
-
-    /**
-     * Add columns for MySQL table.
-     *
-     * @param conn JDBC Connection  {@link Connection}
-     * @param dbName MySQL database name
-     * @param tableName MySQL table name
-     * @param columns MySQL columns to be added
-     * @throws Exception on add columns error
-     */
-    public static void addColumns(Connection conn, String dbName, String tableName, List<MySQLColumnInfo> columns)
-            throws Exception {
-        List<MySQLColumnInfo> columnInfos = Lists.newArrayList();
-
-        for (MySQLColumnInfo columnInfo : columns) {
-            if (!checkColumnExist(conn, dbName, tableName, columnInfo.getName())) {
-                columnInfos.add(columnInfo);
-            }
-        }
-        List<String> addColumnSql = MySQLSqlBuilder.buildAddColumnsSql(dbName, tableName, columnInfos);
-        executeSqlBatch(conn, addColumnSql);
-    }
->>>>>>> adb63668
 }