--- conflicted
+++ resolved
@@ -312,15 +312,10 @@
                     }
                 }
             } else if (AuditQuerySource.CLICKHOUSE == querySource) {
-<<<<<<< HEAD
                 try (Connection connection = config.getCkConnection();
-                        PreparedStatement statement =
-                                getAuditCkStatement(connection, groupId, streamId, auditId, request.getDt());
-=======
-                try (Connection connection = ClickHouseConfig.getCkConnection();
                         PreparedStatement statement = getAuditCkStatement(connection, groupId, streamId, auditId,
                                 request.getStartDate(), request.getEndDate());
->>>>>>> 691c3dd4
+
                         ResultSet resultSet = statement.executeQuery()) {
                     List<AuditInfo> auditSet = new ArrayList<>();
                     while (resultSet.next()) {
