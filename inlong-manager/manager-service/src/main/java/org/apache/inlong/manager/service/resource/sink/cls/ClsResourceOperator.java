/*
 * Licensed to the Apache Software Foundation (ASF) under one or more
 * contributor license agreements. See the NOTICE file distributed with
 * this work for additional information regarding copyright ownership.
 * The ASF licenses this file to You under the Apache License, Version 2.0
 * (the "License"); you may not use this file except in compliance with
 * the License. You may obtain a copy of the License at
 *
 * http://www.apache.org/licenses/LICENSE-2.0
 *
 * Unless required by applicable law or agreed to in writing, software
 * distributed under the License is distributed on an "AS IS" BASIS,
 * WITHOUT WARRANTIES OR CONDITIONS OF ANY KIND, either express or implied.
 * See the License for the specific language governing permissions and
 * limitations under the License.
 */

package org.apache.inlong.manager.service.resource.sink.cls;

import org.apache.inlong.manager.common.consts.DataNodeType;
import org.apache.inlong.manager.common.consts.InlongConstants;
import org.apache.inlong.manager.common.consts.SinkType;
import org.apache.inlong.manager.common.enums.SinkStatus;
import org.apache.inlong.manager.common.exceptions.BusinessException;
import org.apache.inlong.manager.common.util.JsonUtils;
import org.apache.inlong.manager.dao.entity.DataNodeEntity;
import org.apache.inlong.manager.dao.entity.StreamSinkEntity;
import org.apache.inlong.manager.dao.mapper.DataNodeEntityMapper;
import org.apache.inlong.manager.dao.mapper.StreamSinkEntityMapper;
import org.apache.inlong.manager.pojo.node.cls.ClsDataNodeDTO;
import org.apache.inlong.manager.pojo.sink.SinkInfo;
import org.apache.inlong.manager.pojo.sink.cls.ClsSinkDTO;
import org.apache.inlong.manager.service.resource.sink.AbstractStandaloneSinkResourceOperator;
import org.apache.inlong.manager.service.sink.StreamSinkService;

import com.tencentcloudapi.common.exception.TencentCloudSDKException;
import org.apache.commons.lang3.StringUtils;
import org.slf4j.Logger;
import org.slf4j.LoggerFactory;
import org.springframework.beans.factory.annotation.Autowired;
import org.springframework.stereotype.Service;

@Service
public class ClsResourceOperator extends AbstractStandaloneSinkResourceOperator {

    private static final Logger LOG = LoggerFactory.getLogger(ClsResourceOperator.class);

    @Autowired
    private DataNodeEntityMapper dataNodeEntityMapper;
    @Autowired
    private StreamSinkService sinkService;
    @Autowired
    private StreamSinkEntityMapper streamSinkEntityMapper;
    @Autowired
    private ClsOperator clsOperator;

    @Override
    public Boolean accept(String sinkType) {
        return SinkType.CLS.equals(sinkType);
    }

    @Override
    public void createSinkResource(SinkInfo sinkInfo) {
        LOG.info("begin to create sink resources sinkId={}", sinkInfo.getId());
        if (SinkStatus.CONFIG_SUCCESSFUL.getCode().equals(sinkInfo.getStatus())) {
            LOG.warn("sink resource [" + sinkInfo.getId() + "] already success, skip to create");
            return;
        } else if (InlongConstants.DISABLE_CREATE_RESOURCE.equals(sinkInfo.getEnableCreateResource())) {
            LOG.warn("create resource was disabled, skip to create for [" + sinkInfo.getId() + "]");
            return;
        }
        this.createClsResource(sinkInfo);
        this.assignCluster(sinkInfo);
    }

    /**
     * Create cloud log service topic
     */
    private void createClsResource(SinkInfo sinkInfo) {
        ClsDataNodeDTO clsDataNode = getClsDataNode(sinkInfo);
        ClsSinkDTO clsSinkDTO = JsonUtils.parseObject(sinkInfo.getExtParams(), ClsSinkDTO.class);
        try {
            String topicId = getTopicID(clsDataNode, clsSinkDTO);
            clsSinkDTO.setTopicId(topicId);
            sinkInfo.setExtParams(JsonUtils.toJsonString(clsSinkDTO));
            // create topic index by tokenizer
            clsOperator.createTopicIndex(clsSinkDTO.getTokenizer(), clsSinkDTO.getTopicId(),
                    clsDataNode.getManageSecretId(),
<<<<<<< HEAD
                    clsDataNode.getManageSecretKey(), clsDataNode.getEndpoint(), clsDataNode.getRegion());
=======
                    clsDataNode.getManageSecretKey(), clsDataNode.getRegion());
>>>>>>> 63d0c017
            // update set topic id into sink info
            updateSinkInfo(sinkInfo, clsSinkDTO);
            String info = "success to create cls resource";
            sinkService.updateStatus(sinkInfo.getId(), SinkStatus.CONFIG_SUCCESSFUL.getCode(), info);
            LOG.info("update cls info status success for sinkId= {}, topicName = {}", sinkInfo.getSinkName(),
                    clsSinkDTO.getTopicName());
        } catch (TencentCloudSDKException e) {
            String errMsg = "Create cls topic failed: " + e.getMessage();
            LOG.error(errMsg, e);
            sinkService.updateStatus(sinkInfo.getId(), SinkStatus.CONFIG_FAILED.getCode(), errMsg);
            throw new BusinessException(errMsg);
        }
    }

    private String getTopicID(ClsDataNodeDTO clsDataNode, ClsSinkDTO clsSinkDTO)
            throws TencentCloudSDKException {
        String topicId = clsOperator.describeTopicIDByTopicName(clsSinkDTO.getTopicName(), clsDataNode.getLogSetId(),
<<<<<<< HEAD
                clsSinkDTO.getTag(),
                clsDataNode.getManageSecretId(), clsDataNode.getManageSecretKey(), clsDataNode.getEndpoint(),
=======
                clsDataNode.getManageSecretId(), clsDataNode.getManageSecretKey(),
>>>>>>> 63d0c017
                clsDataNode.getRegion());
        if (StringUtils.isBlank(topicId)) {
            // if topic don't exist, create topic in cls
            topicId = clsOperator.createTopicReturnTopicId(clsSinkDTO.getTopicName(), clsDataNode.getLogSetId(),
<<<<<<< HEAD
                    clsSinkDTO.getTag(), clsDataNode.getManageSecretId(), clsDataNode.getManageSecretKey(),
                    clsDataNode.getEndpoint(),
=======
                    clsSinkDTO.getTag(), clsSinkDTO.getStorageDuration(), clsDataNode.getManageSecretId(),
                    clsDataNode.getManageSecretKey(),
>>>>>>> 63d0c017
                    clsDataNode.getRegion());
        }
        return topicId;
    }

    private void updateSinkInfo(SinkInfo sinkInfo, ClsSinkDTO clsSinkDTO) {
        StreamSinkEntity streamSinkEntity = streamSinkEntityMapper.selectByPrimaryKey(sinkInfo.getId());
        streamSinkEntity.setExtParams(JsonUtils.toJsonString(clsSinkDTO));
        streamSinkEntityMapper.updateByIdSelective(streamSinkEntity);
    }

    private ClsDataNodeDTO getClsDataNode(SinkInfo sinkInfo) {
        DataNodeEntity dataNodeEntity = dataNodeEntityMapper.selectByUniqueKey(sinkInfo.getDataNodeName(),
                DataNodeType.CLS);
        return JsonUtils.parseObject(dataNodeEntity.getExtParams(), ClsDataNodeDTO.class);
    }

}<|MERGE_RESOLUTION|>--- conflicted
+++ resolved
@@ -86,11 +86,7 @@
             // create topic index by tokenizer
             clsOperator.createTopicIndex(clsSinkDTO.getTokenizer(), clsSinkDTO.getTopicId(),
                     clsDataNode.getManageSecretId(),
-<<<<<<< HEAD
-                    clsDataNode.getManageSecretKey(), clsDataNode.getEndpoint(), clsDataNode.getRegion());
-=======
                     clsDataNode.getManageSecretKey(), clsDataNode.getRegion());
->>>>>>> 63d0c017
             // update set topic id into sink info
             updateSinkInfo(sinkInfo, clsSinkDTO);
             String info = "success to create cls resource";
@@ -108,23 +104,13 @@
     private String getTopicID(ClsDataNodeDTO clsDataNode, ClsSinkDTO clsSinkDTO)
             throws TencentCloudSDKException {
         String topicId = clsOperator.describeTopicIDByTopicName(clsSinkDTO.getTopicName(), clsDataNode.getLogSetId(),
-<<<<<<< HEAD
-                clsSinkDTO.getTag(),
-                clsDataNode.getManageSecretId(), clsDataNode.getManageSecretKey(), clsDataNode.getEndpoint(),
-=======
                 clsDataNode.getManageSecretId(), clsDataNode.getManageSecretKey(),
->>>>>>> 63d0c017
                 clsDataNode.getRegion());
         if (StringUtils.isBlank(topicId)) {
             // if topic don't exist, create topic in cls
             topicId = clsOperator.createTopicReturnTopicId(clsSinkDTO.getTopicName(), clsDataNode.getLogSetId(),
-<<<<<<< HEAD
-                    clsSinkDTO.getTag(), clsDataNode.getManageSecretId(), clsDataNode.getManageSecretKey(),
-                    clsDataNode.getEndpoint(),
-=======
                     clsSinkDTO.getTag(), clsSinkDTO.getStorageDuration(), clsDataNode.getManageSecretId(),
                     clsDataNode.getManageSecretKey(),
->>>>>>> 63d0c017
                     clsDataNode.getRegion());
         }
         return topicId;
