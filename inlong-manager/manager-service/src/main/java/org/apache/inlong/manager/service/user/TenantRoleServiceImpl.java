--- conflicted
+++ resolved
@@ -122,7 +122,11 @@
     }
 
     @Override
-<<<<<<< HEAD
+    public List<String> listTenantByUsername(String username) {
+        return tenantUserRoleEntityMapper.listByUsername(username);
+    }
+
+    @Override
     public boolean delete(Integer id) {
         int rowCount = tenantUserRoleEntityMapper.deleteById(id);
         if (rowCount != InlongConstants.AFFECTED_ONE_ROW) {
@@ -132,10 +136,6 @@
                             id, rowCount));
         }
         return true;
-=======
-    public List<String> listTenantByUsername(String username) {
-        return tenantUserRoleEntityMapper.listByUsername(username);
->>>>>>> dc319cd1
     }
 
 }