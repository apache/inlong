--- conflicted
+++ resolved
@@ -113,19 +113,11 @@
      *
      * @apiNote If the field name equals to build-in field, new a build-in field info
      */
-<<<<<<< HEAD
-    private static FieldInfo getFieldInfo(String fieldName, String fieldType, boolean isBuiltin, String format) {
-        BuiltInField builtInField = BUILT_IN_FIELD_MAP.get(fieldName);
-        FormatInfo formatInfo = convertFieldFormat(fieldType, format);
-        if (isBuiltin && builtInField != null) {
-            return new BuiltInFieldInfo(fieldName, formatInfo, builtInField);
-=======
     private static FieldInfo getFieldInfo(String fieldName, String fieldType,
             boolean isMetaField, String metaFieldName, String format) {
         if (isMetaField) {
             // TODO The meta field needs to be selectable and cannot be filled in by the user
             return new MetaFieldInfo(fieldName, MetaField.forName(metaFieldName));
->>>>>>> b482895e
         } else {
             return new FieldInfo(fieldName, convertFieldFormat(fieldType.toLowerCase(), format));
         }
