/*
 * Licensed to the Apache Software Foundation (ASF) under one or more
 * contributor license agreements. See the NOTICE file distributed with
 * this work for additional information regarding copyright ownership.
 * The ASF licenses this file to You under the Apache License, Version 2.0
 * (the "License"); you may not use this file except in compliance with
 * the License. You may obtain a copy of the License at
 *
 * http://www.apache.org/licenses/LICENSE-2.0
 *
 * Unless required by applicable law or agreed to in writing, software
 * distributed under the License is distributed on an "AS IS" BASIS,
 * WITHOUT WARRANTIES OR CONDITIONS OF ANY KIND, either express or implied.
 * See the License for the specific language governing permissions and
 * limitations under the License.
 */

package org.apache.inlong.manager.service.sort.util;

import com.google.common.collect.Lists;
import com.google.common.collect.Maps;
import lombok.extern.slf4j.Slf4j;
import javafx.util.Pair;
import org.apache.commons.lang3.StringUtils;
import org.apache.inlong.manager.common.enums.FieldType;
import org.apache.inlong.manager.common.enums.MetaFieldType;
import org.apache.inlong.manager.common.pojo.sink.SinkFieldResponse;
import org.apache.inlong.manager.common.pojo.stream.InlongStreamFieldInfo;
import org.apache.inlong.manager.common.pojo.stream.StreamField;
import org.apache.inlong.sort.formats.common.ArrayFormatInfo;
import org.apache.inlong.sort.formats.common.BooleanFormatInfo;
import org.apache.inlong.sort.formats.common.ByteFormatInfo;
import org.apache.inlong.sort.formats.common.ByteTypeInfo;
import org.apache.inlong.sort.formats.common.DateFormatInfo;
import org.apache.inlong.sort.formats.common.DecimalFormatInfo;
import org.apache.inlong.sort.formats.common.DoubleFormatInfo;
import org.apache.inlong.sort.formats.common.FloatFormatInfo;
import org.apache.inlong.sort.formats.common.FormatInfo;
import org.apache.inlong.sort.formats.common.IntFormatInfo;
import org.apache.inlong.sort.formats.common.LongFormatInfo;
import org.apache.inlong.sort.formats.common.MapFormatInfo;
import org.apache.inlong.sort.formats.common.RowFormatInfo;
import org.apache.inlong.sort.formats.common.ShortFormatInfo;
import org.apache.inlong.sort.formats.common.StringFormatInfo;
import org.apache.inlong.sort.formats.common.TimeFormatInfo;
import org.apache.inlong.sort.formats.common.TimestampFormatInfo;
import org.apache.inlong.sort.protocol.BuiltInFieldInfo;
import org.apache.inlong.sort.protocol.BuiltInFieldInfo.BuiltInField;
import org.apache.inlong.sort.protocol.FieldInfo;
import org.apache.inlong.sort.protocol.transformation.FieldMappingRule.FieldMappingUnit;

import java.util.ArrayList;
<<<<<<< HEAD
import java.util.LinkedHashMap;
=======
import java.util.Deque;
import java.util.HashMap;
import java.util.Iterator;
import java.util.LinkedList;
>>>>>>> 3dd524e7
import java.util.List;
import java.util.Locale;
import java.util.Map;
import java.util.stream.Collectors;

/**
 * Util for sort field info.
 */
@Slf4j
public class FieldInfoUtils {

    /**
     * Built in field map, key is field name, value is built in field name
     */
    public static final Map<String, BuiltInField> BUILT_IN_FIELD_MAP = new LinkedHashMap<>();

    static {
        BUILT_IN_FIELD_MAP.put(MetaFieldType.DATA_TIME.getName(), BuiltInField.DATA_TIME);
        BUILT_IN_FIELD_MAP.put(MetaFieldType.DATABASE.getName(), BuiltInField.MYSQL_METADATA_DATABASE);
        BUILT_IN_FIELD_MAP.put(MetaFieldType.TABLE.getName(), BuiltInField.MYSQL_METADATA_TABLE);
        BUILT_IN_FIELD_MAP.put(MetaFieldType.EVENT_TIME.getName(), BuiltInField.MYSQL_METADATA_EVENT_TIME);
        BUILT_IN_FIELD_MAP.put(MetaFieldType.IS_DDL.getName(), BuiltInField.MYSQL_METADATA_IS_DDL);
        BUILT_IN_FIELD_MAP.put(MetaFieldType.EVENT_TYPE.getName(), BuiltInField.MYSQL_METADATA_EVENT_TYPE);
        BUILT_IN_FIELD_MAP.put(MetaFieldType.PROCESSING_TIME.getName(), BuiltInField.PROCESS_TIME);
        BUILT_IN_FIELD_MAP.put(MetaFieldType.UPDATE_BEFORE.getName(), BuiltInField.METADATA_UPDATE_BEFORE);
        BUILT_IN_FIELD_MAP.put(MetaFieldType.BATCH_ID.getName(), BuiltInField.METADATA_BATCH_ID);
        BUILT_IN_FIELD_MAP.put(MetaFieldType.SQL_TYPE.getName(), BuiltInField.METADATA_SQL_TYPE);
        BUILT_IN_FIELD_MAP.put(MetaFieldType.TS.getName(), BuiltInField.METADATA_TS);
        BUILT_IN_FIELD_MAP.put(MetaFieldType.MYSQL_TYPE.getName(), BuiltInField.METADATA_MYSQL_TYPE);
        BUILT_IN_FIELD_MAP.put(MetaFieldType.PK_NAMES.getName(), BuiltInField.METADATA_PK_NAMES);
        BUILT_IN_FIELD_MAP.put(MetaFieldType.MYSQL_DATA.getName(), BuiltInField.MYSQL_METADATA_DATA);
    }

    public static FieldInfo parseSinkFieldInfo(SinkFieldResponse sinkFieldResponse, String nodeId) {
        boolean isBuiltIn = sinkFieldResponse.getIsMetaField() == 1;
        FieldInfo fieldInfo = getFieldInfo(sinkFieldResponse.getFieldName(), sinkFieldResponse.getFieldType(),
                isBuiltIn, sinkFieldResponse.getFieldFormat());
        fieldInfo.setNodeId(nodeId);
        return fieldInfo;
    }

    public static FieldInfo parseStreamFieldInfo(InlongStreamFieldInfo streamField, String nodeId) {
        boolean isBuiltIn = streamField.getIsMetaField() == 1;
        FieldInfo fieldInfo = getFieldInfo(streamField.getFieldName(), streamField.getFieldType(), isBuiltIn,
                streamField.getFieldFormat());
        fieldInfo.setNodeId(nodeId);
        return fieldInfo;
    }

    public static FieldInfo parseStreamField(StreamField streamField) {
        boolean isBuiltIn = streamField.getIsMetaField() == 1;
        FieldInfo fieldInfo = getFieldInfo(streamField.getFieldName(), streamField.getFieldType().name(), isBuiltIn,
                streamField.getFieldFormat());
        fieldInfo.setNodeId(streamField.getOriginNodeName());
        return fieldInfo;
    }

    /**
     * Get field info list.
     * TODO 1. Support partition field(not need to add index at 0), 2. Add is_metadata field in StreamSinkFieldEntity
     */
    public static List<FieldMappingUnit> createFieldInfo(
            List<InlongStreamFieldInfo> streamFieldList, List<SinkFieldResponse> fieldList,
            List<FieldInfo> sourceFields, List<FieldInfo> sinkFields) {

        // Set source field info list.
        for (InlongStreamFieldInfo field : streamFieldList) {
            FieldInfo sourceField = getFieldInfo(field.getFieldName(), field.getFieldType(),
                    field.getIsMetaField() == 1, field.getFieldFormat());
            sourceFields.add(sourceField);
        }

        List<FieldMappingUnit> mappingUnitList = new ArrayList<>();
        // Get sink field info list, if the field name equals to build-in field, new a build-in field info
        for (SinkFieldResponse field : fieldList) {
            FieldInfo sinkField = getFieldInfo(field.getFieldName(), field.getFieldType(),
                    field.getIsMetaField() == 1, field.getFieldFormat());
            sinkFields.add(sinkField);
            if (StringUtils.isNotBlank(field.getSourceFieldName())) {
                FieldInfo sourceField = getFieldInfo(field.getSourceFieldName(),
                        field.getSourceFieldType(), field.getIsMetaField() == 1, field.getFieldFormat());
                mappingUnitList.add(new FieldMappingUnit(sourceField, sinkField));
            }
        }

        return mappingUnitList;
    }

    /**
     * Get field info by the given field name ant type.
     *
     * @apiNote If the field name equals to build-in field, new a build-in field info
     */
    private static FieldInfo getFieldInfo(String fieldName, String fieldType, boolean isBuiltin, String format) {
        FieldInfo fieldInfo;
        BuiltInField builtInField = BUILT_IN_FIELD_MAP.get(fieldName);
        FormatInfo formatInfo = convertFieldFormat(fieldType.toLowerCase(), format);
        if (isBuiltin && builtInField != null) {
            return new BuiltInFieldInfo(fieldName, formatInfo, builtInField);
        } else {
            if (isBuiltin) {
                // Check if fieldName contains buildInFieldName, such as left_database
                // TODO The buildin field needs to be selectable and cannot be filled in by the user
                for (String buildInFieldName : BUILT_IN_FIELD_MAP.keySet()) {
                    if (fieldName.contains(buildInFieldName)) {
                        builtInField = BUILT_IN_FIELD_MAP.get(buildInFieldName);
                        break;
                    }
                }
                if (builtInField != null) {
                    return new BuiltInFieldInfo(fieldName, formatInfo, builtInField);
                }
                log.warn("Unsupported metadata fieldName={} as the builtInField is null", fieldName);
            }
            return new FieldInfo(fieldName, formatInfo);
        }
    }

    /**
     * Get all migration field mapping unit list for binlog source.
     */
    public static List<FieldMappingUnit> setAllMigrationFieldMapping(List<FieldInfo> sourceFields,
            List<FieldInfo> sinkFields) {
        List<FieldMappingUnit> mappingUnitList = new ArrayList<>();
        BuiltInFieldInfo dataField = new BuiltInFieldInfo("data", StringFormatInfo.INSTANCE,
                BuiltInField.MYSQL_METADATA_DATA);
        sourceFields.add(dataField);
        sinkFields.add(dataField);
        mappingUnitList.add(new FieldMappingUnit(dataField, dataField));

        for (Map.Entry<String, BuiltInField> entry : BUILT_IN_FIELD_MAP.entrySet()) {
            if (entry.getKey().equals("data_time")) {
                continue;
            }
            BuiltInFieldInfo fieldInfo = new BuiltInFieldInfo(entry.getKey(),
                    StringFormatInfo.INSTANCE, entry.getValue());
            sourceFields.add(fieldInfo);
            sinkFields.add(fieldInfo);
            mappingUnitList.add(new FieldMappingUnit(fieldInfo, fieldInfo));
        }

        return mappingUnitList;
    }

    /**
     * Get the FieldFormat of Sort according to type string and format of field
     *
     * @param type type string
     * @return Sort field format instance
     */
    public static FormatInfo convertFieldFormat(String type) {
        return convertFieldFormat(type, null);
    }

    /**
     * Get the FieldFormat of Sort according to type string
     *
     * @param type type string
     * @return Sort field format instance
     */
    public static FormatInfo convertFieldFormat(String type, String format) {
        String baseType = type.contains("<") ? type.substring(0,type.indexOf("<")) : type;
        if (isComplecType(baseType)) {
            Map<String, String> complexType = Maps.newHashMap();
            complexType.put(baseType, type.substring(type.indexOf("<") + 1, type.length() - 1));
            return transferComplexType(complexType);
        } else {
            return transferSimpleType(baseType, format);
        }
    }

    /**
     * Get the FieldFormat of Sort according to simple type string
     *
     * @param type
     * @param format
     * @return
     */
    public static FormatInfo transferSimpleType(String type, String format) {
        FormatInfo formatInfo;
        FieldType fieldType = FieldType.forName(type);
        switch (fieldType) {
            case BOOLEAN:
                formatInfo = new BooleanFormatInfo();
                break;
            case TINYINT:
            case BYTE:
                formatInfo = new ByteFormatInfo();
                break;
            case SMALLINT:
            case SHORT:
                formatInfo = new ShortFormatInfo();
                break;
            case INT:
                formatInfo = new IntFormatInfo();
                break;
            case BIGINT:
            case LONG:
                formatInfo = new LongFormatInfo();
                break;
            case FLOAT:
                formatInfo = new FloatFormatInfo();
                break;
            case DOUBLE:
                formatInfo = new DoubleFormatInfo();
                break;
            case DECIMAL:
                formatInfo = new DecimalFormatInfo();
                break;
            case DATE:
                if (StringUtils.isNotBlank(format)) {
                    formatInfo = new DateFormatInfo(convertToSortFormat(format));
                } else {
                    formatInfo = new DateFormatInfo();
                }
                break;
            case TIME:
                if (StringUtils.isNotBlank(format)) {
                    formatInfo = new TimeFormatInfo(convertToSortFormat(format));
                } else {
                    formatInfo = new TimeFormatInfo();
                }
                break;
            case TIMESTAMP:
                if (StringUtils.isNotBlank(format)) {
                    formatInfo = new TimestampFormatInfo(convertToSortFormat(format));
                } else {
                    formatInfo = new TimestampFormatInfo();
                }
                break;
            case BINARY:
            case FIXED:
                formatInfo = new ArrayFormatInfo(ByteTypeInfo::new);
                break;
            default: // default is string
                formatInfo = new StringFormatInfo();
        }
        return formatInfo;
    }

    /**
     * Get the FieldFormat of Sort according to complex type string
     *
     * @param map
     * @return
     */
    private static FormatInfo transferComplexType(Map<String, String> map) {
        FormatInfo formatInfo = null;
        Iterator iter = map.entrySet().iterator();
        while (iter.hasNext()) {
            Map.Entry entry = (Map.Entry) iter.next();
            String subtype = (String) entry.getValue();
            FieldType fieldType = FieldType.forName((String) entry.getKey());
            switch (fieldType) {
                case ARRAY:
                    formatInfo = new ArrayFormatInfo(convertFieldFormat(subtype));
                    break;
                case MAP:
                    if (findMapSeparation(subtype) != 0) {
                        List<String> mapSubtypes = Lists.newArrayList();
                        mapSubtypes.add(subtype.substring(0, findMapSeparation(subtype)));
                        mapSubtypes.add(subtype.substring(findMapSeparation(subtype) + 1));
                        List<FormatInfo> formatInfoList = mapSubtypes.stream()
                                .map(m -> convertFieldFormat(m))
                                .collect(Collectors.toList());
                        formatInfo = new MapFormatInfo(formatInfoList.get(0), formatInfoList.get(1));
                    }
                    break;
                case ROW:
                    Pair<List<String>, List<String>> pair = parseRowType(subtype);
                    formatInfo = new RowFormatInfo(pair.getKey().toArray(new String[0]),
                            pair.getValue().stream()
                                    .map(m -> convertFieldFormat(m))
                                    .collect(Collectors.toList())
                                    .toArray(new FormatInfo[0]));
                    break;
                default:
            }
        }
        return formatInfo;
    }

    /**
     * parse string of complex type : row
     *
     * @param str
     * @return
     */
    private static Pair<List<String>, List<String>> parseRowType(String str) {
        Deque<Pair<Character,Integer>> stack = new LinkedList<>();
        for (int i = 0; i < str.length(); i++) {
            char ch = str.charAt(i);
            if (ch == ' ' || ch == ',' ||  ch == '<') {
                stack.addFirst(new Pair<>(ch, i));
            }
            if (ch == '>' && !stack.isEmpty()) {
                while (stack.peekFirst().getKey() != '<') {
                    stack.pollFirst();
                }
                stack.pollFirst();
            }
        }
        List<Integer> separationIndexs = stack.stream()
                .map(pair -> pair.getValue())
                .sorted()
                .collect(Collectors.toList());

        List<String> fieldNames = Lists.newArrayList();
        List<String> fieldFormatInfos = Lists.newArrayList();

        fieldNames.add(str.substring(0, separationIndexs.get(0)));
        for (int j = 1; j < separationIndexs.size(); j++) {
            if (j % 2 == 0) {
                fieldNames.add(str.substring(separationIndexs.get(j - 1) + 1, separationIndexs.get(j)));
            } else {
                fieldFormatInfos.add(str.substring(separationIndexs.get(j - 1) + 1, separationIndexs.get(j)));
            }
        }
        fieldFormatInfos.add(str.substring(separationIndexs.get(separationIndexs.size() - 1) + 1));
       return  new Pair<>(fieldNames, fieldFormatInfos);
    }

    /**
     *Judge whether complextype
     *
     * @param type
     * @return
     */
    private static boolean isComplecType(String type) {
        return type.toLowerCase(Locale.ROOT).startsWith("array")
                || type.toLowerCase(Locale.ROOT).startsWith("map")
                || type.toLowerCase(Locale.ROOT).startsWith("row");
    }

    /**
     * find complex type: map Separation
     *
     * @param str
     * @return
     */
    private static int findMapSeparation(String str) {
        Deque<Character> stack = new LinkedList<Character>();
        if (str.indexOf("<") == -1 || str.indexOf(">") == -1) {
            return str.indexOf(",");
        } else {
            for (int i = 0; i < str.length(); i++) {
                char ch = str.charAt(i);
                if (ch == '<' || ch == ',') {
                    stack.addFirst(ch);
                }
                if (ch == '>' && !stack.isEmpty()) {
                    while (stack.peekFirst() != '<') {
                        stack.pollFirst();
                    }
                    stack.pollFirst();
                    if (stack.isEmpty()) {
                        return i + 1;
                    }
                }
            }
        }
        return 0;
    }

    /**
     * Convert to sort field format
     *
     * @param format The format
     * @return The sort format
     */
    private static String convertToSortFormat(String format) {
        String sortFormat = format;
        switch (format) {
            case "MICROSECONDS":
                sortFormat = "MICROS";
                break;
            case "MILLISECONDS":
                sortFormat = "MILLIS";
                break;
            case "SECONDS":
                sortFormat = "SECONDS";
                break;
            default:
        }
        return sortFormat;
    }

}<|MERGE_RESOLUTION|>--- conflicted
+++ resolved
@@ -19,8 +19,8 @@
 
 import com.google.common.collect.Lists;
 import com.google.common.collect.Maps;
+import javafx.util.Pair;
 import lombok.extern.slf4j.Slf4j;
-import javafx.util.Pair;
 import org.apache.commons.lang3.StringUtils;
 import org.apache.inlong.manager.common.enums.FieldType;
 import org.apache.inlong.manager.common.enums.MetaFieldType;
@@ -50,14 +50,10 @@
 import org.apache.inlong.sort.protocol.transformation.FieldMappingRule.FieldMappingUnit;
 
 import java.util.ArrayList;
-<<<<<<< HEAD
+import java.util.Deque;
+import java.util.Iterator;
 import java.util.LinkedHashMap;
-=======
-import java.util.Deque;
-import java.util.HashMap;
-import java.util.Iterator;
 import java.util.LinkedList;
->>>>>>> 3dd524e7
 import java.util.List;
 import java.util.Locale;
 import java.util.Map;
@@ -109,8 +105,15 @@
 
     public static FieldInfo parseStreamField(StreamField streamField) {
         boolean isBuiltIn = streamField.getIsMetaField() == 1;
-        FieldInfo fieldInfo = getFieldInfo(streamField.getFieldName(), streamField.getFieldType().name(), isBuiltIn,
-                streamField.getFieldFormat());
+        FieldInfo fieldInfo;
+        if (StringUtils.isEmpty(streamField.getComplexSubType())) {
+             fieldInfo = getFieldInfo(streamField.getFieldName(), streamField.getFieldType().name(), isBuiltIn,
+                    streamField.getFieldFormat());
+        } else {
+            String fieldType = streamField.getFieldType().name() + streamField.getComplexSubType();
+            fieldInfo = getFieldInfo(streamField.getFieldName(), fieldType, isBuiltIn,
+                    streamField.getFieldFormat());
+        }
         fieldInfo.setNodeId(streamField.getOriginNodeName());
         return fieldInfo;
     }
@@ -316,20 +319,14 @@
                     formatInfo = new ArrayFormatInfo(convertFieldFormat(subtype));
                     break;
                 case MAP:
-                    if (findMapSeparation(subtype) != 0) {
-                        List<String> mapSubtypes = Lists.newArrayList();
-                        mapSubtypes.add(subtype.substring(0, findMapSeparation(subtype)));
-                        mapSubtypes.add(subtype.substring(findMapSeparation(subtype) + 1));
-                        List<FormatInfo> formatInfoList = mapSubtypes.stream()
-                                .map(m -> convertFieldFormat(m))
-                                .collect(Collectors.toList());
-                        formatInfo = new MapFormatInfo(formatInfoList.get(0), formatInfoList.get(1));
-                    }
+                    Pair<String, String> mapPair = parseMapType(subtype);
+                    formatInfo = new MapFormatInfo(convertFieldFormat(mapPair.getKey()),
+                            convertFieldFormat(mapPair.getValue()));
                     break;
                 case ROW:
-                    Pair<List<String>, List<String>> pair = parseRowType(subtype);
-                    formatInfo = new RowFormatInfo(pair.getKey().toArray(new String[0]),
-                            pair.getValue().stream()
+                    Pair<List<String>, List<String>> rowPair = parseRowType(subtype);
+                    formatInfo = new RowFormatInfo(rowPair.getKey().toArray(new String[0]),
+                            rowPair.getValue().stream()
                                     .map(m -> convertFieldFormat(m))
                                     .collect(Collectors.toList())
                                     .toArray(new FormatInfo[0]));
@@ -393,15 +390,15 @@
     }
 
     /**
-     * find complex type: map Separation
+     * parse string of complex type : map
      *
      * @param str
      * @return
      */
-    private static int findMapSeparation(String str) {
+    private static Pair<String, String> parseMapType(String str) {
         Deque<Character> stack = new LinkedList<Character>();
         if (str.indexOf("<") == -1 || str.indexOf(">") == -1) {
-            return str.indexOf(",");
+            return new Pair<>(str.substring(0, str.indexOf(",")),str.substring(str.indexOf(",") + 1));
         } else {
             for (int i = 0; i < str.length(); i++) {
                 char ch = str.charAt(i);
@@ -414,12 +411,12 @@
                     }
                     stack.pollFirst();
                     if (stack.isEmpty()) {
-                        return i + 1;
+                        return new Pair<>(str.substring(0, i + 1), str.substring(i + 2));
                     }
                 }
             }
         }
-        return 0;
+        throw new IllegalArgumentException(String.format("Unsupported mode %s for subtype", str));
     }
 
     /**
