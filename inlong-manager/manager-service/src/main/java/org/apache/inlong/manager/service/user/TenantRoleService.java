/*
 * Licensed to the Apache Software Foundation (ASF) under one or more
 * contributor license agreements. See the NOTICE file distributed with
 * this work for additional information regarding copyright ownership.
 * The ASF licenses this file to You under the Apache License, Version 2.0
 * (the "License"); you may not use this file except in compliance with
 * the License. You may obtain a copy of the License at
 *
 * http://www.apache.org/licenses/LICENSE-2.0
 *
 * Unless required by applicable law or agreed to in writing, software
 * distributed under the License is distributed on an "AS IS" BASIS,
 * WITHOUT WARRANTIES OR CONDITIONS OF ANY KIND, either express or implied.
 * See the License for the specific language governing permissions and
 * limitations under the License.
 */

package org.apache.inlong.manager.service.user;

import org.apache.inlong.manager.pojo.common.PageResult;
import org.apache.inlong.manager.pojo.user.TenantRoleInfo;
import org.apache.inlong.manager.pojo.user.TenantRolePageRequest;
import org.apache.inlong.manager.pojo.user.TenantRoleRequest;

import java.util.List;

/**
 * Tenant Role service
 */
public interface TenantRoleService {

    /**
     * List all tenant role by paginating
     */
    PageResult<TenantRoleInfo> listByCondition(TenantRolePageRequest request);

    /**
     * Save one tenant role
     */
    int save(TenantRoleRequest record, String operator);

    /**
     * Update one tenant role
     */
    boolean update(TenantRoleRequest record, String operator);

    /**
     * Get one tenant role by id
     */
    TenantRoleInfo get(int id);

    /**
     * Get one tenant role by name and tenant
     */
    TenantRoleInfo getByUsernameAndTenant(String name, String tenant);

    /**
<<<<<<< HEAD
     * Delete tenant role by id
     * @param id tenant role
     * @return true = delete success/ false = delete fail
     */
    boolean delete(Integer id);
=======
     * List tenant by given username
     */
    List<String> listTenantByUsername(String username);
>>>>>>> dc319cd1
}<|MERGE_RESOLUTION|>--- conflicted
+++ resolved
@@ -55,15 +55,14 @@
     TenantRoleInfo getByUsernameAndTenant(String name, String tenant);
 
     /**
-<<<<<<< HEAD
+     * List tenant by given username
+     */
+    List<String> listTenantByUsername(String username);
+
+    /**
      * Delete tenant role by id
      * @param id tenant role
      * @return true = delete success/ false = delete fail
      */
     boolean delete(Integer id);
-=======
-     * List tenant by given username
-     */
-    List<String> listTenantByUsername(String username);
->>>>>>> dc319cd1
 }