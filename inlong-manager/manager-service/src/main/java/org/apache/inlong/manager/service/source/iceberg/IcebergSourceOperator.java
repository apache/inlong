/*
 * Licensed to the Apache Software Foundation (ASF) under one or more
 * contributor license agreements. See the NOTICE file distributed with
 * this work for additional information regarding copyright ownership.
 * The ASF licenses this file to You under the Apache License, Version 2.0
 * (the "License"); you may not use this file except in compliance with
 * the License. You may obtain a copy of the License at
 *
 * http://www.apache.org/licenses/LICENSE-2.0
 *
 * Unless required by applicable law or agreed to in writing, software
 * distributed under the License is distributed on an "AS IS" BASIS,
 * WITHOUT WARRANTIES OR CONDITIONS OF ANY KIND, either express or implied.
 * See the License for the specific language governing permissions and
 * limitations under the License.
 */

package org.apache.inlong.manager.service.source.iceberg;

import org.apache.inlong.manager.common.consts.InlongConstants;
import org.apache.inlong.manager.common.consts.SourceType;
import org.apache.inlong.manager.common.enums.ErrorCodeEnum;
import org.apache.inlong.manager.common.exceptions.BusinessException;
import org.apache.inlong.manager.common.util.CommonBeanUtils;
import org.apache.inlong.manager.dao.entity.InlongStreamFieldEntity;
import org.apache.inlong.manager.dao.entity.StreamSourceEntity;
import org.apache.inlong.manager.pojo.sink.iceberg.IcebergColumnInfo;
import org.apache.inlong.manager.pojo.sort.util.FieldInfoUtils;
import org.apache.inlong.manager.pojo.source.SourceRequest;
import org.apache.inlong.manager.pojo.source.StreamSource;
import org.apache.inlong.manager.pojo.source.iceberg.IcebergSource;
import org.apache.inlong.manager.pojo.source.iceberg.IcebergSourceDTO;
import org.apache.inlong.manager.pojo.source.iceberg.IcebergSourceRequest;
import org.apache.inlong.manager.pojo.stream.StreamField;
import org.apache.inlong.manager.service.resource.sink.iceberg.IcebergCatalogUtils;
import org.apache.inlong.manager.service.source.AbstractSourceOperator;

import com.fasterxml.jackson.databind.ObjectMapper;
import org.apache.commons.collections.CollectionUtils;
import org.slf4j.Logger;
import org.slf4j.LoggerFactory;
import org.springframework.beans.factory.annotation.Autowired;
import org.springframework.stereotype.Service;
import org.springframework.transaction.annotation.Isolation;
import org.springframework.transaction.annotation.Transactional;

import java.util.ArrayList;
import java.util.List;

/**
 * Iceberg stream source operator
 */
@Service
public class IcebergSourceOperator extends AbstractSourceOperator {

    private static final Logger LOGGER = LoggerFactory.getLogger(IcebergSourceOperator.class);

    @Autowired
    private ObjectMapper objectMapper;

    @Override
    public Boolean accept(String sourceType) {
        return SourceType.ICEBERG.equals(sourceType);
    }

    @Override
    protected String getSourceType() {
        return SourceType.ICEBERG;
    }

    @Override
    protected void setTargetEntity(SourceRequest request, StreamSourceEntity targetEntity) {
        IcebergSourceRequest sourceRequest = (IcebergSourceRequest) request;
        CommonBeanUtils.copyProperties(sourceRequest, targetEntity, true);
        try {
            IcebergSourceDTO dto = IcebergSourceDTO.getFromRequest(sourceRequest, targetEntity.getExtParams());
            targetEntity.setExtParams(objectMapper.writeValueAsString(dto));
        } catch (Exception e) {
            throw new BusinessException(ErrorCodeEnum.SOURCE_INFO_INCORRECT,
                    String.format("serialize extParams of Kafka SourceDTO failure: %s", e.getMessage()));
        }
    }

    @Override
    public StreamSource getFromEntity(StreamSourceEntity entity) {
        IcebergSource source = new IcebergSource();
        if (entity == null) {
            return source;
        }

        IcebergSourceDTO dto = IcebergSourceDTO.getFromJson(entity.getExtParams());
        CommonBeanUtils.copyProperties(entity, source, true);
        CommonBeanUtils.copyProperties(dto, source, true);

        List<StreamField> sourceFields = super.getSourceFields(entity.getId());
        source.setFieldList(sourceFields);
        return source;
    }

    @Override
    @Transactional(rollbackFor = Throwable.class, isolation = Isolation.REPEATABLE_READ)
    public void syncSourceFieldInfo(SourceRequest request, String operator) {
        IcebergSourceRequest sourceRequest = (IcebergSourceRequest) request;

        LOGGER.info("sync source field for iceberg {}", sourceRequest);
        String metastoreUri = sourceRequest.getUri();
        String dbName = sourceRequest.getDatabase();
        String tableName = sourceRequest.getTableName();
        boolean tableExists = IcebergCatalogUtils.tableExists(metastoreUri, dbName, tableName);
        List<StreamField> streamFields = new ArrayList<>();
        if (tableExists) {
            List<IcebergColumnInfo> existColumns = IcebergCatalogUtils.getColumns(metastoreUri, dbName, tableName);
            for (IcebergColumnInfo columnInfo : existColumns) {
                StreamField streamField = new StreamField();
<<<<<<< HEAD
                streamField.setFieldName(columnInfo.getName());
                streamField.setFieldType(FieldInfoUtils.sqlTypeToJavaTypeStr(columnInfo.getType()));
                streamField.setFieldComment(columnInfo.getDesc());
=======
                streamField.setFieldName(columnInfo.getFieldName());
                streamField.setFieldType(FieldInfoUtils.sqlTypeToJavaTypeStr(columnInfo.getFieldType()));
                streamField.setFieldComment(columnInfo.getFieldComment());
>>>>>>> 63d0c017
                streamFields.add(streamField);
            }
            updateField(sourceRequest.getInlongGroupId(), sourceRequest.getInlongStreamId(), streamFields);
        }
    }

    public void updateField(String groupId, String streamId, List<StreamField> fieldList) {
        LOGGER.debug("begin to update inlong stream field, groupId={}, streamId={}, field={}", groupId, streamId,
                fieldList);
        try {
            streamFieldMapper.deleteAllByIdentifier(groupId, streamId);
            if (CollectionUtils.isEmpty(fieldList)) {
                return;
            }
            fieldList.forEach(streamField -> streamField.setId(null));
            List<InlongStreamFieldEntity> list = CommonBeanUtils.copyListProperties(fieldList,
                    InlongStreamFieldEntity::new);
            for (InlongStreamFieldEntity entity : list) {
                entity.setInlongGroupId(groupId);
                entity.setInlongStreamId(streamId);
                entity.setIsDeleted(InlongConstants.UN_DELETED);
            }
            streamFieldMapper.insertAll(list);
            LOGGER.info("success to update inlong stream field for groupId={}", groupId);
        } catch (Exception e) {
            LOGGER.error("failed to update inlong stream field: ", e);
            throw new BusinessException(ErrorCodeEnum.STREAM_FIELD_SAVE_FAILED);
        }
    }
}<|MERGE_RESOLUTION|>--- conflicted
+++ resolved
@@ -112,15 +112,9 @@
             List<IcebergColumnInfo> existColumns = IcebergCatalogUtils.getColumns(metastoreUri, dbName, tableName);
             for (IcebergColumnInfo columnInfo : existColumns) {
                 StreamField streamField = new StreamField();
-<<<<<<< HEAD
-                streamField.setFieldName(columnInfo.getName());
-                streamField.setFieldType(FieldInfoUtils.sqlTypeToJavaTypeStr(columnInfo.getType()));
-                streamField.setFieldComment(columnInfo.getDesc());
-=======
                 streamField.setFieldName(columnInfo.getFieldName());
                 streamField.setFieldType(FieldInfoUtils.sqlTypeToJavaTypeStr(columnInfo.getFieldType()));
                 streamField.setFieldComment(columnInfo.getFieldComment());
->>>>>>> 63d0c017
                 streamFields.add(streamField);
             }
             updateField(sourceRequest.getInlongGroupId(), sourceRequest.getInlongStreamId(), streamFields);
