/*
 * Licensed to the Apache Software Foundation (ASF) under one or more
 * contributor license agreements. See the NOTICE file distributed with
 * this work for additional information regarding copyright ownership.
 * The ASF licenses this file to You under the Apache License, Version 2.0
 * (the "License"); you may not use this file except in compliance with
 * the License. You may obtain a copy of the License at
 *
 * http://www.apache.org/licenses/LICENSE-2.0
 *
 * Unless required by applicable law or agreed to in writing, software
 * distributed under the License is distributed on an "AS IS" BASIS,
 * WITHOUT WARRANTIES OR CONDITIONS OF ANY KIND, either express or implied.
 * See the License for the specific language governing permissions and
 * limitations under the License.
 */

package org.apache.inlong.manager.service.sort.util;

import com.google.common.collect.Lists;
import org.apache.commons.collections.CollectionUtils;
import org.apache.commons.lang3.StringUtils;
import org.apache.inlong.common.enums.DataTypeEnum;
import org.apache.inlong.manager.common.enums.ErrorCodeEnum;
import org.apache.inlong.manager.common.enums.SinkType;
import org.apache.inlong.manager.common.exceptions.BusinessException;
import org.apache.inlong.manager.common.pojo.sink.SinkField;
import org.apache.inlong.manager.common.pojo.sink.StreamSink;
import org.apache.inlong.manager.common.pojo.sink.ck.ClickHouseSink;
import org.apache.inlong.manager.common.pojo.sink.hbase.HBaseSink;
import org.apache.inlong.manager.common.pojo.sink.hive.HivePartitionField;
import org.apache.inlong.manager.common.pojo.sink.hive.HiveSink;
import org.apache.inlong.manager.common.pojo.sink.iceberg.IcebergSink;
import org.apache.inlong.manager.common.pojo.sink.kafka.KafkaSink;
import org.apache.inlong.manager.common.pojo.sink.postgres.PostgresSink;
import org.apache.inlong.manager.common.pojo.sink.sqlserver.SqlServerSink;
import org.apache.inlong.sort.protocol.FieldInfo;
import org.apache.inlong.sort.protocol.node.LoadNode;
import org.apache.inlong.sort.protocol.node.format.AvroFormat;
import org.apache.inlong.sort.protocol.node.format.CanalJsonFormat;
import org.apache.inlong.sort.protocol.node.format.CsvFormat;
import org.apache.inlong.sort.protocol.node.format.DebeziumJsonFormat;
import org.apache.inlong.sort.protocol.node.format.Format;
import org.apache.inlong.sort.protocol.node.format.JsonFormat;
import org.apache.inlong.sort.protocol.node.load.ClickHouseLoadNode;
import org.apache.inlong.sort.protocol.node.load.HbaseLoadNode;
import org.apache.inlong.sort.protocol.node.load.HiveLoadNode;
import org.apache.inlong.sort.protocol.node.load.IcebergLoadNode;
import org.apache.inlong.sort.protocol.node.load.KafkaLoadNode;
import org.apache.inlong.sort.protocol.node.load.PostgresLoadNode;
import org.apache.inlong.sort.protocol.node.load.SqlServerLoadNode;
import org.apache.inlong.sort.protocol.transformation.FieldRelation;

import java.util.HashMap;
import java.util.List;
import java.util.Map;
import java.util.stream.Collectors;

/**
 * Util for load node info.
 */
public class LoadNodeUtils {

    /**
     * Create nodes of data load.
     */
    public static List<LoadNode> createLoadNodes(List<StreamSink> streamSinks) {
        if (CollectionUtils.isEmpty(streamSinks)) {
            return Lists.newArrayList();
        }
        return streamSinks.stream().map(LoadNodeUtils::createLoadNode).collect(Collectors.toList());
    }

    /**
     * Create node of data load.
     */
    public static LoadNode createLoadNode(StreamSink streamSink) {
        SinkType sinkType = SinkType.forType(streamSink.getSinkType());
        switch (sinkType) {
            case KAFKA:
                return createLoadNode((KafkaSink) streamSink);
            case HIVE:
                return createLoadNode((HiveSink) streamSink);
            case HBASE:
                return createLoadNode((HBaseSink) streamSink);
            case POSTGRES:
                return createLoadNode((PostgresSink) streamSink);
            case CLICKHOUSE:
                return createLoadNode((ClickHouseSink) streamSink);
<<<<<<< HEAD
            case SQLSERVER:
                return createLoadNode((SqlServerSink) streamSink);
=======
            case ICEBERG:
                return createLoadNode((IcebergSink) streamSink);
>>>>>>> 75c29aea
            default:
                throw new IllegalArgumentException(
                        String.format("Unsupported sinkType=%s to create loadNode", sinkType));
        }
    }

    /**
     * Create node of data load about kafka.
     */
    public static KafkaLoadNode createLoadNode(KafkaSink kafkaSink) {
        String id = kafkaSink.getSinkName();
        String name = kafkaSink.getSinkName();
        String topicName = kafkaSink.getTopicName();
        String bootstrapServers = kafkaSink.getBootstrapServers();
        List<SinkField> fieldList = kafkaSink.getFieldList();
        List<FieldInfo> fieldInfos = fieldList.stream()
                .map(field -> FieldInfoUtils.parseSinkFieldInfo(field, name))
                .collect(Collectors.toList());
        List<FieldRelation> fieldRelations = parseSinkFields(fieldList, name);
        Map<String, String> properties = kafkaSink.getProperties().entrySet().stream()
                .collect(Collectors.toMap(Map.Entry::getKey, e -> e.getValue().toString()));
        Integer sinkParallelism = null;
        if (StringUtils.isNotEmpty(kafkaSink.getPartitionNum())) {
            sinkParallelism = Integer.parseInt(kafkaSink.getPartitionNum());
        }
        DataTypeEnum dataType = DataTypeEnum.forName(kafkaSink.getSerializationType());
        Format format;
        switch (dataType) {
            case CSV:
                format = new CsvFormat();
                break;
            case AVRO:
                format = new AvroFormat();
                break;
            case JSON:
                format = new JsonFormat();
                break;
            case CANAL:
                format = new CanalJsonFormat();
                break;
            case DEBEZIUM_JSON:
                format = new DebeziumJsonFormat();
                break;
            default:
                throw new IllegalArgumentException(String.format("Unsupported dataType=%s for kafka source", dataType));
        }
        String primaryKey = kafkaSink.getPrimaryKey();
        return new KafkaLoadNode(id,
                name,
                fieldInfos,
                fieldRelations,
                Lists.newArrayList(),
                null,
                topicName,
                bootstrapServers,
                format,
                sinkParallelism,
                properties,
                primaryKey);
    }

    /**
     * Create node of data load about hive.
     */
    public static HiveLoadNode createLoadNode(HiveSink hiveSink) {
        String id = hiveSink.getSinkName();
        String name = hiveSink.getSinkName();
        String database = hiveSink.getDbName();
        String tableName = hiveSink.getTableName();
        String hiveConfDir = hiveSink.getHiveConfDir();
        String hiveVersion = hiveSink.getHiveVersion();
        List<SinkField> fieldList = hiveSink.getFieldList();
        List<FieldInfo> fields = fieldList.stream()
                .map(sinkField -> FieldInfoUtils.parseSinkFieldInfo(sinkField, name))
                .collect(Collectors.toList());
        List<FieldRelation> fieldRelations = parseSinkFields(fieldList, name);
        Map<String, String> properties = hiveSink.getProperties().entrySet().stream()
                .collect(Collectors.toMap(Map.Entry::getKey, e -> e.getValue().toString()));
        List<FieldInfo> partitionFields = Lists.newArrayList();
        if (CollectionUtils.isNotEmpty(hiveSink.getPartitionFieldList())) {
            partitionFields = hiveSink.getPartitionFieldList().stream()
                    .map(hivePartitionField -> new FieldInfo(hivePartitionField.getFieldName(), name,
                            FieldInfoUtils.convertFieldFormat(hivePartitionField.getFieldType(),
                                    hivePartitionField.getFieldFormat()))).collect(Collectors.toList());
        }
        return new HiveLoadNode(
                id,
                name,
                fields,
                fieldRelations,
                Lists.newArrayList(),
                null,
                null,
                properties,
                null,
                database,
                tableName,
                hiveConfDir,
                hiveVersion,
                null,
                partitionFields
        );
    }

    /**
     * Create hbase load node from response.
     */
    public static HbaseLoadNode createLoadNode(HBaseSink hbaseSink) {
        String id = hbaseSink.getSinkName();
        String name = hbaseSink.getSinkName();
        List<SinkField> fieldList = hbaseSink.getFieldList();
        List<FieldInfo> fields = fieldList.stream()
                .map(sinkField -> FieldInfoUtils.parseSinkFieldInfo(sinkField, name))
                .collect(Collectors.toList());
        List<FieldRelation> fieldRelations = parseSinkFields(fieldList, name);
        Map<String, String> properties = hbaseSink.getProperties().entrySet().stream()
                .collect(Collectors.toMap(Map.Entry::getKey, e -> e.getValue().toString()));
        return new HbaseLoadNode(
                id,
                name,
                fields,
                fieldRelations,
                Lists.newArrayList(),
                null,
                null,
                properties,
                hbaseSink.getTableName(),
                hbaseSink.getNamespace(),
                hbaseSink.getZkQuorum(),
                hbaseSink.getRowKey(),
                hbaseSink.getBufferFlushMaxSize(),
                hbaseSink.getZkNodeParent(),
                hbaseSink.getBufferFlushMaxRows(),
                hbaseSink.getBufferFlushInterval()
        );
    }

    /**
     * Create postgres load node
     */
    public static PostgresLoadNode createLoadNode(PostgresSink postgresSink) {
        List<SinkField> fieldList = postgresSink.getFieldList();
        String name = postgresSink.getSinkName();
        List<FieldInfo> fields = fieldList.stream()
                .map(sinkField -> FieldInfoUtils.parseSinkFieldInfo(sinkField, name))
                .collect(Collectors.toList());
        List<FieldRelation> fieldRelations = parseSinkFields(fieldList, name);
        return new PostgresLoadNode(postgresSink.getSinkName(),
                postgresSink.getSinkName(),
                fields, fieldRelations, null, null, 1,
                null, postgresSink.getJdbcUrl(), postgresSink.getUsername(),
                postgresSink.getPassword(),
                postgresSink.getDbName() + "." + postgresSink.getTableName(),
                postgresSink.getPrimaryKey());
    }

    /**
     * Create ClickHouse load node
     */
    public static ClickHouseLoadNode createLoadNode(ClickHouseSink ckSink) {
        List<SinkField> sinkFields = ckSink.getFieldList();
        String name = ckSink.getSinkName();
        List<FieldInfo> fields = sinkFields.stream()
                .map(sinkField -> FieldInfoUtils.parseSinkFieldInfo(sinkField, name))
                .collect(Collectors.toList());
        List<FieldRelation> fieldRelations = parseSinkFields(sinkFields, name);
        return new ClickHouseLoadNode(name, name,
                fields, fieldRelations, null, null, 1,
                null, ckSink.getTableName(),
                ckSink.getJdbcUrl(),
                ckSink.getUsername(),
                ckSink.getPassword());
    }

    /**
<<<<<<< HEAD

    /**
     * Create SqlServerExtractNode based on sqlServerSink
     *
     * @param sqlServerSink SqlServer source response info
     * @return SqlServer extract node info
     */
    public static SqlServerLoadNode createLoadNode(SqlServerSink sqlServerSink) {
        final String id = sqlServerSink.getSinkName();
        final String name = sqlServerSink.getSinkName();
        final String primaryKey = sqlServerSink.getPrimaryKey();
        final String jdbcUrl = sqlServerSink.getJdbcUrl();
        final String userName = sqlServerSink.getUsername();
        final String password = sqlServerSink.getPassword();
        final String schemaName = sqlServerSink.getSchemaName();
        final String tablename = sqlServerSink.getTableName();
        final List<SinkField> fieldList = sqlServerSink.getFieldList();
        List<FieldInfo> fields = fieldList.stream()
                .map(sinkField -> FieldInfoUtils.parseSinkFieldInfo(sinkField, name))
                .collect(Collectors.toList());
        List<FieldRelation> fieldRelations = parseSinkFields(fieldList, name);
        Map<String, String> properties = sqlServerSink.getProperties().entrySet().stream()
                .collect(Collectors.toMap(Map.Entry::getKey, e -> e.getValue().toString()));
        return new SqlServerLoadNode(
                id,
                name,
                fields,
                fieldRelations,
                null,
                null,
                null,
                properties,
                jdbcUrl,
                userName,
                password,
                schemaName,
                tablename,
                primaryKey
                );
=======
     * create iceberg load node
     */
    public static IcebergLoadNode createLoadNode(IcebergSink icebergSink) {
        String id = icebergSink.getSinkName();
        String name = icebergSink.getSinkName();
        String dbName = icebergSink.getDbName();
        String tableName = icebergSink.getTableName();
        String uri = icebergSink.getCatalogUri();
        String warehouse = icebergSink.getWarehouse();

        List<SinkField> sinkFields = icebergSink.getFieldList();
        List<FieldInfo> fields = sinkFields.stream()
                .map(sinkField -> FieldInfoUtils.parseSinkFieldInfo(sinkField, name))
                .collect(Collectors.toList());
        List<FieldRelation> fieldRelationShips = parseSinkFields(sinkFields, name);
        Map<String, String> properties = icebergSink.getProperties().entrySet().stream()
                .collect(Collectors.toMap(Map.Entry::getKey, e -> e.getValue().toString()));

        return new IcebergLoadNode(id, name, fields, fieldRelationShips, null, null, 1, properties,
                dbName, tableName, null, null, uri, warehouse);
>>>>>>> 75c29aea
    }

    /**
     * Parse information field of data sink.
     */
    public static List<FieldRelation> parseSinkFields(List<SinkField> fieldList, String sinkName) {
        if (CollectionUtils.isEmpty(fieldList)) {
            return Lists.newArrayList();
        }
        return fieldList.stream()
                .filter(sinkField -> StringUtils.isNotEmpty(sinkField.getSourceFieldName()))
                .map(field -> {
                    String fieldName = field.getFieldName();
                    String fieldType = field.getFieldType();
                    String fieldFormat = field.getFieldFormat();
                    FieldInfo sinkField = new FieldInfo(fieldName, sinkName,
                            FieldInfoUtils.convertFieldFormat(fieldType, fieldFormat));
                    String sourceFieldName = field.getSourceFieldName();
                    String sourceFieldType = field.getSourceFieldType();
                    FieldInfo sourceField = new FieldInfo(sourceFieldName, sinkName,
                            FieldInfoUtils.convertFieldFormat(sourceFieldType));
                    return new FieldRelation(sourceField, sinkField);
                }).collect(Collectors.toList());
    }

    /**
     * Check the validation of Hive partition field.
     */
    public static void checkPartitionField(List<SinkField> fieldList, List<HivePartitionField> partitionList) {
        if (CollectionUtils.isEmpty(partitionList)) {
            return;
        }
        if (CollectionUtils.isEmpty(fieldList)) {
            throw new BusinessException(ErrorCodeEnum.SINK_FIELD_LIST_IS_EMPTY);
        }

        Map<String, SinkField> sinkFieldMap = new HashMap<>(fieldList.size());
        fieldList.forEach(field -> sinkFieldMap.put(field.getFieldName(), field));

        for (HivePartitionField partitionField : partitionList) {
            String fieldName = partitionField.getFieldName();
            if (StringUtils.isBlank(fieldName)) {
                throw new BusinessException(ErrorCodeEnum.PARTITION_FIELD_NAME_IS_EMPTY);
            }

            SinkField sinkField = sinkFieldMap.get(fieldName);
            if (sinkField == null) {
                throw new BusinessException(
                        String.format(ErrorCodeEnum.PARTITION_FIELD_NOT_FOUND.getMessage(), fieldName));
            }
            if (StringUtils.isBlank(sinkField.getSourceFieldName())) {
                throw new BusinessException(
                        String.format(ErrorCodeEnum.PARTITION_FIELD_NO_SOURCE_FIELD.getMessage(), fieldName));
            }
        }
    }

}<|MERGE_RESOLUTION|>--- conflicted
+++ resolved
@@ -87,13 +87,10 @@
                 return createLoadNode((PostgresSink) streamSink);
             case CLICKHOUSE:
                 return createLoadNode((ClickHouseSink) streamSink);
-<<<<<<< HEAD
+            case ICEBERG:
+                return createLoadNode((IcebergSink) streamSink);
             case SQLSERVER:
                 return createLoadNode((SqlServerSink) streamSink);
-=======
-            case ICEBERG:
-                return createLoadNode((IcebergSink) streamSink);
->>>>>>> 75c29aea
             default:
                 throw new IllegalArgumentException(
                         String.format("Unsupported sinkType=%s to create loadNode", sinkType));
@@ -269,13 +266,33 @@
     }
 
     /**
-<<<<<<< HEAD
-
-    /**
-     * Create SqlServerExtractNode based on sqlServerSink
+     * Create iceberg load node
+     */
+    public static IcebergLoadNode createLoadNode(IcebergSink icebergSink) {
+        String id = icebergSink.getSinkName();
+        String name = icebergSink.getSinkName();
+        String dbName = icebergSink.getDbName();
+        String tableName = icebergSink.getTableName();
+        String uri = icebergSink.getCatalogUri();
+        String warehouse = icebergSink.getWarehouse();
+
+        List<SinkField> sinkFields = icebergSink.getFieldList();
+        List<FieldInfo> fields = sinkFields.stream()
+                .map(sinkField -> FieldInfoUtils.parseSinkFieldInfo(sinkField, name))
+                .collect(Collectors.toList());
+        List<FieldRelation> fieldRelationShips = parseSinkFields(sinkFields, name);
+        Map<String, String> properties = icebergSink.getProperties().entrySet().stream()
+                .collect(Collectors.toMap(Map.Entry::getKey, e -> e.getValue().toString()));
+
+        return new IcebergLoadNode(id, name, fields, fieldRelationShips, null, null, 1, properties,
+                dbName, tableName, null, null, uri, warehouse);
+    }
+  
+    /**
+     * Create SqlServer load node based on SqlServerSink
      *
-     * @param sqlServerSink SqlServer source response info
-     * @return SqlServer extract node info
+     * @param sqlServerSink SqlServer sink info
+     * @return SqlServer load node info
      */
     public static SqlServerLoadNode createLoadNode(SqlServerSink sqlServerSink) {
         final String id = sqlServerSink.getSinkName();
@@ -309,28 +326,6 @@
                 tablename,
                 primaryKey
                 );
-=======
-     * create iceberg load node
-     */
-    public static IcebergLoadNode createLoadNode(IcebergSink icebergSink) {
-        String id = icebergSink.getSinkName();
-        String name = icebergSink.getSinkName();
-        String dbName = icebergSink.getDbName();
-        String tableName = icebergSink.getTableName();
-        String uri = icebergSink.getCatalogUri();
-        String warehouse = icebergSink.getWarehouse();
-
-        List<SinkField> sinkFields = icebergSink.getFieldList();
-        List<FieldInfo> fields = sinkFields.stream()
-                .map(sinkField -> FieldInfoUtils.parseSinkFieldInfo(sinkField, name))
-                .collect(Collectors.toList());
-        List<FieldRelation> fieldRelationShips = parseSinkFields(sinkFields, name);
-        Map<String, String> properties = icebergSink.getProperties().entrySet().stream()
-                .collect(Collectors.toMap(Map.Entry::getKey, e -> e.getValue().toString()));
-
-        return new IcebergLoadNode(id, name, fields, fieldRelationShips, null, null, 1, properties,
-                dbName, tableName, null, null, uri, warehouse);
->>>>>>> 75c29aea
     }
 
     /**
