/*
 * Licensed to the Apache Software Foundation (ASF) under one or more
 * contributor license agreements. See the NOTICE file distributed with
 * this work for additional information regarding copyright ownership.
 * The ASF licenses this file to You under the Apache License, Version 2.0
 * (the "License"); you may not use this file except in compliance with
 * the License. You may obtain a copy of the License at
 *
 * http://www.apache.org/licenses/LICENSE-2.0
 *
 * Unless required by applicable law or agreed to in writing, software
 * distributed under the License is distributed on an "AS IS" BASIS,
 * WITHOUT WARRANTIES OR CONDITIONS OF ANY KIND, either express or implied.
 * See the License for the specific language governing permissions and
 * limitations under the License.
 */

package org.apache.inlong.manager.service.sort.util;

import com.google.common.collect.Lists;
import org.apache.commons.collections.CollectionUtils;
import org.apache.commons.lang3.StringUtils;
import org.apache.inlong.common.enums.DataTypeEnum;
import org.apache.inlong.manager.common.enums.ErrorCodeEnum;
import org.apache.inlong.manager.common.enums.SinkType;
import org.apache.inlong.manager.common.exceptions.BusinessException;
import org.apache.inlong.manager.common.pojo.sink.SinkField;
import org.apache.inlong.manager.common.pojo.sink.StreamSink;
import org.apache.inlong.manager.common.pojo.sink.ck.ClickHouseSink;
import org.apache.inlong.manager.common.pojo.sink.hbase.HBaseSink;
import org.apache.inlong.manager.common.pojo.sink.hive.HivePartitionField;
import org.apache.inlong.manager.common.pojo.sink.hive.HiveSink;
import org.apache.inlong.manager.common.pojo.sink.iceberg.IcebergSink;
import org.apache.inlong.manager.common.pojo.sink.kafka.KafkaSink;
import org.apache.inlong.manager.common.pojo.sink.postgres.PostgresSink;
import org.apache.inlong.manager.common.pojo.sink.sqlserver.SqlServerSink;
import org.apache.inlong.sort.protocol.FieldInfo;
import org.apache.inlong.sort.protocol.node.LoadNode;
import org.apache.inlong.sort.protocol.node.format.AvroFormat;
import org.apache.inlong.sort.protocol.node.format.CanalJsonFormat;
import org.apache.inlong.sort.protocol.node.format.CsvFormat;
import org.apache.inlong.sort.protocol.node.format.DebeziumJsonFormat;
import org.apache.inlong.sort.protocol.node.format.Format;
import org.apache.inlong.sort.protocol.node.format.JsonFormat;
import org.apache.inlong.sort.protocol.node.load.ClickHouseLoadNode;
import org.apache.inlong.sort.protocol.node.load.HbaseLoadNode;
import org.apache.inlong.sort.protocol.node.load.HiveLoadNode;
import org.apache.inlong.sort.protocol.node.load.IcebergLoadNode;
import org.apache.inlong.sort.protocol.node.load.KafkaLoadNode;
import org.apache.inlong.sort.protocol.node.load.PostgresLoadNode;
import org.apache.inlong.sort.protocol.node.load.SqlServerLoadNode;
import org.apache.inlong.sort.protocol.transformation.FieldRelation;

import java.util.HashMap;
import java.util.List;
import java.util.Map;
import java.util.stream.Collectors;

/**
 * Util for load node info.
 */
public class LoadNodeUtils {

    /**
     * Create nodes of data load.
     */
    public static List<LoadNode> createLoadNodes(List<StreamSink> streamSinks) {
        if (CollectionUtils.isEmpty(streamSinks)) {
            return Lists.newArrayList();
        }
        return streamSinks.stream().map(LoadNodeUtils::createLoadNode).collect(Collectors.toList());
    }

    /**
     * Create node of data load.
     */
    public static LoadNode createLoadNode(StreamSink streamSink) {
        SinkType sinkType = SinkType.forType(streamSink.getSinkType());
        switch (sinkType) {
            case KAFKA:
                return createLoadNode((KafkaSink) streamSink);
            case HIVE:
                return createLoadNode((HiveSink) streamSink);
            case HBASE:
                return createLoadNode((HBaseSink) streamSink);
            case POSTGRES:
                return createLoadNode((PostgresSink) streamSink);
            case CLICKHOUSE:
                return createLoadNode((ClickHouseSink) streamSink);
            case ICEBERG:
                return createLoadNode((IcebergSink) streamSink);
            case SQLSERVER:
                return createLoadNode((SqlServerSink) streamSink);
            default:
                throw new IllegalArgumentException(
                        String.format("Unsupported sinkType=%s to create loadNode", sinkType));
        }
    }

    /**
     * Create node of data load about kafka.
     */
    public static KafkaLoadNode createLoadNode(KafkaSink kafkaSink) {
        String id = kafkaSink.getSinkName();
        String name = kafkaSink.getSinkName();
        String topicName = kafkaSink.getTopicName();
        String bootstrapServers = kafkaSink.getBootstrapServers();
        List<SinkField> fieldList = kafkaSink.getFieldList();
        List<FieldInfo> fieldInfos = fieldList.stream()
                .map(field -> FieldInfoUtils.parseSinkFieldInfo(field, name))
                .collect(Collectors.toList());
        List<FieldRelation> fieldRelations = parseSinkFields(fieldList, name);
        Map<String, String> properties = kafkaSink.getProperties().entrySet().stream()
                .collect(Collectors.toMap(Map.Entry::getKey, e -> e.getValue().toString()));
        Integer sinkParallelism = null;
        if (StringUtils.isNotEmpty(kafkaSink.getPartitionNum())) {
            sinkParallelism = Integer.parseInt(kafkaSink.getPartitionNum());
        }
        DataTypeEnum dataType = DataTypeEnum.forName(kafkaSink.getSerializationType());
        Format format;
        switch (dataType) {
            case CSV:
                format = new CsvFormat();
                break;
            case AVRO:
                format = new AvroFormat();
                break;
            case JSON:
                format = new JsonFormat();
                break;
            case CANAL:
                format = new CanalJsonFormat();
                break;
            case DEBEZIUM_JSON:
                format = new DebeziumJsonFormat();
                break;
            default:
                throw new IllegalArgumentException(String.format("Unsupported dataType=%s for kafka source", dataType));
        }
        String primaryKey = kafkaSink.getPrimaryKey();
        return new KafkaLoadNode(id,
                name,
                fieldInfos,
                fieldRelations,
                Lists.newArrayList(),
                null,
                topicName,
                bootstrapServers,
                format,
                sinkParallelism,
                properties,
                primaryKey);
    }

    /**
     * Create node of data load about hive.
     */
    public static HiveLoadNode createLoadNode(HiveSink hiveSink) {
        String id = hiveSink.getSinkName();
        String name = hiveSink.getSinkName();
        String database = hiveSink.getDbName();
        String tableName = hiveSink.getTableName();
        String hiveConfDir = hiveSink.getHiveConfDir();
        String hiveVersion = hiveSink.getHiveVersion();
        List<SinkField> fieldList = hiveSink.getFieldList();
        List<FieldInfo> fields = fieldList.stream()
                .map(sinkField -> FieldInfoUtils.parseSinkFieldInfo(sinkField, name))
                .collect(Collectors.toList());
        List<FieldRelation> fieldRelations = parseSinkFields(fieldList, name);
        Map<String, String> properties = hiveSink.getProperties().entrySet().stream()
                .collect(Collectors.toMap(Map.Entry::getKey, e -> e.getValue().toString()));
        List<FieldInfo> partitionFields = Lists.newArrayList();
        if (CollectionUtils.isNotEmpty(hiveSink.getPartitionFieldList())) {
            partitionFields = hiveSink.getPartitionFieldList().stream()
                    .map(hivePartitionField -> new FieldInfo(hivePartitionField.getFieldName(), name,
                            FieldInfoUtils.convertFieldFormat(hivePartitionField.getFieldType(),
                                    hivePartitionField.getFieldFormat()))).collect(Collectors.toList());
        }
        return new HiveLoadNode(
                id,
                name,
                fields,
                fieldRelations,
                Lists.newArrayList(),
                null,
                null,
                properties,
                null,
                database,
                tableName,
                hiveConfDir,
                hiveVersion,
                null,
                partitionFields
        );
    }

    /**
     * Create hbase load node from response.
     */
    public static HbaseLoadNode createLoadNode(HBaseSink hbaseSink) {
        String id = hbaseSink.getSinkName();
        String name = hbaseSink.getSinkName();
        List<SinkField> fieldList = hbaseSink.getFieldList();
        List<FieldInfo> fields = fieldList.stream()
                .map(sinkField -> FieldInfoUtils.parseSinkFieldInfo(sinkField, name))
                .collect(Collectors.toList());
        List<FieldRelation> fieldRelations = parseSinkFields(fieldList, name);
        Map<String, String> properties = hbaseSink.getProperties().entrySet().stream()
                .collect(Collectors.toMap(Map.Entry::getKey, e -> e.getValue().toString()));
        return new HbaseLoadNode(
                id,
                name,
                fields,
                fieldRelations,
                Lists.newArrayList(),
                null,
                null,
                properties,
                hbaseSink.getTableName(),
                hbaseSink.getNamespace(),
                hbaseSink.getZkQuorum(),
                hbaseSink.getRowKey(),
                hbaseSink.getBufferFlushMaxSize(),
                hbaseSink.getZkNodeParent(),
                hbaseSink.getBufferFlushMaxRows(),
                hbaseSink.getBufferFlushInterval()
        );
    }

    /**
     * Create postgres load node
     */
    public static PostgresLoadNode createLoadNode(PostgresSink postgresSink) {
        List<SinkField> fieldList = postgresSink.getFieldList();
        String name = postgresSink.getSinkName();
        List<FieldInfo> fields = fieldList.stream()
                .map(sinkField -> FieldInfoUtils.parseSinkFieldInfo(sinkField, name))
                .collect(Collectors.toList());
        List<FieldRelation> fieldRelations = parseSinkFields(fieldList, name);
        return new PostgresLoadNode(postgresSink.getSinkName(),
                postgresSink.getSinkName(),
                fields, fieldRelations, null, null, 1,
                null, postgresSink.getJdbcUrl(), postgresSink.getUsername(),
                postgresSink.getPassword(),
                postgresSink.getDbName() + "." + postgresSink.getTableName(),
                postgresSink.getPrimaryKey());
    }

    /**
     * Create ClickHouse load node
     */
    public static ClickHouseLoadNode createLoadNode(ClickHouseSink ckSink) {
        List<SinkField> sinkFields = ckSink.getFieldList();
        String name = ckSink.getSinkName();
        List<FieldInfo> fields = sinkFields.stream()
                .map(sinkField -> FieldInfoUtils.parseSinkFieldInfo(sinkField, name))
                .collect(Collectors.toList());
        List<FieldRelation> fieldRelations = parseSinkFields(sinkFields, name);
        return new ClickHouseLoadNode(name, name,
                fields, fieldRelations, null, null, 1,
                null, ckSink.getTableName(),
                ckSink.getJdbcUrl(),
                ckSink.getUsername(),
                ckSink.getPassword());
    }

    /**
     * Create iceberg load node
     */
    public static IcebergLoadNode createLoadNode(IcebergSink icebergSink) {
        String id = icebergSink.getSinkName();
        String name = icebergSink.getSinkName();
        String dbName = icebergSink.getDbName();
        String tableName = icebergSink.getTableName();
        String uri = icebergSink.getCatalogUri();
        String warehouse = icebergSink.getWarehouse();

        List<SinkField> sinkFields = icebergSink.getFieldList();
        List<FieldInfo> fields = sinkFields.stream()
                .map(sinkField -> FieldInfoUtils.parseSinkFieldInfo(sinkField, name))
                .collect(Collectors.toList());
        List<FieldRelation> fieldRelationShips = parseSinkFields(sinkFields, name);
        Map<String, String> properties = icebergSink.getProperties().entrySet().stream()
                .collect(Collectors.toMap(Map.Entry::getKey, e -> e.getValue().toString()));

        return new IcebergLoadNode(id, name, fields, fieldRelationShips, null, null, 1, properties,
                dbName, tableName, null, null, uri, warehouse);
    }
  
    /**
     * Create SqlServer load node based on SqlServerSink
     *
     * @param sqlServerSink SqlServer sink info
     * @return SqlServer load node info
     */
    public static SqlServerLoadNode createLoadNode(SqlServerSink sqlServerSink) {
        final String id = sqlServerSink.getSinkName();
        final String name = sqlServerSink.getSinkName();
        final String primaryKey = sqlServerSink.getPrimaryKey();
        final String jdbcUrl = sqlServerSink.getJdbcUrl();
        final String userName = sqlServerSink.getUsername();
        final String password = sqlServerSink.getPassword();
        final String schemaName = sqlServerSink.getSchemaName();
        final String tablename = sqlServerSink.getTableName();
        final List<SinkField> fieldList = sqlServerSink.getFieldList();
        List<FieldInfo> fields = fieldList.stream()
                .map(sinkField -> FieldInfoUtils.parseSinkFieldInfo(sinkField, name))
                .collect(Collectors.toList());
        List<FieldRelation> fieldRelations = parseSinkFields(fieldList, name);
        Map<String, String> properties = sqlServerSink.getProperties().entrySet().stream()
                .collect(Collectors.toMap(Map.Entry::getKey, e -> e.getValue().toString()));
        return new SqlServerLoadNode(
                id,
                name,
                fields,
                fieldRelations,
                null,
                null,
                null,
                properties,
                jdbcUrl,
                userName,
                password,
                schemaName,
                tablename,
                primaryKey
                );
    }

    /**
     * Parse information field of data sink.
     */
    public static List<FieldRelation> parseSinkFields(List<SinkField> fieldList, String sinkName) {
        if (CollectionUtils.isEmpty(fieldList)) {
            return Lists.newArrayList();
        }
        return fieldList.stream()
                .filter(sinkField -> StringUtils.isNotEmpty(sinkField.getSourceFieldName()))
                .map(field -> {
                    String fieldName = field.getFieldName();
                    String fieldType = field.getFieldType();
                    String fieldFormat = field.getFieldFormat();
                    FieldInfo sinkField = new FieldInfo(fieldName, sinkName,
                            FieldInfoUtils.convertFieldFormat(fieldType, fieldFormat));
                    String sourceFieldName = field.getSourceFieldName();
                    String sourceFieldType = field.getSourceFieldType();
                    FieldInfo sourceField = new FieldInfo(sourceFieldName, sinkName,
                            FieldInfoUtils.convertFieldFormat(sourceFieldType));
                    return new FieldRelation(sourceField, sinkField);
                }).collect(Collectors.toList());
    }

    /**
     * Check the validation of Hive partition field.
     */
    public static void checkPartitionField(List<SinkField> fieldList, List<HivePartitionField> partitionList) {
        if (CollectionUtils.isEmpty(partitionList)) {
            return;
        }
<<<<<<< HEAD
=======

>>>>>>> 3b5ca462
        if (CollectionUtils.isEmpty(fieldList)) {
            throw new BusinessException(ErrorCodeEnum.SINK_FIELD_LIST_IS_EMPTY);
        }

        Map<String, SinkField> sinkFieldMap = new HashMap<>(fieldList.size());
        fieldList.forEach(field -> sinkFieldMap.put(field.getFieldName(), field));

        for (HivePartitionField partitionField : partitionList) {
            String fieldName = partitionField.getFieldName();
<<<<<<< HEAD
            if (StringUtils.isBlank(fieldName)) {
=======
            if (org.apache.commons.lang3.StringUtils.isBlank(fieldName)) {
>>>>>>> 3b5ca462
                throw new BusinessException(ErrorCodeEnum.PARTITION_FIELD_NAME_IS_EMPTY);
            }

            SinkField sinkField = sinkFieldMap.get(fieldName);
            if (sinkField == null) {
                throw new BusinessException(
                        String.format(ErrorCodeEnum.PARTITION_FIELD_NOT_FOUND.getMessage(), fieldName));
            }
<<<<<<< HEAD
            if (StringUtils.isBlank(sinkField.getSourceFieldName())) {
=======

            if (org.apache.commons.lang3.StringUtils.isBlank(sinkField.getSourceFieldName())) {
>>>>>>> 3b5ca462
                throw new BusinessException(
                        String.format(ErrorCodeEnum.PARTITION_FIELD_NO_SOURCE_FIELD.getMessage(), fieldName));
            }
        }
    }
<<<<<<< HEAD

=======
>>>>>>> 3b5ca462
}<|MERGE_RESOLUTION|>--- conflicted
+++ resolved
@@ -358,10 +358,7 @@
         if (CollectionUtils.isEmpty(partitionList)) {
             return;
         }
-<<<<<<< HEAD
-=======
-
->>>>>>> 3b5ca462
+
         if (CollectionUtils.isEmpty(fieldList)) {
             throw new BusinessException(ErrorCodeEnum.SINK_FIELD_LIST_IS_EMPTY);
         }
@@ -371,11 +368,8 @@
 
         for (HivePartitionField partitionField : partitionList) {
             String fieldName = partitionField.getFieldName();
-<<<<<<< HEAD
+
             if (StringUtils.isBlank(fieldName)) {
-=======
-            if (org.apache.commons.lang3.StringUtils.isBlank(fieldName)) {
->>>>>>> 3b5ca462
                 throw new BusinessException(ErrorCodeEnum.PARTITION_FIELD_NAME_IS_EMPTY);
             }
 
@@ -384,19 +378,11 @@
                 throw new BusinessException(
                         String.format(ErrorCodeEnum.PARTITION_FIELD_NOT_FOUND.getMessage(), fieldName));
             }
-<<<<<<< HEAD
             if (StringUtils.isBlank(sinkField.getSourceFieldName())) {
-=======
-
-            if (org.apache.commons.lang3.StringUtils.isBlank(sinkField.getSourceFieldName())) {
->>>>>>> 3b5ca462
                 throw new BusinessException(
                         String.format(ErrorCodeEnum.PARTITION_FIELD_NO_SOURCE_FIELD.getMessage(), fieldName));
             }
         }
     }
-<<<<<<< HEAD
-
-=======
->>>>>>> 3b5ca462
+
 }