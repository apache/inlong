/*
 * Licensed to the Apache Software Foundation (ASF) under one or more
 * contributor license agreements. See the NOTICE file distributed with
 * this work for additional information regarding copyright ownership.
 * The ASF licenses this file to You under the Apache License, Version 2.0
 * (the "License"); you may not use this file except in compliance with
 * the License. You may obtain a copy of the License at
 *
 * http://www.apache.org/licenses/LICENSE-2.0
 *
 * Unless required by applicable law or agreed to in writing, software
 * distributed under the License is distributed on an "AS IS" BASIS,
 * WITHOUT WARRANTIES OR CONDITIONS OF ANY KIND, either express or implied.
 * See the License for the specific language governing permissions and
 * limitations under the License.
 */

package org.apache.inlong.manager.service.sort.util;

import com.google.common.collect.Lists;
import org.apache.commons.collections.CollectionUtils;
import org.apache.commons.lang.StringUtils;
import org.apache.inlong.common.enums.DataTypeEnum;
import org.apache.inlong.manager.common.enums.SinkType;
import org.apache.inlong.manager.common.pojo.sink.SinkFieldResponse;
import org.apache.inlong.manager.common.pojo.sink.SinkResponse;
import org.apache.inlong.manager.common.pojo.sink.hbase.HbaseSinkResponse;
import org.apache.inlong.manager.common.pojo.sink.hive.HiveSinkResponse;
import org.apache.inlong.manager.common.pojo.sink.kafka.KafkaSinkResponse;
import org.apache.inlong.sort.protocol.FieldInfo;
import org.apache.inlong.sort.protocol.node.LoadNode;
import org.apache.inlong.sort.protocol.node.format.AvroFormat;
import org.apache.inlong.sort.protocol.node.format.CanalJsonFormat;
import org.apache.inlong.sort.protocol.node.format.CsvFormat;
import org.apache.inlong.sort.protocol.node.format.DebeziumJsonFormat;
import org.apache.inlong.sort.protocol.node.format.Format;
import org.apache.inlong.sort.protocol.node.format.JsonFormat;
import org.apache.inlong.sort.protocol.node.load.HbaseLoadNode;
import org.apache.inlong.sort.protocol.node.load.HiveLoadNode;
import org.apache.inlong.sort.protocol.node.load.KafkaLoadNode;
import org.apache.inlong.sort.protocol.transformation.FieldRelationShip;

import java.util.List;
import java.util.Map;
import java.util.stream.Collectors;

/**
 * Util for loead node info.
 */
public class LoadNodeUtils {

    /**
     * Create nodes of data load.
     */
    public static List<LoadNode> createLoadNodes(List<SinkResponse> sinkResponses) {
        if (CollectionUtils.isEmpty(sinkResponses)) {
            return Lists.newArrayList();
        }
        return sinkResponses.stream().map(sourceResponse -> createLoadNode(sourceResponse))
                .collect(Collectors.toList());
    }

    /**
     * Create node of data load.
     */
    public static LoadNode createLoadNode(SinkResponse sinkResponse) {
        SinkType sinkType = SinkType.forType(sinkResponse.getSinkType());
        switch (sinkType) {
            case KAFKA:
                return createLoadNode((KafkaSinkResponse) sinkResponse);
            case HIVE:
                return createLoadNode((HiveSinkResponse) sinkResponse);
            case HBASE:
                return createLoadNode((HbaseSinkResponse) sinkResponse);
            default:
                throw new IllegalArgumentException(
                        String.format("Unsupported sinkType=%s to create loadNode", sinkType));
        }
    }

    /**
     * Create node of data load about kafka.
     */
    public static KafkaLoadNode createLoadNode(KafkaSinkResponse kafkaSinkResponse) {

        String id = kafkaSinkResponse.getSinkName();
        String name = kafkaSinkResponse.getSinkName();
        String topicName = kafkaSinkResponse.getTopicName();
        String bootstrapServers = kafkaSinkResponse.getBootstrapServers();
        List<SinkFieldResponse> sinkFieldResponses = kafkaSinkResponse.getFieldList();
        List<FieldInfo> fieldInfos = sinkFieldResponses.stream()
                .map(sinkFieldResponse -> FieldInfoUtils.parseSinkFieldInfo(sinkFieldResponse, name))
                .collect(Collectors.toList());
        List<FieldRelationShip> fieldRelationShips = parseSinkFields(sinkFieldResponses, name);
        Map<String, String> properties = kafkaSinkResponse.getProperties().entrySet().stream()
                .collect(Collectors.toMap(Map.Entry::getKey, e -> e.getValue().toString()));
        Integer sinkParallelism = null;
        if (StringUtils.isNotEmpty(kafkaSinkResponse.getPartitionNum())) {
            sinkParallelism = Integer.parseInt(kafkaSinkResponse.getPartitionNum());
        }
        DataTypeEnum dataType = DataTypeEnum.forName(kafkaSinkResponse.getSerializationType());
        Format format;
        switch (dataType) {
            case CSV:
                format = new CsvFormat();
                break;
            case AVRO:
                format = new AvroFormat();
                break;
            case JSON:
                format = new JsonFormat();
                break;
            case CANAL:
                format = new CanalJsonFormat();
                break;
            case DEBEZIUM_JSON:
                format = new DebeziumJsonFormat();
                break;
            default:
                throw new IllegalArgumentException(String.format("Unsupported dataType=%s for kafka source", dataType));
        }
        String primaryKey = kafkaSinkResponse.getPrimaryKey();
        return new KafkaLoadNode(id,
                name,
                fieldInfos,
                fieldRelationShips,
                Lists.newArrayList(),
                null,
                topicName,
                bootstrapServers,
                format,
                sinkParallelism,
                properties,
                primaryKey);
    }

    /**
     * Create node of data load about hive.
     */
    public static HiveLoadNode createLoadNode(HiveSinkResponse hiveSinkResponse) {
        String id = hiveSinkResponse.getSinkName();
        String name = hiveSinkResponse.getSinkName();
        String database = hiveSinkResponse.getDbName();
        String tableName = hiveSinkResponse.getTableName();
        String hiveConfDir = hiveSinkResponse.getHiveConfDir();
        String hiveVersion = hiveSinkResponse.getHiveVersion();
        List<SinkFieldResponse> sinkFieldResponses = hiveSinkResponse.getFieldList();
        List<FieldInfo> fields = sinkFieldResponses.stream()
                .map(sinkFieldResponse -> FieldInfoUtils.parseSinkFieldInfo(sinkFieldResponse, name))
                .collect(Collectors.toList());
        List<FieldRelationShip> fieldRelationShips = parseSinkFields(sinkFieldResponses, name);
        Map<String, String> properties = hiveSinkResponse.getProperties().entrySet().stream()
                .collect(Collectors.toMap(Map.Entry::getKey, e -> e.getValue().toString()));
        List<FieldInfo> partitionFields = Lists.newArrayList();
        if (CollectionUtils.isNotEmpty(hiveSinkResponse.getPartitionFieldList())) {
            partitionFields = hiveSinkResponse.getPartitionFieldList().stream()
                    .map(hivePartitionField -> new FieldInfo(hivePartitionField.getFieldName(), name,
                            FieldInfoUtils.convertFieldFormat(hivePartitionField.getFieldType(),
                                    hivePartitionField.getFieldFormat()))).collect(Collectors.toList());
        }
        return new HiveLoadNode(
                id,
                name,
                fields,
                fieldRelationShips,
                Lists.newArrayList(),
                null,
                null,
                properties,
                null,
                database,
                tableName,
                hiveConfDir,
                hiveVersion,
                null,
                partitionFields
        );
    }

    /**
<<<<<<< HEAD
     * Parse information field of data sink.
     */
=======
     * Create hbase load node from response.
     *
     * @param hbaseSinkResponse hbaseSinkResponse
     * @return hbaseLoadNode
     */
    public static HbaseLoadNode createLoadNode(HbaseSinkResponse hbaseSinkResponse) {
        String id = hbaseSinkResponse.getSinkName();
        String name = hbaseSinkResponse.getSinkName();
        String tableName = hbaseSinkResponse.getTableName();
        String nameSpace = hbaseSinkResponse.getNamespace();
        String rowKey = hbaseSinkResponse.getRowKey();
        String zookeeperQuorum = hbaseSinkResponse.getZookeeperQuorum();
        String sinkBufferFlushMaxSize = hbaseSinkResponse.getSinkBufferFlushMaxSize();
        String zookeeperZnodeParent = hbaseSinkResponse.getZookeeperZnodeParent();
        String sinkBufferFlushMaxRows = hbaseSinkResponse.getSinkBufferFlushMaxRows();
        String sinkBufferFlushInterval = hbaseSinkResponse.getSinkBufferFlushInterval();
        List<SinkFieldResponse> sinkFieldResponses = hbaseSinkResponse.getFieldList();
        List<FieldInfo> fields = sinkFieldResponses.stream()
                .map(sinkFieldResponse -> FieldInfoUtils.parseSinkFieldInfo(sinkFieldResponse, name))
                .collect(Collectors.toList());
        List<FieldRelationShip> fieldRelationShips = parseSinkFields(sinkFieldResponses, name);
        Map<String, String> properties = hbaseSinkResponse.getProperties().entrySet().stream()
                .collect(Collectors.toMap(Map.Entry::getKey, e -> e.getValue().toString()));
        return new HbaseLoadNode(
                id,
                name,
                fields,
                fieldRelationShips,
                Lists.newArrayList(),
                null,
                null,
                properties,
                tableName,
                nameSpace,
                zookeeperQuorum,
                rowKey,
                sinkBufferFlushMaxSize,
                zookeeperZnodeParent,
                sinkBufferFlushMaxRows,
                sinkBufferFlushInterval
        );
    }

>>>>>>> 5ed020d1
    public static List<FieldRelationShip> parseSinkFields(List<SinkFieldResponse> sinkFieldResponses, String sinkName) {
        if (CollectionUtils.isEmpty(sinkFieldResponses)) {
            return Lists.newArrayList();
        }
        return sinkFieldResponses.stream()
                .filter(sinkFieldResponse -> StringUtils.isNotEmpty(sinkFieldResponse.getSourceFieldName()))
                .map(sinkFieldResponse -> {
                    String fieldName = sinkFieldResponse.getFieldName();
                    String fieldType = sinkFieldResponse.getFieldType();
                    String fieldFormat = sinkFieldResponse.getFieldFormat();
                    FieldInfo sinkField = new FieldInfo(fieldName, sinkName,
                            FieldInfoUtils.convertFieldFormat(fieldType, fieldFormat));
                    String sourceFieldName = sinkFieldResponse.getSourceFieldName();
                    String sourceFieldType = sinkFieldResponse.getSourceFieldType();
                    FieldInfo sourceField = new FieldInfo(sourceFieldName, sinkName,
                            FieldInfoUtils.convertFieldFormat(sourceFieldType));
                    return new FieldRelationShip(sourceField, sinkField);
                }).collect(Collectors.toList());
    }
}<|MERGE_RESOLUTION|>--- conflicted
+++ resolved
@@ -178,10 +178,6 @@
     }
 
     /**
-<<<<<<< HEAD
-     * Parse information field of data sink.
-     */
-=======
      * Create hbase load node from response.
      *
      * @param hbaseSinkResponse hbaseSinkResponse
@@ -225,7 +221,9 @@
         );
     }
 
->>>>>>> 5ed020d1
+    /**
+     * Parse information field of data sink.
+     */
     public static List<FieldRelationShip> parseSinkFields(List<SinkFieldResponse> sinkFieldResponses, String sinkName) {
         if (CollectionUtils.isEmpty(sinkFieldResponses)) {
             return Lists.newArrayList();
