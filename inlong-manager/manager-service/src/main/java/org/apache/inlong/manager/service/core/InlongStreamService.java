--- conflicted
+++ resolved
@@ -122,7 +122,6 @@
     Boolean logicDeleteAll(String groupId, String operator);
 
     /**
-<<<<<<< HEAD
      * Physical delete all meta data under the specified groupId
      *
      * @param groupId Inlong group id
@@ -131,24 +130,6 @@
     void metaDeleteAll(String groupId, String operator);
 
     /**
-     * Obtain the flow of inlong stream according to groupId
-     *
-     * @param groupId Inlong group id
-     * @return Summary list of inlong stream
-     */
-    List<InlongStreamBriefInfo> getBriefList(String groupId);
-
-    /**
-     * Paging query all data of the inlong stream page under the specified groupId
-     *
-     * @param request Query
-     * @return Paging list of all data on the inlong stream page
-     */
-    PageInfo<InlongStreamInfo> listAllWithGroupId(InlongStreamPageRequest request);
-
-    /**
-=======
->>>>>>> bcaebe3a
      * According to the group id, query the number of valid inlong streams belonging to this service
      *
      * @param groupId Inlong group id
