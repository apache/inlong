/*
 * Licensed to the Apache Software Foundation (ASF) under one or more
 * contributor license agreements. See the NOTICE file distributed with
 * this work for additional information regarding copyright ownership.
 * The ASF licenses this file to You under the Apache License, Version 2.0
 * (the "License"); you may not use this file except in compliance with
 * the License. You may obtain a copy of the License at
 *
 * http://www.apache.org/licenses/LICENSE-2.0
 *
 * Unless required by applicable law or agreed to in writing, software
 * distributed under the License is distributed on an "AS IS" BASIS,
 * WITHOUT WARRANTIES OR CONDITIONS OF ANY KIND, either express or implied.
 * See the License for the specific language governing permissions and
 * limitations under the License.
 */

package org.apache.inlong.manager.service.core.impl;

import com.github.pagehelper.Page;
import com.github.pagehelper.PageHelper;
import com.github.pagehelper.PageInfo;
import org.apache.commons.collections.CollectionUtils;
import org.apache.commons.lang3.StringUtils;
import org.apache.inlong.manager.common.consts.InlongConstants;
import org.apache.inlong.manager.common.enums.ErrorCodeEnum;
import org.apache.inlong.manager.common.enums.GroupStatus;
import org.apache.inlong.manager.common.enums.StreamStatus;
import org.apache.inlong.manager.common.exceptions.BusinessException;
import org.apache.inlong.manager.common.pojo.sink.SinkBriefInfo;
import org.apache.inlong.manager.common.pojo.sink.StreamSink;
import org.apache.inlong.manager.common.pojo.source.StreamSource;
import org.apache.inlong.manager.common.pojo.stream.InlongStreamApproveRequest;
import org.apache.inlong.manager.common.pojo.stream.InlongStreamBriefInfo;
import org.apache.inlong.manager.common.pojo.stream.InlongStreamExtInfo;
import org.apache.inlong.manager.common.pojo.stream.InlongStreamInfo;
import org.apache.inlong.manager.common.pojo.stream.InlongStreamPageRequest;
import org.apache.inlong.manager.common.pojo.stream.InlongStreamRequest;
import org.apache.inlong.manager.common.pojo.stream.StreamField;
import org.apache.inlong.manager.common.util.CommonBeanUtils;
import org.apache.inlong.manager.common.util.Preconditions;
import org.apache.inlong.manager.dao.entity.InlongGroupEntity;
import org.apache.inlong.manager.dao.entity.InlongStreamEntity;
import org.apache.inlong.manager.dao.entity.InlongStreamExtEntity;
import org.apache.inlong.manager.dao.entity.InlongStreamFieldEntity;
import org.apache.inlong.manager.dao.mapper.InlongGroupEntityMapper;
import org.apache.inlong.manager.dao.mapper.InlongStreamEntityMapper;
import org.apache.inlong.manager.dao.mapper.InlongStreamExtEntityMapper;
import org.apache.inlong.manager.dao.mapper.InlongStreamFieldEntityMapper;
import org.apache.inlong.manager.service.core.InlongStreamService;
import org.apache.inlong.manager.service.sink.StreamSinkService;
import org.apache.inlong.manager.service.source.StreamSourceService;
import org.apache.inlong.manager.service.transform.StreamTransformService;
import org.slf4j.Logger;
import org.slf4j.LoggerFactory;
import org.springframework.beans.factory.annotation.Autowired;
import org.springframework.stereotype.Service;
import org.springframework.transaction.annotation.Propagation;
import org.springframework.transaction.annotation.Transactional;

import java.util.ArrayList;
import java.util.Arrays;
import java.util.Collections;
import java.util.HashMap;
import java.util.List;
import java.util.Map;
import java.util.Objects;
import java.util.stream.Collectors;

/**
 * Inlong stream service layer implementation
 */
@Service
public class InlongStreamServiceImpl implements InlongStreamService {

    private static final Logger LOGGER = LoggerFactory.getLogger(InlongStreamServiceImpl.class);

    @Autowired
    private InlongStreamEntityMapper streamMapper;
    @Autowired
    private InlongStreamFieldEntityMapper streamFieldMapper;
    @Autowired
    private InlongStreamExtEntityMapper streamExtMapper;
    @Autowired
    private InlongGroupEntityMapper groupMapper;
    @Autowired
    private StreamSourceService sourceService;
    @Autowired
    private StreamSinkService sinkService;
    @Autowired
    private StreamTransformService transformService;

    @Transactional(rollbackFor = Throwable.class)
    @Override
    public Integer save(InlongStreamRequest request, String operator) {
        LOGGER.debug("begin to save inlong stream info={}", request);
        Preconditions.checkNotNull(request, "inlong stream info is empty");
        String groupId = request.getInlongGroupId();
        String streamId = request.getInlongStreamId();
        Preconditions.checkNotNull(groupId, ErrorCodeEnum.GROUP_ID_IS_EMPTY.getMessage());
        Preconditions.checkNotNull(streamId, ErrorCodeEnum.STREAM_ID_IS_EMPTY.getMessage());

        // Check if it can be added
        checkGroupStatusIsTemp(groupId);

        // The streamId under the same groupId cannot be repeated
        Integer count = streamMapper.selectExistByIdentifier(groupId, streamId);
        if (count >= 1) {
            LOGGER.error("inlong stream id [{}] has already exists", streamId);
            throw new BusinessException(ErrorCodeEnum.STREAM_ID_DUPLICATE);
        }
        if (StringUtils.isEmpty(request.getMqResource())) {
            request.setMqResource(streamId);
        }
        // Processing inlong stream
        InlongStreamEntity streamEntity = CommonBeanUtils.copyProperties(request, InlongStreamEntity::new);
        streamEntity.setStatus(StreamStatus.NEW.getCode());
        streamEntity.setCreator(operator);
        streamEntity.setModifier(operator);

        streamMapper.insertSelective(streamEntity);
        saveField(groupId, streamId, request.getFieldList());
        if (CollectionUtils.isNotEmpty(request.getExtList())) {
            saveOrUpdateExt(groupId, streamId, request.getExtList());
        }

        LOGGER.info("success to save inlong stream info for groupId={}", groupId);
        return streamEntity.getId();
    }

    @Override
    public InlongStreamInfo get(String groupId, String streamId) {
        LOGGER.debug("begin to get inlong stream by groupId={}, streamId={}", groupId, streamId);
        Preconditions.checkNotNull(groupId, ErrorCodeEnum.GROUP_ID_IS_EMPTY.getMessage());
        Preconditions.checkNotNull(streamId, ErrorCodeEnum.STREAM_ID_IS_EMPTY.getMessage());

        InlongStreamEntity streamEntity = streamMapper.selectByIdentifier(groupId, streamId);
        if (streamEntity == null) {
            LOGGER.error("inlong stream not found by groupId={}, streamId={}", groupId, streamId);
            throw new BusinessException(ErrorCodeEnum.STREAM_NOT_FOUND);
        }

        InlongStreamInfo streamInfo = CommonBeanUtils.copyProperties(streamEntity, InlongStreamInfo::new);
        List<StreamField> streamFields = getStreamFields(groupId, streamId);
        streamInfo.setFieldList(streamFields);
        List<InlongStreamExtEntity> extEntities = streamExtMapper.selectByRelatedId(groupId, streamId);
        List<InlongStreamExtInfo> exts = CommonBeanUtils.copyListProperties(extEntities, InlongStreamExtInfo::new);
        streamInfo.setExtList(exts);
        List<StreamSink> sinkList = sinkService.listSink(groupId, streamId);
        streamInfo.setSinkList(sinkList);
        LOGGER.info("success to get inlong stream for groupId={}", groupId);
        return streamInfo;
    }

    @Override
    public List<InlongStreamInfo> list(String groupId) {
        LOGGER.debug("begin to list inlong streams by groupId={}", groupId);
        List<InlongStreamEntity> inlongStreamEntityList = streamMapper.selectByGroupId(groupId);
        List<InlongStreamInfo> streamList = CommonBeanUtils.copyListProperties(inlongStreamEntityList,
                InlongStreamInfo::new);
        List<StreamField> streamFields = getStreamFields(groupId, null);
        Map<String, List<StreamField>> streamFieldMap = streamFields.stream().collect(
                Collectors.groupingBy(StreamField::getInlongStreamId,
                        HashMap::new,
                        Collectors.toCollection(ArrayList::new)));
        List<InlongStreamExtEntity> extEntities = streamExtMapper.selectByRelatedId(groupId, null);
        Map<String, List<InlongStreamExtInfo>> extInfoMap = extEntities.stream()
                .map(extEntity -> CommonBeanUtils.copyProperties(extEntity, InlongStreamExtInfo::new))
                .collect(Collectors.groupingBy(InlongStreamExtInfo::getInlongStreamId,
                        HashMap::new,
                        Collectors.toCollection(ArrayList::new)));
        streamList.forEach(streamInfo -> {
            String streamId = streamInfo.getInlongStreamId();
            List<StreamField> fieldInfos = streamFieldMap.get(streamId);
            streamInfo.setFieldList(fieldInfos);
            List<InlongStreamExtInfo> extInfos = extInfoMap.get(streamId);
            streamInfo.setExtList(extInfos);
            List<StreamSink> sinkList = sinkService.listSink(groupId, streamId);
            streamInfo.setSinkList(sinkList);
        });
        return streamList;
    }

    @Override
    public Boolean exist(String groupId, String streamId) {
        Preconditions.checkNotNull(groupId, ErrorCodeEnum.GROUP_ID_IS_EMPTY.getMessage());
        Preconditions.checkNotNull(groupId, ErrorCodeEnum.STREAM_ID_IS_EMPTY.getMessage());
        InlongStreamEntity streamEntity = streamMapper.selectByIdentifier(groupId, streamId);
        return streamEntity != null;
    }

    /**
     * Query and set the extended information and data source fields of the inlong stream
     */
    private List<StreamField> getStreamFields(String groupId, String streamId) {
        List<InlongStreamFieldEntity> fieldEntityList = streamFieldMapper.selectByIdentifier(groupId, streamId);
        if (CollectionUtils.isEmpty(fieldEntityList)) {
            return Collections.emptyList();
        }
        return CommonBeanUtils.copyListProperties(fieldEntityList, StreamField::new);
    }

    @Override
    public PageInfo<InlongStreamBriefInfo> listBrief(InlongStreamPageRequest request) {
        LOGGER.debug("begin to list inlong stream page by {}", request);

        PageHelper.startPage(request.getPageNum(), request.getPageSize());
        Page<InlongStreamEntity> entityPage = (Page<InlongStreamEntity>) streamMapper.selectByCondition(request);
        List<InlongStreamBriefInfo> streamList = CommonBeanUtils.copyListProperties(entityPage,
                InlongStreamBriefInfo::new);

        PageInfo<InlongStreamBriefInfo> page = new PageInfo<>(streamList);
        page.setTotal(streamList.size());

        LOGGER.debug("success to list inlong stream info for groupId={}", request.getInlongGroupId());
        return page;
    }

    @Override
    public PageInfo<InlongStreamInfo> listAll(InlongStreamPageRequest request) {
        LOGGER.debug("begin to list full inlong stream page by {}", request);
        Preconditions.checkNotNull(request, "request is empty");
        String groupId = request.getInlongGroupId();
        Preconditions.checkNotNull(groupId, ErrorCodeEnum.GROUP_ID_IS_EMPTY.getMessage());
        InlongGroupEntity groupEntity = groupMapper.selectByGroupId(groupId);
        Preconditions.checkNotNull(groupEntity, "inlong group not found by groupId=" + groupId);

        // the person in charge of the inlong group has the authority of all inlong streams,
        // so do not filter by in charge person
        PageHelper.startPage(request.getPageNum(), request.getPageSize());
        Page<InlongStreamEntity> page = (Page<InlongStreamEntity>) streamMapper.selectByCondition(request);
        List<InlongStreamInfo> streamInfoList = CommonBeanUtils.copyListProperties(page, InlongStreamInfo::new);

        // Convert and encapsulate the paged results
        for (InlongStreamInfo streamInfo : streamInfoList) {
            // Set the field information of the inlong stream
            String streamId = streamInfo.getInlongStreamId();
            List<StreamField> streamFields = getStreamFields(groupId, streamId);
            streamInfo.setFieldList(streamFields);
            List<InlongStreamExtInfo> streamExtInfos = CommonBeanUtils.copyListProperties(
                    streamExtMapper.selectByRelatedId(groupId, streamId), InlongStreamExtInfo::new);
            streamInfo.setExtList(streamExtInfos);

            // query all valid stream sources
            List<StreamSource> sourceList = sourceService.listSource(groupId, streamId);
            streamInfo.setSourceList(sourceList);

            // query all valid stream sinks and its extended info, field info
            List<StreamSink> sinkList = sinkService.listSink(groupId, streamId);
            streamInfo.setSinkList(sinkList);
        }

        PageInfo<InlongStreamInfo> pageInfo = new PageInfo<>(streamInfoList);
        pageInfo.setTotal(pageInfo.getTotal());

        LOGGER.debug("success to list full inlong stream info by {}", request);
        return pageInfo;
    }

    @Override
    public List<InlongStreamBriefInfo> listBriefWithSink(String groupId) {
        LOGGER.debug("begin to get inlong stream brief list by groupId={}", groupId);
        Preconditions.checkNotNull(groupId, ErrorCodeEnum.GROUP_ID_IS_EMPTY.getMessage());

        List<InlongStreamEntity> entityList = streamMapper.selectByGroupId(groupId);
        List<InlongStreamBriefInfo> briefInfoList = CommonBeanUtils
                .copyListProperties(entityList, InlongStreamBriefInfo::new);

        // query stream sinks based on groupId and streamId
        for (InlongStreamBriefInfo briefInfo : briefInfoList) {
            String streamId = briefInfo.getInlongStreamId();
            List<SinkBriefInfo> sinkList = sinkService.listBrief(groupId, streamId);
            briefInfo.setSinkList(sinkList);
        }

        LOGGER.info("success to get inlong stream brief list for groupId={}", groupId);
        return briefInfoList;
    }

    @Transactional(rollbackFor = Throwable.class)
    @Override
    public Boolean update(InlongStreamRequest request, String operator) {
        LOGGER.debug("begin to update inlong stream info={}", request);
        Preconditions.checkNotNull(request, "inlong stream request is empty");
        String groupId = request.getInlongGroupId();
        Preconditions.checkNotNull(groupId, ErrorCodeEnum.GROUP_ID_IS_EMPTY.getMessage());
        String streamId = request.getInlongStreamId();
        Preconditions.checkNotNull(streamId, ErrorCodeEnum.STREAM_ID_IS_EMPTY.getMessage());

        // Check if it can be modified
        InlongGroupEntity inlongGroupEntity = this.checkGroupStatusIsTemp(groupId);

        // Make sure the stream was exists
        InlongStreamEntity streamEntity = streamMapper.selectByIdentifier(groupId, streamId);
        if (streamEntity == null) {
            LOGGER.error("inlong stream not found by groupId={}, streamId={}", groupId, streamId);
            throw new BusinessException(ErrorCodeEnum.STREAM_NOT_FOUND);
        }
        String errMsg = String.format("stream has already updated with group id=%s, stream id=%s, curVersion=%s",
                streamEntity.getInlongGroupId(), streamEntity.getInlongStreamId(), request.getVersion());
        if (!Objects.equals(streamEntity.getVersion(), request.getVersion())) {
            LOGGER.error(errMsg);
            throw new BusinessException(ErrorCodeEnum.CONFIG_EXPIRED);
        }
        // Check whether the current inlong group status supports modification
        this.checkCanUpdate(inlongGroupEntity.getStatus(), streamEntity, request);

        CommonBeanUtils.copyProperties(request, streamEntity, true);
        streamEntity.setModifier(operator);
        int rowCount = streamMapper.updateByIdentifierSelective(streamEntity);
        if (rowCount != InlongConstants.AFFECTED_ONE_ROW) {
            LOGGER.error(errMsg);
            throw new BusinessException(ErrorCodeEnum.CONFIG_EXPIRED);
        }
        // Update field information
        updateField(groupId, streamId, request.getFieldList());
        // Update extension info
        List<InlongStreamExtInfo> extInfos = request.getExtList();
        saveOrUpdateExt(groupId, streamId, extInfos);

        LOGGER.info("success to update inlong stream for groupId={}", groupId);
        return true;
    }

    @Transactional(rollbackFor = Throwable.class)
    @Override
    public Boolean delete(String groupId, String streamId, String operator) {
        LOGGER.debug("begin to delete inlong stream, groupId={}, streamId={}", groupId, streamId);
        Preconditions.checkNotNull(groupId, ErrorCodeEnum.GROUP_ID_IS_EMPTY.getMessage());
        Preconditions.checkNotNull(streamId, ErrorCodeEnum.STREAM_ID_IS_EMPTY.getMessage());

        // Check if it can be deleted
        this.checkGroupStatusIsTemp(groupId);

        InlongStreamEntity entity = streamMapper.selectByIdentifier(groupId, streamId);
        if (entity == null) {
            LOGGER.error("inlong stream not found by groupId={}, streamId={}", groupId, streamId);
            throw new BusinessException(ErrorCodeEnum.STREAM_NOT_FOUND);
        }

        // If there is undeleted stream source, the deletion fails
        Integer sourceCount = sourceService.getCount(groupId, streamId);
        if (sourceCount > 0) {
            LOGGER.error("inlong stream has undeleted sources, delete failed");
            throw new BusinessException(ErrorCodeEnum.STREAM_DELETE_HAS_SOURCE);
        }

        // If there is undeleted stream sink, the deletion fails
        int sinkCount = sinkService.getCount(groupId, streamId);
        if (sinkCount > 0) {
            LOGGER.error("inlong stream has undeleted sinks, delete failed");
            throw new BusinessException(ErrorCodeEnum.STREAM_DELETE_HAS_SINK);
        }

        entity.setIsDeleted(entity.getId());
        entity.setModifier(operator);
        int rowCount = streamMapper.updateByPrimaryKey(entity);
        if (rowCount != InlongConstants.AFFECTED_ONE_ROW) {
            LOGGER.error("stream has already updated with group id={}, stream id={}, curVersion={}",
                    entity.getInlongGroupId(), entity.getInlongStreamId(), entity.getVersion());
            throw new BusinessException(ErrorCodeEnum.CONFIG_EXPIRED);
        }
        // Logically delete the associated field table
        LOGGER.debug("begin to delete inlong stream field, streamId={}", streamId);
        streamFieldMapper.logicDeleteAllByIdentifier(groupId, streamId);
        streamExtMapper.logicDeleteAllByRelatedId(groupId, streamId);

        LOGGER.info("success to delete inlong stream, ext property and fields for groupId={}", groupId);
        return true;
    }

    @Transactional(rollbackFor = Throwable.class)
    @Override
    public Boolean logicDeleteAll(String groupId, String operator) {
        LOGGER.debug("begin to delete all inlong stream by groupId={}", groupId);
        Preconditions.checkNotNull(groupId, ErrorCodeEnum.GROUP_ID_IS_EMPTY.getMessage());

        // Check if it can be deleted
        this.checkGroupStatusIsTemp(groupId);

        List<InlongStreamEntity> entityList = streamMapper.selectByGroupId(groupId);
        if (CollectionUtils.isEmpty(entityList)) {
            LOGGER.info("inlong stream not found by groupId={}", groupId);
            return true;
        }

        for (InlongStreamEntity entity : entityList) {
            entity.setIsDeleted(1);
            entity.setModifier(operator);

            int rowCount = streamMapper.updateByIdentifierSelective(entity);
            if (rowCount != InlongConstants.AFFECTED_ONE_ROW) {
                LOGGER.error("stream has already updated with group id={}, stream id={}, curVersion={}",
                        entity.getInlongGroupId(), entity.getInlongStreamId(), entity.getVersion());
                throw new BusinessException(ErrorCodeEnum.CONFIG_EXPIRED);
            }
            String streamId = entity.getInlongStreamId();
            // Logically delete the associated field, source and sink info
            streamFieldMapper.logicDeleteAllByIdentifier(groupId, streamId);
            streamExtMapper.logicDeleteAllByRelatedId(groupId, streamId);
            sourceService.logicDeleteAll(groupId, streamId, operator);
            sinkService.logicDeleteAll(groupId, streamId, operator);
        }

        LOGGER.info("success to delete all inlong stream, ext property and fields by groupId={}", groupId);
        return true;
    }

    @Override
<<<<<<< HEAD
    public void metaDeleteAll(String groupId, String operator) {
        LOGGER.info("begin to delete all inlong stream meta data by groupId={} and operator={}", groupId, operator);
        streamMapper.deleteAllByGroupId(groupId);
        streamExtMapper.deleteAllByRelatedId(groupId, null);
        streamFieldMapper.deleteAllByIdentifier(groupId, null);
        sourceService.metaDeleteAll(groupId, null, operator);
        sinkService.metaDeleteAll(groupId, null, operator);
        transformService.metaDeleteAll(groupId, null, operator);
        LOGGER.info("finish delete all inlong stream meta data by groupId={}", groupId);
    }

    @Override
    public List<InlongStreamBriefInfo> getBriefList(String groupId) {
        LOGGER.debug("begin to get inlong stream brief list by groupId={}", groupId);
        Preconditions.checkNotNull(groupId, ErrorCodeEnum.GROUP_ID_IS_EMPTY.getMessage());

        List<InlongStreamEntity> entityList = streamMapper.selectByGroupId(groupId);
        List<InlongStreamBriefInfo> briefInfoList = CommonBeanUtils
                .copyListProperties(entityList, InlongStreamBriefInfo::new);

        // Query stream sinks based on groupId and streamId
        for (InlongStreamBriefInfo briefInfo : briefInfoList) {
            String streamId = briefInfo.getInlongStreamId();
            List<SinkBriefResponse> sinkList = sinkService.listBrief(groupId, streamId);
            briefInfo.setSinkList(sinkList);
        }

        LOGGER.info("success to get inlong stream brief list for groupId={}", groupId);
        return briefInfoList;
    }

    @Override
    public PageInfo<InlongStreamInfo> listAllWithGroupId(InlongStreamPageRequest request) {
        if (LOGGER.isDebugEnabled()) {
            LOGGER.debug("begin to list full inlong stream page by {}", request);
        }
        Preconditions.checkNotNull(request, "request is empty");
        Preconditions.checkNotNull(request.getInlongGroupId(), ErrorCodeEnum.GROUP_ID_IS_EMPTY.getMessage());

        // 1. Query all valid data sources under groupId
        String groupId = request.getInlongGroupId();
        // The person in charge of the inlong group has the authority of all inlong streams
        InlongGroupEntity inlongGroupEntity = groupMapper.selectByGroupId(groupId);
        Preconditions.checkNotNull(inlongGroupEntity, "inlong group not found by groupId=" + groupId);

        String inCharges = inlongGroupEntity.getInCharges();
        request.setInCharges(inCharges);

        PageHelper.startPage(request.getPageNum(), request.getPageSize());
        Page<InlongStreamEntity> page = (Page<InlongStreamEntity>) streamMapper.selectByCondition(request);
        List<InlongStreamInfo> streamInfoList = CommonBeanUtils.copyListProperties(page, InlongStreamInfo::new);

        // Convert and encapsulate the paged results
        for (InlongStreamInfo streamInfo : streamInfoList) {
            // Set the field information of the inlong stream
            String streamId = streamInfo.getInlongStreamId();
            List<StreamField> streamFields = getStreamFields(groupId, streamId);
            streamInfo.setFieldList(streamFields);
            List<InlongStreamExtInfo> streamExtInfos = CommonBeanUtils.copyListProperties(
                    streamExtMapper.selectByRelatedId(groupId, streamId), InlongStreamExtInfo::new);
            streamInfo.setExtList(streamExtInfos);

            // Query stream sources information
            List<StreamSource> sourceList = sourceService.listSource(groupId, streamId);
            streamInfo.setSourceList(sourceList);

            // Query various stream sinks and its extended information, field information
            List<StreamSink> sinkList = sinkService.listSink(groupId, streamId);
            streamInfo.setSinkList(sinkList);
        }

        PageInfo<InlongStreamInfo> pageInfo = new PageInfo<>(streamInfoList);
        pageInfo.setTotal(pageInfo.getTotal());

        LOGGER.debug("success to list full inlong stream info");
        return pageInfo;
    }

    @Override
=======
>>>>>>> bcaebe3a
    public int selectCountByGroupId(String groupId) {
        LOGGER.debug("begin to get count by groupId={}", groupId);
        if (StringUtils.isEmpty(groupId)) {
            return 0;
        }
        int count = streamMapper.selectCountByGroupId(groupId);
        LOGGER.info("success to get count");
        return count;
    }

    @Override
    public List<InlongStreamBriefInfo> getTopicList(String groupId) {
        LOGGER.debug("begin bo get topic list by group id={}", groupId);
        Preconditions.checkNotNull(groupId, ErrorCodeEnum.GROUP_ID_IS_EMPTY.getMessage());

        List<InlongStreamBriefInfo> topicList = streamMapper.selectBriefList(groupId);
        LOGGER.debug("success to get topic list by groupId={}", groupId);
        return topicList;
    }

    @Override
    public boolean updateAfterApprove(List<InlongStreamApproveRequest> streamApproveList, String operator) {
        if (CollectionUtils.isEmpty(streamApproveList)) {
            return true;
        }

        if (LOGGER.isDebugEnabled()) {
            LOGGER.debug("begin to update stream after approve={}", streamApproveList);
        }

        String groupId = null;
        for (InlongStreamApproveRequest info : streamApproveList) {
            groupId = info.getInlongGroupId(); // these groupIds are all the same
            // Modify the inlong stream info after approve
            InlongStreamEntity streamEntity = streamMapper.selectByIdentifier(groupId, info.getInlongStreamId());
            streamEntity.setStatus(StreamStatus.CONFIG_ING.getCode());

            int rowCount = streamMapper.updateByIdentifierSelective(streamEntity);
            if (rowCount != InlongConstants.AFFECTED_ONE_ROW) {
                LOGGER.error("stream has already updated with group id={}, stream id={}, curVersion={}",
                        streamEntity.getInlongGroupId(), streamEntity.getInlongStreamId(), streamEntity.getVersion());
                throw new BusinessException(ErrorCodeEnum.CONFIG_EXPIRED);
            }
            // Modify the sink info after approve, such as update cluster info
            sinkService.updateAfterApprove(info.getSinkList(), operator);
        }

        LOGGER.info("success to update stream after approve for groupId={}", groupId);
        return true;
    }

    @Override
    @Transactional(propagation = Propagation.REQUIRES_NEW)
    public boolean updateStatus(String groupId, String streamId, Integer status, String operator) {
        LOGGER.debug("begin to update status by groupId={}, streamId={}", groupId, streamId);
        streamMapper.updateStatusByIdentifier(groupId, streamId, status, operator);
        LOGGER.info("success to update stream after approve for groupId=" + groupId + ", streamId=" + streamId);
        return true;
    }

    @Override
    public void insertDlqOrRlq(String groupId, String topicName, String operator) {
        Integer count = streamMapper.selectExistByIdentifier(groupId, topicName);
        if (count >= 1) {
            LOGGER.error("DLQ/RLQ topic already exists with name={}", topicName);
            throw new BusinessException(ErrorCodeEnum.STREAM_ID_DUPLICATE, "DLQ/RLQ topic already exists");
        }

        InlongStreamEntity streamEntity = new InlongStreamEntity();
        streamEntity.setInlongGroupId(groupId);
        streamEntity.setInlongStreamId(topicName);
        streamEntity.setMqResource(topicName);
        streamEntity.setDescription("This is DLQ / RLQ topic created by SYSTEM");
        streamEntity.setDailyRecords(1000);
        streamEntity.setDailyStorage(1000);
        streamEntity.setPeakRecords(1000);
        streamEntity.setMaxLength(1000);

        streamEntity.setStatus(StreamStatus.CONFIG_SUCCESSFUL.getCode());
        streamEntity.setCreator(operator);
        streamEntity.setModifier(operator);

        streamMapper.insert(streamEntity);
    }

    @Override
    public void logicDeleteDlqOrRlq(String groupId, String topicName, String operator) {
        streamMapper.logicDeleteDlqOrRlq(groupId, topicName, operator);
        LOGGER.info("success to logic delete dlq or rlq by groupId={}, topicName={}", groupId, topicName);
    }

    /**
     * Update field information
     * <p/>First physically delete the existing field information, and then add the field information of this batch
     */
    @Transactional(rollbackFor = Throwable.class)
    void updateField(String groupId, String streamId, List<StreamField> fieldList) {
        LOGGER.debug("begin to update inlong stream field, groupId={}, streamId={}, field={}", groupId, streamId,
                fieldList);
        try {
            streamFieldMapper.deleteAllByIdentifier(groupId, streamId);
            saveField(groupId, streamId, fieldList);
            LOGGER.info("success to update inlong stream field for groupId={}", groupId);
        } catch (Exception e) {
            LOGGER.error("failed to update inlong stream field: ", e);
            throw new BusinessException(ErrorCodeEnum.STREAM_FIELD_SAVE_FAILED);
        }
    }

    @Transactional(rollbackFor = Throwable.class)
    void saveField(String groupId, String streamId, List<StreamField> infoList) {
        if (CollectionUtils.isEmpty(infoList)) {
            return;
        }
        infoList.stream().forEach(streamField -> streamField.setId(null));
        List<InlongStreamFieldEntity> list = CommonBeanUtils.copyListProperties(infoList,
                InlongStreamFieldEntity::new);
        for (InlongStreamFieldEntity entity : list) {
            entity.setInlongGroupId(groupId);
            entity.setInlongStreamId(streamId);
            entity.setIsDeleted(InlongConstants.UN_DELETED);
        }
        streamFieldMapper.insertAll(list);
    }

    @Transactional(rollbackFor = Throwable.class)
    void saveOrUpdateExt(String groupId, String streamId, List<InlongStreamExtInfo> exts) {
        LOGGER.info("begin to save or update inlong stream ext info, groupId={}, streamId={}, ext={}", groupId,
                streamId, exts);
        if (CollectionUtils.isEmpty(exts)) {
            return;
        }

        List<InlongStreamExtEntity> entityList = CommonBeanUtils.copyListProperties(exts, InlongStreamExtEntity::new);
        entityList.forEach(streamEntity -> {
            streamEntity.setInlongGroupId(groupId);
            streamEntity.setInlongStreamId(streamId);
        });
        streamExtMapper.insertOnDuplicateKeyUpdate(entityList);
        LOGGER.info("success to save or update inlong stream ext for groupId={}", groupId);
    }

    /**
     * Check whether the inlong group status is temporary
     *
     * @param groupId inlong group id
     * @return inlong group entity
     */
    private InlongGroupEntity checkGroupStatusIsTemp(String groupId) {
        InlongGroupEntity entity = groupMapper.selectByGroupId(groupId);
        Preconditions.checkNotNull(entity, "groupId is invalid");
        // Add/modify/delete is not allowed under certain inlong group status
        GroupStatus curState = GroupStatus.forCode(entity.getStatus());
        if (GroupStatus.isTempStatus(curState)) {
            LOGGER.error("inlong group status was not allowed to add/update/delete inlong stream");
            throw new BusinessException(ErrorCodeEnum.STREAM_OPT_NOT_ALLOWED);
        }

        return entity;
    }

    /**
     * Verify the fields that cannot be modified in the current inlong group status
     *
     * @param groupStatus Inlong group status
     * @param streamEntity Original inlong stream entity
     * @param request New inlong stream information
     */
    private void checkCanUpdate(Integer groupStatus, InlongStreamEntity streamEntity, InlongStreamRequest request) {
        if (streamEntity == null || request == null) {
            return;
        }

        // Fields that are not allowed to be modified when the inlong group [configuration is successful]
        if (GroupStatus.CONFIG_SUCCESSFUL.getCode().equals(groupStatus)) {
            checkUpdatedFields(streamEntity, request);
        }

        // Inlong group [Waiting to submit] [Approval rejected] [Configuration failed], if there is a
        // stream source/stream sink, the fields that are not allowed to be modified
        List<Integer> statusList = Arrays.asList(
                GroupStatus.TO_BE_SUBMIT.getCode(),
                GroupStatus.APPROVE_REJECTED.getCode(),
                GroupStatus.CONFIG_FAILED.getCode());
        if (statusList.contains(groupStatus)) {
            String groupId = request.getInlongGroupId();
            String streamId = request.getInlongStreamId();
            // Whether there is undeleted stream source and sink
            int sourceCount = sourceService.getCount(groupId, streamId);
            int sinkCount = sinkService.getCount(groupId, streamId);
            if (sourceCount > 0 || sinkCount > 0) {
                checkUpdatedFields(streamEntity, request);
            }
        }
    }

    /**
     * Check that groupId, streamId  are not allowed to be modified
     */
    private void checkUpdatedFields(InlongStreamEntity streamEntity, InlongStreamRequest request) {
        String newGroupId = request.getInlongGroupId();
        if (newGroupId != null && !newGroupId.equals(streamEntity.getInlongGroupId())) {
            LOGGER.error("current status was not allowed to update inlong group id");
            throw new BusinessException(ErrorCodeEnum.STREAM_ID_UPDATE_NOT_ALLOWED);
        }

        String newStreamId = request.getInlongStreamId();
        if (newStreamId != null && !newStreamId.equals(streamEntity.getInlongStreamId())) {
            LOGGER.error("current status was not allowed to update inlong stream id");
            throw new BusinessException(ErrorCodeEnum.STREAM_ID_UPDATE_NOT_ALLOWED);
        }
    }

}<|MERGE_RESOLUTION|>--- conflicted
+++ resolved
@@ -407,7 +407,6 @@
     }
 
     @Override
-<<<<<<< HEAD
     public void metaDeleteAll(String groupId, String operator) {
         LOGGER.info("begin to delete all inlong stream meta data by groupId={} and operator={}", groupId, operator);
         streamMapper.deleteAllByGroupId(groupId);
@@ -420,75 +419,6 @@
     }
 
     @Override
-    public List<InlongStreamBriefInfo> getBriefList(String groupId) {
-        LOGGER.debug("begin to get inlong stream brief list by groupId={}", groupId);
-        Preconditions.checkNotNull(groupId, ErrorCodeEnum.GROUP_ID_IS_EMPTY.getMessage());
-
-        List<InlongStreamEntity> entityList = streamMapper.selectByGroupId(groupId);
-        List<InlongStreamBriefInfo> briefInfoList = CommonBeanUtils
-                .copyListProperties(entityList, InlongStreamBriefInfo::new);
-
-        // Query stream sinks based on groupId and streamId
-        for (InlongStreamBriefInfo briefInfo : briefInfoList) {
-            String streamId = briefInfo.getInlongStreamId();
-            List<SinkBriefResponse> sinkList = sinkService.listBrief(groupId, streamId);
-            briefInfo.setSinkList(sinkList);
-        }
-
-        LOGGER.info("success to get inlong stream brief list for groupId={}", groupId);
-        return briefInfoList;
-    }
-
-    @Override
-    public PageInfo<InlongStreamInfo> listAllWithGroupId(InlongStreamPageRequest request) {
-        if (LOGGER.isDebugEnabled()) {
-            LOGGER.debug("begin to list full inlong stream page by {}", request);
-        }
-        Preconditions.checkNotNull(request, "request is empty");
-        Preconditions.checkNotNull(request.getInlongGroupId(), ErrorCodeEnum.GROUP_ID_IS_EMPTY.getMessage());
-
-        // 1. Query all valid data sources under groupId
-        String groupId = request.getInlongGroupId();
-        // The person in charge of the inlong group has the authority of all inlong streams
-        InlongGroupEntity inlongGroupEntity = groupMapper.selectByGroupId(groupId);
-        Preconditions.checkNotNull(inlongGroupEntity, "inlong group not found by groupId=" + groupId);
-
-        String inCharges = inlongGroupEntity.getInCharges();
-        request.setInCharges(inCharges);
-
-        PageHelper.startPage(request.getPageNum(), request.getPageSize());
-        Page<InlongStreamEntity> page = (Page<InlongStreamEntity>) streamMapper.selectByCondition(request);
-        List<InlongStreamInfo> streamInfoList = CommonBeanUtils.copyListProperties(page, InlongStreamInfo::new);
-
-        // Convert and encapsulate the paged results
-        for (InlongStreamInfo streamInfo : streamInfoList) {
-            // Set the field information of the inlong stream
-            String streamId = streamInfo.getInlongStreamId();
-            List<StreamField> streamFields = getStreamFields(groupId, streamId);
-            streamInfo.setFieldList(streamFields);
-            List<InlongStreamExtInfo> streamExtInfos = CommonBeanUtils.copyListProperties(
-                    streamExtMapper.selectByRelatedId(groupId, streamId), InlongStreamExtInfo::new);
-            streamInfo.setExtList(streamExtInfos);
-
-            // Query stream sources information
-            List<StreamSource> sourceList = sourceService.listSource(groupId, streamId);
-            streamInfo.setSourceList(sourceList);
-
-            // Query various stream sinks and its extended information, field information
-            List<StreamSink> sinkList = sinkService.listSink(groupId, streamId);
-            streamInfo.setSinkList(sinkList);
-        }
-
-        PageInfo<InlongStreamInfo> pageInfo = new PageInfo<>(streamInfoList);
-        pageInfo.setTotal(pageInfo.getTotal());
-
-        LOGGER.debug("success to list full inlong stream info");
-        return pageInfo;
-    }
-
-    @Override
-=======
->>>>>>> bcaebe3a
     public int selectCountByGroupId(String groupId) {
         LOGGER.debug("begin to get count by groupId={}", groupId);
         if (StringUtils.isEmpty(groupId)) {
