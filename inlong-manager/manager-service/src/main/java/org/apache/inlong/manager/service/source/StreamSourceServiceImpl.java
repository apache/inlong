--- conflicted
+++ resolved
@@ -138,26 +138,8 @@
         for (Map.Entry<SourceType, Page<StreamSourceEntity>> entry : sourceMap.entrySet()) {
             SourceType sourceType = entry.getKey();
             StreamSourceOperation operation = operationFactory.getInstance(sourceType);
-<<<<<<< HEAD
             PageInfo<? extends SourceListResponse> pageInfo = operation.getPageInfo(entry.getValue());
             sourceListResponses.addAll(pageInfo.getList());
-=======
-            switch (sourceType) {
-                case BINLOG:
-                    BinlogSourceListResponse binlogSourceListResponse = operation.getFromEntity(entity,
-                            BinlogSourceListResponse::new);
-                    responses.add(binlogSourceListResponse);
-                    break;
-                case KAFKA:
-                    KafkaSourceListResponse kafkaSourceListResponse = operation.getFromEntity(entity,
-                            KafkaSourceListResponse::new);
-                    responses.add(kafkaSourceListResponse);
-                    break;
-                default:
-                    throw new IllegalArgumentException(
-                            String.format("Unsupported sourceType=%s for Inlong", sourceType));
-            }
->>>>>>> 859480a8
         }
         PageInfo<? extends SourceListResponse> pageInfo = PageInfo.of(sourceListResponses);
         LOGGER.debug("success to list source page");
