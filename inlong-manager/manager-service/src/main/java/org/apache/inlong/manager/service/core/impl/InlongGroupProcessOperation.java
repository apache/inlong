/*
 * Licensed to the Apache Software Foundation (ASF) under one or more
 * contributor license agreements. See the NOTICE file distributed with
 * this work for additional information regarding copyright ownership.
 * The ASF licenses this file to You under the Apache License, Version 2.0
 * (the "License"); you may not use this file except in compliance with
 * the License. You may obtain a copy of the License at
 *
 * http://www.apache.org/licenses/LICENSE-2.0
 *
 * Unless required by applicable law or agreed to in writing, software
 * distributed under the License is distributed on an "AS IS" BASIS,
 * WITHOUT WARRANTIES OR CONDITIONS OF ANY KIND, either express or implied.
 * See the License for the specific language governing permissions and
 * limitations under the License.
 */

package org.apache.inlong.manager.service.core.impl;

import com.google.common.util.concurrent.ThreadFactoryBuilder;
<<<<<<< HEAD
import org.apache.inlong.manager.common.enums.ErrorCodeEnum;
import org.apache.inlong.manager.common.enums.GroupMode;
import org.apache.inlong.manager.common.enums.GroupOperateType;
import org.apache.inlong.manager.common.enums.GroupState;
import org.apache.inlong.manager.common.exceptions.WorkflowListenerException;
=======
import org.apache.inlong.manager.common.enums.GroupStatus;
>>>>>>> 9363fb54
import org.apache.inlong.manager.common.pojo.group.InlongGroupInfo;
import org.apache.inlong.manager.common.pojo.stream.InlongStreamInfo;
import org.apache.inlong.manager.common.pojo.stream.StreamBriefResponse;
import org.apache.inlong.manager.common.pojo.workflow.WorkflowResult;
import org.apache.inlong.manager.common.pojo.workflow.form.LightGroupResourceProcessForm;
import org.apache.inlong.manager.common.pojo.workflow.form.NewGroupProcessForm;
import org.apache.inlong.manager.common.pojo.workflow.form.UpdateGroupProcessForm;
import org.apache.inlong.manager.service.core.InlongGroupService;
import org.apache.inlong.manager.service.core.InlongStreamService;
import org.apache.inlong.manager.service.workflow.ProcessName;
import org.apache.inlong.manager.service.workflow.WorkflowService;
import org.slf4j.Logger;
import org.slf4j.LoggerFactory;
import org.springframework.beans.factory.annotation.Autowired;
import org.springframework.stereotype.Service;

import java.util.List;
import java.util.concurrent.ExecutorService;
import java.util.concurrent.LinkedBlockingQueue;
import java.util.concurrent.ThreadPoolExecutor;
import java.util.concurrent.ThreadPoolExecutor.CallerRunsPolicy;
import java.util.concurrent.TimeUnit;

/**
 * Operation related to inlong group process
 */
@Service
public class InlongGroupProcessOperation {

    private static final Logger LOGGER = LoggerFactory.getLogger(InlongGroupProcessOperation.class);

    private final ExecutorService executorService = new ThreadPoolExecutor(
            20,
            40,
            0L,
            TimeUnit.MILLISECONDS,
            new LinkedBlockingQueue<>(),
            new ThreadFactoryBuilder().setNameFormat("inlong-group-process-%s").build(),
            new CallerRunsPolicy());

    @Autowired
    private InlongGroupService groupService;
    @Autowired
    private WorkflowService workflowService;
    @Autowired
    private InlongStreamService streamService;

    /**
     * Allocate resource application groups for access services and initiate an approval process
     *
     * @param groupId Inlong group id
     * @param operator Operator name
     * @return Workflow result
     */
    public WorkflowResult startProcess(String groupId, String operator) {
        LOGGER.info("begin to start approve process, groupId = {}, operator = {}", groupId, operator);
        groupService.updateStatus(groupId, GroupStatus.TO_BE_APPROVAL.getCode(), operator);
        // Initiate the approval process
        NewGroupProcessForm form = genNewGroupProcessForm(groupId);
        return workflowService.start(ProcessName.NEW_GROUP_PROCESS, operator, form);
    }

    /**
     * Suspend resource application group in an asynchronous way,
     * stop source and sort task related to application group asynchronously,
     * persist the application status if necessary.
     *
     * @return groupId
     */
    public String suspendProcessAsync(String groupId, String operator) {
        LOGGER.info("begin to suspend process asynchronously, groupId = {}, operator = {}", groupId, operator);
<<<<<<< HEAD
        groupService.updateStatus(groupId, GroupState.SUSPENDING.getCode(), operator);
        InlongGroupInfo groupInfo = groupService.get(groupId);
        GroupMode mode = GroupMode.parseGroupMode(groupInfo);
        switch (mode) {
            case NORMAL:
                UpdateGroupProcessForm form = genUpdateGroupProcessForm(groupInfo, GroupOperateType.SUSPEND);
                executorService.execute(() -> workflowService.start(ProcessName.SUSPEND_GROUP_PROCESS, operator, form));
                break;
            case LIGHT:
                LightGroupResourceProcessForm lightForm = genLightGroupProcessForm(groupInfo, GroupOperateType.SUSPEND);
                executorService.execute(
                        () -> workflowService.start(ProcessName.SUSPEND_LIGHT_GROUP_PROCESS, operator, lightForm));
                break;
            default:
                throw new WorkflowListenerException(ErrorCodeEnum.GROUP_MODE_UNSUPPORTED.getMessage());
        }
=======
        groupService.updateStatus(groupId, GroupStatus.SUSPENDING.getCode(), operator);
        UpdateGroupProcessForm form = genUpdateGroupProcessForm(groupId, OperateType.SUSPEND);
        executorService.execute(() -> workflowService.start(ProcessName.SUSPEND_GROUP_PROCESS, operator, form));
>>>>>>> 9363fb54
        return groupId;
    }

    /**
     * Suspend resource application group which is started up successfully,
     * stop source and sort task related to application group asynchronously,
     * persist the application status if necessary.
     *
     * @return Workflow result
     */
    public WorkflowResult suspendProcess(String groupId, String operator) {
        LOGGER.info("begin to suspend process, groupId = {}, operator = {}", groupId, operator);
<<<<<<< HEAD
        groupService.updateStatus(groupId, GroupState.SUSPENDING.getCode(), operator);
        InlongGroupInfo groupInfo = groupService.get(groupId);
        GroupMode mode = GroupMode.parseGroupMode(groupInfo);
        WorkflowResult result;
        switch (mode) {
            case NORMAL:
                UpdateGroupProcessForm form = genUpdateGroupProcessForm(groupInfo, GroupOperateType.SUSPEND);
                result = workflowService.start(ProcessName.SUSPEND_GROUP_PROCESS, operator, form);
                break;
            case LIGHT:
                LightGroupResourceProcessForm lightForm = genLightGroupProcessForm(groupInfo, GroupOperateType.SUSPEND);
                result = workflowService.start(ProcessName.SUSPEND_LIGHT_GROUP_PROCESS, operator, lightForm);
                break;
            default:
                throw new WorkflowListenerException(ErrorCodeEnum.GROUP_MODE_UNSUPPORTED.getMessage());
        }
        return result;
=======
        groupService.updateStatus(groupId, GroupStatus.SUSPENDING.getCode(), operator);
        UpdateGroupProcessForm form = genUpdateGroupProcessForm(groupId, OperateType.SUSPEND);
        return workflowService.start(ProcessName.SUSPEND_GROUP_PROCESS, operator, form);
>>>>>>> 9363fb54
    }

    /**
     * Restart resource application group in an asynchronous way,
     * starting from the last persist snapshot.
     *
     * @return Workflow result
     */
    public String restartProcessAsync(String groupId, String operator) {
        LOGGER.info("begin to restart process asynchronously, groupId = {}, operator = {}", groupId, operator);
<<<<<<< HEAD
        groupService.updateStatus(groupId, GroupState.RESTARTING.getCode(), operator);
        InlongGroupInfo groupInfo = groupService.get(groupId);
        GroupMode mode = GroupMode.parseGroupMode(groupInfo);
        switch (mode) {
            case NORMAL:
                UpdateGroupProcessForm form = genUpdateGroupProcessForm(groupInfo, GroupOperateType.RESTART);
                executorService.execute(() -> workflowService.start(ProcessName.RESTART_GROUP_PROCESS, operator, form));
                break;
            case LIGHT:
                LightGroupResourceProcessForm lightForm = genLightGroupProcessForm(groupInfo, GroupOperateType.RESTART);
                executorService.execute(
                        () -> workflowService.start(ProcessName.RESTART_GROUP_PROCESS, operator, lightForm));
                break;
            default:
                throw new WorkflowListenerException(ErrorCodeEnum.GROUP_MODE_UNSUPPORTED.getMessage());
        }
=======
        groupService.updateStatus(groupId, GroupStatus.RESTARTING.getCode(), operator);
        UpdateGroupProcessForm form = genUpdateGroupProcessForm(groupId, OperateType.RESTART);
        executorService.execute(() -> workflowService.start(ProcessName.RESTART_GROUP_PROCESS, operator, form));
>>>>>>> 9363fb54
        return groupId;
    }

    /**
     * Restart resource application group which is suspended successfully,
     * starting from the last persist snapshot.
     *
     * @return Workflow result
     */
    public WorkflowResult restartProcess(String groupId, String operator) {
        LOGGER.info("begin to restart process, groupId = {}, operator = {}", groupId, operator);
<<<<<<< HEAD
        groupService.updateStatus(groupId, GroupState.RESTARTING.getCode(), operator);
        InlongGroupInfo groupInfo = groupService.get(groupId);
        GroupMode mode = GroupMode.parseGroupMode(groupInfo);
        WorkflowResult result;
        switch (mode) {
            case NORMAL:
                UpdateGroupProcessForm form = genUpdateGroupProcessForm(groupInfo, GroupOperateType.RESTART);
                result = workflowService.start(ProcessName.RESTART_GROUP_PROCESS, operator, form);
                break;
            case LIGHT:
                LightGroupResourceProcessForm lightForm = genLightGroupProcessForm(groupInfo, GroupOperateType.RESTART);
                result = workflowService.start(ProcessName.RESTART_LIGHT_GROUP_PROCESS, operator, lightForm);
                break;
            default:
                throw new WorkflowListenerException(ErrorCodeEnum.GROUP_MODE_UNSUPPORTED.getMessage());
        }
        return result;
=======
        groupService.updateStatus(groupId, GroupStatus.RESTARTING.getCode(), operator);
        UpdateGroupProcessForm form = genUpdateGroupProcessForm(groupId, OperateType.RESTART);
        return workflowService.start(ProcessName.RESTART_GROUP_PROCESS, operator, form);
>>>>>>> 9363fb54
    }

    /**
     * Delete resource application group logically and delete related resource in an
     */
    public String deleteProcessAsync(String groupId, String operator) {
        LOGGER.info("begin to delete process asynchronously, groupId = {}, operator = {}", groupId, operator);
        executorService.execute(() -> {
            try {
                invokeDeleteProcess(groupId, operator);
            } catch (Exception ex) {
                LOGGER.error("exception while delete process, groupId = {}, operator = {}", groupId, operator, ex);
                throw ex;
            }
            groupService.delete(groupId, operator);
        });
        return groupId;
    }

    /**
     * Delete resource application group logically and delete related resource in an asynchronous way
     */
    public boolean deleteProcess(String groupId, String operator) {
        LOGGER.info("begin to delete process, groupId = {}, operator = {}", groupId, operator);
        try {
            invokeDeleteProcess(groupId, operator);
        } catch (Exception ex) {
            LOGGER.error("exception while delete process, groupId = {}, operator = {}", groupId, operator, ex);
            throw ex;
        }
        return groupService.delete(groupId, operator);
    }

    private void invokeDeleteProcess(String groupId, String operator) {
        InlongGroupInfo groupInfo = groupService.get(groupId);
        GroupMode mode = GroupMode.parseGroupMode(groupInfo);
        switch (mode) {
            case NORMAL:
                UpdateGroupProcessForm form = genUpdateGroupProcessForm(groupInfo, GroupOperateType.DELETE);
                workflowService.start(ProcessName.DELETE_GROUP_PROCESS, operator, form);
                break;
            case LIGHT:
                LightGroupResourceProcessForm lightForm = genLightGroupProcessForm(groupInfo,
                        GroupOperateType.DELETE);
                workflowService.start(ProcessName.DELETE_GROUP_PROCESS, operator, lightForm);
                break;
            default:
                throw new WorkflowListenerException(ErrorCodeEnum.GROUP_MODE_UNSUPPORTED.getMessage());
        }
    }

    /**
     * Generate the form of [New Group Workflow]
     */
    public NewGroupProcessForm genNewGroupProcessForm(String groupId) {
        NewGroupProcessForm form = new NewGroupProcessForm();
        InlongGroupInfo groupInfo = groupService.get(groupId);
        form.setGroupInfo(groupInfo);
        List<StreamBriefResponse> infoList = streamService.getBriefList(groupInfo.getInlongGroupId());
        form.setStreamInfoList(infoList);
        return form;
    }

    private UpdateGroupProcessForm genUpdateGroupProcessForm(InlongGroupInfo groupInfo, GroupOperateType operateType) {
        UpdateGroupProcessForm form = new UpdateGroupProcessForm();
        String groupId = groupInfo.getInlongGroupId();
        if (GroupOperateType.RESTART == operateType) {
            List<InlongStreamInfo> streamList = streamService.list(groupId);
            form.setStreamInfos(streamList);
        }
        form.setGroupInfo(groupInfo);
        form.setGroupOperateType(operateType);
        return form;
    }

    private LightGroupResourceProcessForm genLightGroupProcessForm(InlongGroupInfo groupInfo,
            GroupOperateType operateType) {
        LightGroupResourceProcessForm form = new LightGroupResourceProcessForm();
        form.setGroupInfo(groupInfo);
        String groupId = groupInfo.getInlongGroupId();
        List<InlongStreamInfo> streamList = streamService.list(groupId);
        form.setStreamInfos(streamList);
        form.setGroupOperateType(operateType);
        return form;
    }

}<|MERGE_RESOLUTION|>--- conflicted
+++ resolved
@@ -18,15 +18,11 @@
 package org.apache.inlong.manager.service.core.impl;
 
 import com.google.common.util.concurrent.ThreadFactoryBuilder;
-<<<<<<< HEAD
 import org.apache.inlong.manager.common.enums.ErrorCodeEnum;
 import org.apache.inlong.manager.common.enums.GroupMode;
 import org.apache.inlong.manager.common.enums.GroupOperateType;
-import org.apache.inlong.manager.common.enums.GroupState;
+import org.apache.inlong.manager.common.enums.GroupStatus;
 import org.apache.inlong.manager.common.exceptions.WorkflowListenerException;
-=======
-import org.apache.inlong.manager.common.enums.GroupStatus;
->>>>>>> 9363fb54
 import org.apache.inlong.manager.common.pojo.group.InlongGroupInfo;
 import org.apache.inlong.manager.common.pojo.stream.InlongStreamInfo;
 import org.apache.inlong.manager.common.pojo.stream.StreamBriefResponse;
@@ -98,8 +94,7 @@
      */
     public String suspendProcessAsync(String groupId, String operator) {
         LOGGER.info("begin to suspend process asynchronously, groupId = {}, operator = {}", groupId, operator);
-<<<<<<< HEAD
-        groupService.updateStatus(groupId, GroupState.SUSPENDING.getCode(), operator);
+        groupService.updateStatus(groupId, GroupStatus.SUSPENDING.getCode(), operator);
         InlongGroupInfo groupInfo = groupService.get(groupId);
         GroupMode mode = GroupMode.parseGroupMode(groupInfo);
         switch (mode) {
@@ -115,11 +110,6 @@
             default:
                 throw new WorkflowListenerException(ErrorCodeEnum.GROUP_MODE_UNSUPPORTED.getMessage());
         }
-=======
-        groupService.updateStatus(groupId, GroupStatus.SUSPENDING.getCode(), operator);
-        UpdateGroupProcessForm form = genUpdateGroupProcessForm(groupId, OperateType.SUSPEND);
-        executorService.execute(() -> workflowService.start(ProcessName.SUSPEND_GROUP_PROCESS, operator, form));
->>>>>>> 9363fb54
         return groupId;
     }
 
@@ -132,8 +122,7 @@
      */
     public WorkflowResult suspendProcess(String groupId, String operator) {
         LOGGER.info("begin to suspend process, groupId = {}, operator = {}", groupId, operator);
-<<<<<<< HEAD
-        groupService.updateStatus(groupId, GroupState.SUSPENDING.getCode(), operator);
+        groupService.updateStatus(groupId, GroupStatus.SUSPENDING.getCode(), operator);
         InlongGroupInfo groupInfo = groupService.get(groupId);
         GroupMode mode = GroupMode.parseGroupMode(groupInfo);
         WorkflowResult result;
@@ -150,11 +139,6 @@
                 throw new WorkflowListenerException(ErrorCodeEnum.GROUP_MODE_UNSUPPORTED.getMessage());
         }
         return result;
-=======
-        groupService.updateStatus(groupId, GroupStatus.SUSPENDING.getCode(), operator);
-        UpdateGroupProcessForm form = genUpdateGroupProcessForm(groupId, OperateType.SUSPEND);
-        return workflowService.start(ProcessName.SUSPEND_GROUP_PROCESS, operator, form);
->>>>>>> 9363fb54
     }
 
     /**
@@ -165,8 +149,7 @@
      */
     public String restartProcessAsync(String groupId, String operator) {
         LOGGER.info("begin to restart process asynchronously, groupId = {}, operator = {}", groupId, operator);
-<<<<<<< HEAD
-        groupService.updateStatus(groupId, GroupState.RESTARTING.getCode(), operator);
+        groupService.updateStatus(groupId, GroupStatus.RESTARTING.getCode(), operator);
         InlongGroupInfo groupInfo = groupService.get(groupId);
         GroupMode mode = GroupMode.parseGroupMode(groupInfo);
         switch (mode) {
@@ -182,11 +165,6 @@
             default:
                 throw new WorkflowListenerException(ErrorCodeEnum.GROUP_MODE_UNSUPPORTED.getMessage());
         }
-=======
-        groupService.updateStatus(groupId, GroupStatus.RESTARTING.getCode(), operator);
-        UpdateGroupProcessForm form = genUpdateGroupProcessForm(groupId, OperateType.RESTART);
-        executorService.execute(() -> workflowService.start(ProcessName.RESTART_GROUP_PROCESS, operator, form));
->>>>>>> 9363fb54
         return groupId;
     }
 
@@ -198,8 +176,7 @@
      */
     public WorkflowResult restartProcess(String groupId, String operator) {
         LOGGER.info("begin to restart process, groupId = {}, operator = {}", groupId, operator);
-<<<<<<< HEAD
-        groupService.updateStatus(groupId, GroupState.RESTARTING.getCode(), operator);
+        groupService.updateStatus(groupId, GroupStatus.RESTARTING.getCode(), operator);
         InlongGroupInfo groupInfo = groupService.get(groupId);
         GroupMode mode = GroupMode.parseGroupMode(groupInfo);
         WorkflowResult result;
@@ -216,11 +193,6 @@
                 throw new WorkflowListenerException(ErrorCodeEnum.GROUP_MODE_UNSUPPORTED.getMessage());
         }
         return result;
-=======
-        groupService.updateStatus(groupId, GroupStatus.RESTARTING.getCode(), operator);
-        UpdateGroupProcessForm form = genUpdateGroupProcessForm(groupId, OperateType.RESTART);
-        return workflowService.start(ProcessName.RESTART_GROUP_PROCESS, operator, form);
->>>>>>> 9363fb54
     }
 
     /**
