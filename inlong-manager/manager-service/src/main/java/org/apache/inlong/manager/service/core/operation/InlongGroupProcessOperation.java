/*
 * Licensed to the Apache Software Foundation (ASF) under one or more
 * contributor license agreements. See the NOTICE file distributed with
 * this work for additional information regarding copyright ownership.
 * The ASF licenses this file to You under the Apache License, Version 2.0
 * (the "License"); you may not use this file except in compliance with
 * the License. You may obtain a copy of the License at
 *
 * http://www.apache.org/licenses/LICENSE-2.0
 *
 * Unless required by applicable law or agreed to in writing, software
 * distributed under the License is distributed on an "AS IS" BASIS,
 * WITHOUT WARRANTIES OR CONDITIONS OF ANY KIND, either express or implied.
 * See the License for the specific language governing permissions and
 * limitations under the License.
 */

package org.apache.inlong.manager.service.core.operation;

import com.google.common.util.concurrent.ThreadFactoryBuilder;
import org.apache.inlong.manager.common.enums.ErrorCodeEnum;
import org.apache.inlong.manager.common.enums.GroupOperateType;
import org.apache.inlong.manager.common.enums.GroupStatus;
import org.apache.inlong.manager.common.pojo.group.InlongGroupInfo;
import org.apache.inlong.manager.common.pojo.group.InlongGroupResetRequest;
import org.apache.inlong.manager.common.pojo.stream.InlongStreamBriefInfo;
import org.apache.inlong.manager.common.pojo.stream.InlongStreamInfo;
import org.apache.inlong.manager.common.pojo.workflow.ProcessQuery;
import org.apache.inlong.manager.common.pojo.workflow.WorkflowResult;
import org.apache.inlong.manager.common.pojo.workflow.form.process.ApplyGroupProcessForm;
import org.apache.inlong.manager.common.pojo.workflow.form.process.GroupResourceProcessForm;
import org.apache.inlong.manager.common.util.Preconditions;
import org.apache.inlong.manager.dao.entity.WorkflowProcessEntity;
import org.apache.inlong.manager.service.core.InlongStreamService;
import org.apache.inlong.manager.service.group.InlongGroupService;
import org.apache.inlong.manager.common.enums.ProcessName;
import org.apache.inlong.manager.service.workflow.WorkflowService;
import org.apache.inlong.manager.workflow.core.WorkflowDeleteService;
import org.apache.inlong.manager.workflow.core.WorkflowQueryService;
import org.slf4j.Logger;
import org.slf4j.LoggerFactory;
import org.springframework.beans.factory.annotation.Autowired;
import org.springframework.stereotype.Service;

import java.util.Comparator;
import java.util.List;
import java.util.concurrent.ExecutorService;
import java.util.concurrent.LinkedBlockingQueue;
import java.util.concurrent.ThreadPoolExecutor;
import java.util.concurrent.ThreadPoolExecutor.CallerRunsPolicy;
import java.util.concurrent.TimeUnit;

/**
 * Operation related to inlong group process
 */
@Service
public class InlongGroupProcessOperation {

    private static final Logger LOGGER = LoggerFactory.getLogger(InlongGroupProcessOperation.class);

    private final ExecutorService executorService = new ThreadPoolExecutor(
            20,
            40,
            0L,
            TimeUnit.MILLISECONDS,
            new LinkedBlockingQueue<>(),
            new ThreadFactoryBuilder().setNameFormat("inlong-group-process-%s").build(),
            new CallerRunsPolicy());

    @Autowired
    private InlongGroupService groupService;
    @Autowired
    private WorkflowQueryService workflowQueryService;
    @Autowired
    private WorkflowDeleteService workflowDeleteService;
    @Autowired
    private WorkflowService workflowService;
    @Autowired
    private InlongStreamService streamService;

    public void metaDelete(String groupId, String operator) {
        LOGGER.info("begin to physical delete all related meta data of group, groupId = {}, operator = {}",
                groupId, operator);
        InlongGroupInfo groupInfo;
        try {
            groupInfo = groupService.get(groupId);
        } catch (Exception e) {
            LOGGER.error("failed to get group", e);
            return;
        }
        GroupStatus status = GroupStatus.forCode(groupInfo.getStatus());
        if (status != GroupStatus.FINISH) {
            LOGGER.error("Only finished group can meta delete");
            return;
        }
        groupService.metaDelete(groupId, operator);
        workflowDeleteService.deleteProcessAndTask(groupId);
        LOGGER.info("finish physical delete all related meta data of group, groupId = {}, operator = {}",
                groupId, operator);
    }

    /**
     * Start a New InlongGroup for the specified inlong group id.
     *
     * @param groupId inlong group id
     * @param operator name of operator
     * @return workflow result
     */
    public WorkflowResult startProcess(String groupId, String operator) {
        LOGGER.info("begin to start approve process for groupId={} by operator={}", groupId, operator);

        groupService.updateStatus(groupId, GroupStatus.TO_BE_APPROVAL.getCode(), operator);
        ApplyGroupProcessForm form = genApplyGroupProcessForm(groupId);
        WorkflowResult result = workflowService.start(ProcessName.APPLY_GROUP_PROCESS, operator, form);

        LOGGER.info("success to start approve process for groupId={} by operator={}", groupId, operator);
        return result;
    }

    /**
     * Suspend InlongGroup in an asynchronous way.
     *
     * @param groupId inlong group id
     * @param operator name of operator
     * @return inlong group id
     * @apiNote Stop source and sort task related to the inlong group asynchronously, persist the status if
     *         necessary.
     */
    public String suspendProcessAsync(String groupId, String operator) {
        LOGGER.info("begin to suspend process asynchronously for groupId={} by operator={}", groupId, operator);

        groupService.updateStatus(groupId, GroupStatus.SUSPENDING.getCode(), operator);
        InlongGroupInfo groupInfo = groupService.get(groupId);
        GroupResourceProcessForm form = genGroupResourceProcessForm(groupInfo, GroupOperateType.SUSPEND);
        executorService.execute(() -> workflowService.start(ProcessName.SUSPEND_GROUP_PROCESS, operator, form));

        LOGGER.info("success to suspend process asynchronously for groupId={} by operator={}", groupId, operator);
        return groupId;
    }

    /**
     * Suspend InlongGroup which is started up successfully.
     *
     * @param groupId inlong group id
     * @param operator name of operator
     * @return workflow result
     * @apiNote Stop source and sort task related to the inlong group asynchronously, persist the status if
     *         necessary.
     */
    public WorkflowResult suspendProcess(String groupId, String operator) {
        LOGGER.info("begin to suspend process for groupId={} by operator={}", groupId, operator);

        groupService.updateStatus(groupId, GroupStatus.SUSPENDING.getCode(), operator);
        InlongGroupInfo groupInfo = groupService.get(groupId);
        GroupResourceProcessForm form = genGroupResourceProcessForm(groupInfo, GroupOperateType.SUSPEND);
        WorkflowResult result = workflowService.start(ProcessName.SUSPEND_GROUP_PROCESS, operator, form);

        LOGGER.info("success to suspend process for groupId={} by operator={}", groupId, operator);
        return result;
    }

    /**
     * Restart InlongGroup in an asynchronous way, starting from the last persist snapshot.
     *
     * @param groupId inlong group id
     * @param operator name of operator
     * @return workflow result
     */
    public String restartProcessAsync(String groupId, String operator) {
        LOGGER.info("begin to restart process asynchronously for groupId={} by operator={}", groupId, operator);

        groupService.updateStatus(groupId, GroupStatus.RESTARTING.getCode(), operator);
        InlongGroupInfo groupInfo = groupService.get(groupId);
        GroupResourceProcessForm form = genGroupResourceProcessForm(groupInfo, GroupOperateType.RESTART);
        executorService.execute(() -> workflowService.start(ProcessName.RESTART_GROUP_PROCESS, operator, form));

        LOGGER.info("success to restart process asynchronously for groupId={} by operator={}", groupId, operator);
        return groupId;
    }

    /**
     * Restart InlongGroup which is started up successfully, starting from the last persist snapshot.
     *
     * @param groupId inlong group id
     * @param operator name of operator
     * @return workflow result
     */
    public WorkflowResult restartProcess(String groupId, String operator) {
        LOGGER.info("begin to restart process for groupId={} by operator={}", groupId, operator);

        groupService.updateStatus(groupId, GroupStatus.RESTARTING.getCode(), operator);
        InlongGroupInfo groupInfo = groupService.get(groupId);
        GroupResourceProcessForm form = genGroupResourceProcessForm(groupInfo, GroupOperateType.RESTART);
        WorkflowResult result = workflowService.start(ProcessName.RESTART_GROUP_PROCESS, operator, form);

        LOGGER.info("success to restart process for groupId={} by operator={}", groupId, operator);
        return result;
    }

    /**
     * Delete InlongGroup logically and delete related resource in an asynchronous way.
     *
     * @param groupId inlong group id
     * @param operator name of operator
     * @return inlong group id
     */
    public String deleteProcessAsync(String groupId, String operator) {
        LOGGER.info("begin to delete process asynchronously for groupId={} by operator={}", groupId, operator);
        executorService.execute(() -> {
            try {
                invokeDeleteProcess(groupId, operator);
            } catch (Exception ex) {
                LOGGER.error("exception while delete process for groupId={} by operator={}", groupId, operator, ex);
                throw ex;
            }
            groupService.delete(groupId, operator);
            workflowDeleteService.deleteProcessAndTask(groupId);
        });

        LOGGER.info("success to delete process asynchronously for groupId={} by operator={}", groupId, operator);
        return groupId;
    }

    /**
     * Delete InlongGroup logically and delete related resource in an asynchronous way.
     */
    public boolean deleteProcess(String groupId, String operator) {
        LOGGER.info("begin to delete process for groupId={} by operator={}", groupId, operator);
        try {
            invokeDeleteProcess(groupId, operator);
        } catch (Exception ex) {
            LOGGER.error("exception while delete process for groupId={} by operator={}", groupId, operator, ex);
            throw ex;
        }
<<<<<<< HEAD
        workflowDeleteService.deleteProcessAndTask(groupId);
        return groupService.delete(groupId, operator);
=======

        boolean result = groupService.delete(groupId, operator);
        LOGGER.info("success to delete process for groupId={} by operator={}", groupId, operator);
        return result;
>>>>>>> bcaebe3a
    }

    /**
     * Reset InlongGroup status when group is staying CONFIG_ING|SUSPENDING|RESTARTING|DELETING for a long time.
     * This api is side effect, must be used carefully.
     *
     * @param request reset inlong group request
     * @param operator name of operator
     * @return success or false
     */
    public boolean resetGroupStatus(InlongGroupResetRequest request, String operator) {
        LOGGER.info("begin to reset group status by operator={} for request={}", operator, request);
        final String groupId = request.getInlongGroupId();
        InlongGroupInfo groupInfo = groupService.get(groupId);
        Preconditions.checkNotNull(groupInfo, ErrorCodeEnum.GROUP_NOT_FOUND.getMessage());

        GroupStatus status = GroupStatus.forCode(groupInfo.getStatus());
        boolean result;
        switch (status) {
            case CONFIG_ING:
            case SUSPENDING:
            case RESTARTING:
            case DELETING:
                final int rerunProcess = request.getRerunProcess();
                final int resetFinalStatus = request.getResetFinalStatus();
                result = pendingGroupOpt(groupInfo, operator, status, rerunProcess, resetFinalStatus);
                break;
            default:
                throw new IllegalStateException(String.format("Unsupported status to reset groupId=%s and status=%s",
                        request.getInlongGroupId(), status));
        }

        LOGGER.info("finish to reset group status by operator={}, result={} for request={}", operator, result, request);
        return result;
    }

    private boolean pendingGroupOpt(InlongGroupInfo groupInfo, String operator, GroupStatus status,
            int rerunProcess, int resetFinalStatus) {
        final String groupId = groupInfo.getInlongGroupId();
        if (rerunProcess == 1) {
            ProcessQuery processQuery = new ProcessQuery();
            processQuery.setInlongGroupId(groupId);
            List<WorkflowProcessEntity> entities = workflowQueryService.listProcessEntity(processQuery);
            entities.sort(Comparator.comparingInt(WorkflowProcessEntity::getId));
            WorkflowProcessEntity lastProcess = entities.get(entities.size() - 1);
            executorService.execute(() -> {
                workflowService.continueProcess(lastProcess.getId(), operator, "Reset group status");
            });
            return true;
        }
        if (resetFinalStatus == 1) {
            GroupStatus finalStatus = getFinalStatus(status);
            return groupService.updateStatus(groupId, finalStatus.getCode(), operator);
        } else {
            return groupService.updateStatus(groupId, GroupStatus.CONFIG_FAILED.getCode(), operator);
        }
    }

    private GroupStatus getFinalStatus(GroupStatus pendingStatus) {
        switch (pendingStatus) {
            case CONFIG_ING:
                return GroupStatus.CONFIG_SUCCESSFUL;
            case SUSPENDING:
                return GroupStatus.SUSPENDED;
            case RESTARTING:
                return GroupStatus.RESTARTED;
            default:
                return GroupStatus.DELETED;
        }
    }

    private void invokeDeleteProcess(String groupId, String operator) {
        InlongGroupInfo groupInfo = groupService.get(groupId);
        GroupResourceProcessForm form = genGroupResourceProcessForm(groupInfo, GroupOperateType.DELETE);
        workflowService.start(ProcessName.DELETE_GROUP_PROCESS, operator, form);
    }

    /**
     * Generate the form of [Apply Group Workflow]
     */
    private ApplyGroupProcessForm genApplyGroupProcessForm(String groupId) {
        ApplyGroupProcessForm form = new ApplyGroupProcessForm();
        InlongGroupInfo groupInfo = groupService.get(groupId);
        form.setGroupInfo(groupInfo);
        List<InlongStreamBriefInfo> infoList = streamService.listBriefWithSink(groupInfo.getInlongGroupId());
        form.setStreamInfoList(infoList);
        return form;
    }

    /**
     * Generate the form of [Group Resource Workflow]
     */
    private GroupResourceProcessForm genGroupResourceProcessForm(InlongGroupInfo groupInfo,
            GroupOperateType operateType) {
        GroupResourceProcessForm form = new GroupResourceProcessForm();
        String groupId = groupInfo.getInlongGroupId();
        List<InlongStreamInfo> streamList = streamService.list(groupId);
        form.setStreamInfos(streamList);
        form.setGroupInfo(groupInfo);
        form.setGroupOperateType(operateType);
        return form;
    }

}<|MERGE_RESOLUTION|>--- conflicted
+++ resolved
@@ -232,15 +232,11 @@
             LOGGER.error("exception while delete process for groupId={} by operator={}", groupId, operator, ex);
             throw ex;
         }
-<<<<<<< HEAD
+
         workflowDeleteService.deleteProcessAndTask(groupId);
-        return groupService.delete(groupId, operator);
-=======
-
         boolean result = groupService.delete(groupId, operator);
         LOGGER.info("success to delete process for groupId={} by operator={}", groupId, operator);
         return result;
->>>>>>> bcaebe3a
     }
 
     /**
