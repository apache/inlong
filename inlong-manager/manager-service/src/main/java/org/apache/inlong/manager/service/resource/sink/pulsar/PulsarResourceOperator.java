--- conflicted
+++ resolved
@@ -100,16 +100,11 @@
                     .queueModule(queueModel)
                     .build();
             // create topic
-<<<<<<< HEAD
             pulsarOperator.createTopic(pulsarClusterInfo, topicInfo);
-        } catch (Exception e) {
-=======
-            pulsarOperator.createTopic(pulsarAdmin, topicInfo);
             final String info = "success to create Pulsar resource";
             sinkService.updateStatus(sinkInfo.getId(), SinkStatus.CONFIG_SUCCESSFUL.getCode(), info);
             LOG.info(info + " for sinkInfo={}", sinkInfo);
-        } catch (PulsarClientException | PulsarAdminException e) {
->>>>>>> c3fc2071
+        } catch (Exception e) {
             LOG.error("init pulsar admin error", e);
             throw new BusinessException();
         }
