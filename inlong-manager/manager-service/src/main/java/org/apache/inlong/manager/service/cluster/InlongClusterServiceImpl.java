/*
 * Licensed to the Apache Software Foundation (ASF) under one or more
 * contributor license agreements. See the NOTICE file distributed with
 * this work for additional information regarding copyright ownership.
 * The ASF licenses this file to You under the Apache License, Version 2.0
 * (the "License"); you may not use this file except in compliance with
 * the License. You may obtain a copy of the License at
 *
 * http://www.apache.org/licenses/LICENSE-2.0
 *
 * Unless required by applicable law or agreed to in writing, software
 * distributed under the License is distributed on an "AS IS" BASIS,
 * WITHOUT WARRANTIES OR CONDITIONS OF ANY KIND, either express or implied.
 * See the License for the specific language governing permissions and
 * limitations under the License.
 */

package org.apache.inlong.manager.service.cluster;

import com.github.pagehelper.Page;
import com.github.pagehelper.PageHelper;
import com.github.pagehelper.PageInfo;
import com.google.common.base.Joiner;
import com.google.common.collect.Sets;
import com.google.gson.Gson;
import org.apache.commons.collections.CollectionUtils;
import org.apache.commons.lang3.StringUtils;
import org.apache.inlong.common.pojo.dataproxy.DataProxyCluster;
import org.apache.inlong.common.pojo.dataproxy.DataProxyConfig;
import org.apache.inlong.common.pojo.dataproxy.DataProxyConfigResponse;
import org.apache.inlong.common.pojo.dataproxy.DataProxyNodeInfo;
import org.apache.inlong.common.pojo.dataproxy.DataProxyNodeResponse;
import org.apache.inlong.common.pojo.dataproxy.DataProxyTopicInfo;
import org.apache.inlong.common.pojo.dataproxy.MQClusterInfo;
import org.apache.inlong.manager.common.consts.InlongConstants;
import org.apache.inlong.manager.common.enums.ClusterType;
import org.apache.inlong.manager.common.enums.ErrorCodeEnum;
import org.apache.inlong.manager.common.enums.GroupStatus;
import org.apache.inlong.manager.common.enums.MQType;
import org.apache.inlong.manager.common.enums.UserTypeEnum;
import org.apache.inlong.manager.common.exceptions.BusinessException;
import org.apache.inlong.manager.common.pojo.cluster.BindTagRequest;
import org.apache.inlong.manager.common.pojo.cluster.ClusterInfo;
import org.apache.inlong.manager.common.pojo.cluster.ClusterNodeRequest;
import org.apache.inlong.manager.common.pojo.cluster.ClusterNodeResponse;
import org.apache.inlong.manager.common.pojo.cluster.ClusterPageRequest;
import org.apache.inlong.manager.common.pojo.cluster.ClusterRequest;
import org.apache.inlong.manager.common.pojo.cluster.ClusterTagPageRequest;
import org.apache.inlong.manager.common.pojo.cluster.ClusterTagRequest;
import org.apache.inlong.manager.common.pojo.cluster.ClusterTagResponse;
import org.apache.inlong.manager.common.pojo.cluster.pulsar.PulsarClusterDTO;
import org.apache.inlong.manager.common.pojo.group.InlongGroupBriefInfo;
import org.apache.inlong.manager.common.pojo.group.InlongGroupPageRequest;
import org.apache.inlong.manager.common.pojo.stream.InlongStreamBriefInfo;
import org.apache.inlong.manager.common.util.CommonBeanUtils;
import org.apache.inlong.manager.common.util.Preconditions;
import org.apache.inlong.manager.dao.entity.InlongClusterEntity;
import org.apache.inlong.manager.dao.entity.InlongClusterNodeEntity;
import org.apache.inlong.manager.dao.entity.InlongClusterTagEntity;
import org.apache.inlong.manager.dao.entity.InlongGroupEntity;
import org.apache.inlong.manager.dao.entity.UserEntity;
import org.apache.inlong.manager.dao.mapper.InlongClusterEntityMapper;
import org.apache.inlong.manager.dao.mapper.InlongClusterNodeEntityMapper;
import org.apache.inlong.manager.dao.mapper.InlongClusterTagEntityMapper;
import org.apache.inlong.manager.dao.mapper.InlongGroupEntityMapper;
import org.apache.inlong.manager.dao.mapper.InlongStreamEntityMapper;
import org.apache.inlong.manager.service.core.UserService;
import org.apache.inlong.manager.service.repository.DataProxyConfigRepository;
import org.slf4j.Logger;
import org.slf4j.LoggerFactory;
import org.springframework.beans.factory.annotation.Autowired;
import org.springframework.context.annotation.Lazy;
import org.springframework.stereotype.Service;

import java.util.ArrayList;
import java.util.Arrays;
import java.util.Collections;
import java.util.Date;
import java.util.HashSet;
import java.util.List;
import java.util.Map;
import java.util.Objects;
import java.util.Set;
import java.util.stream.Collectors;

/**
 * Inlong cluster service layer implementation
 */
@Service
public class InlongClusterServiceImpl implements InlongClusterService {

    private static final Logger LOGGER = LoggerFactory.getLogger(InlongClusterServiceImpl.class);
    private static final Gson GSON = new Gson();

    @Autowired
    private InlongGroupEntityMapper groupMapper;
    @Autowired
    private InlongStreamEntityMapper streamMapper;
    @Autowired
    private InlongClusterOperatorFactory clusterOperatorFactory;
    @Autowired
    private InlongClusterTagEntityMapper clusterTagMapper;
    @Autowired
    private InlongClusterEntityMapper clusterMapper;
    @Autowired
    private InlongClusterNodeEntityMapper clusterNodeMapper;
    @Autowired
    @Lazy
    private DataProxyConfigRepository proxyRepository;
    @Autowired
    private UserService userService;

    @Override
    public Integer saveTag(ClusterTagRequest request, String operator) {
        LOGGER.debug("begin to save cluster tag {}", request);
        Preconditions.checkNotNull(request, "inlong cluster request cannot be empty");
        Preconditions.checkNotNull(request.getClusterTag(), "cluster tag cannot be empty");

        // check if the cluster tag already exist
        String clusterTag = request.getClusterTag();
        InlongClusterTagEntity exist = clusterTagMapper.selectByTag(clusterTag);
        if (exist != null) {
            String errMsg = String.format("inlong cluster tag [%s] already exist", clusterTag);
            LOGGER.error(errMsg);
            throw new BusinessException(errMsg);
        }

        InlongClusterTagEntity entity = CommonBeanUtils.copyProperties(request, InlongClusterTagEntity::new);
        entity.setCreator(operator);
        entity.setModifier(operator);
        Date now = new Date();
        entity.setCreateTime(now);
        entity.setModifyTime(now);
        entity.setIsDeleted(InlongConstants.UN_DELETED);
        clusterTagMapper.insert(entity);
        LOGGER.info("success to save cluster tag={} by user={}", request, operator);
        return entity.getId();
    }

    @Override
    public ClusterTagResponse getTag(Integer id, String currentUser) {
        Preconditions.checkNotNull(id, "inlong cluster tag id cannot be empty");
        InlongClusterTagEntity entity = clusterTagMapper.selectById(id);
        if (entity == null) {
            LOGGER.error("inlong cluster tag not found by id={}", id);
            throw new BusinessException(ErrorCodeEnum.CLUSTER_NOT_FOUND);
        }
        UserEntity userEntity = userService.getByUsername(currentUser);
        boolean isInCharge = Preconditions.inSeparatedString(currentUser, entity.getInCharges(), InlongConstants.COMMA);
        Preconditions.checkTrue(isInCharge || userEntity.getAccountType().equals(UserTypeEnum.ADMIN.getCode()),
                "Current user does not have permission to get cluster tag");

        ClusterTagResponse response = CommonBeanUtils.copyProperties(entity, ClusterTagResponse::new);
        LOGGER.debug("success to get cluster tag info by id={}", id);
        return response;
    }

    @Override
    public PageInfo<ClusterTagResponse> listTag(ClusterTagPageRequest request) {
        PageHelper.startPage(request.getPageNum(), request.getPageSize());
        Page<InlongClusterTagEntity> entityPage = (Page<InlongClusterTagEntity>) clusterTagMapper
                .selectByCondition(request);
        List<ClusterTagResponse> tagList = CommonBeanUtils.copyListProperties(entityPage, ClusterTagResponse::new);
        PageInfo<ClusterTagResponse> page = new PageInfo<>(tagList);
        page.setTotal(tagList.size());

        LOGGER.debug("success to list cluster tag by {}", request);
        return page;
    }

    @Override
    public Boolean updateTag(ClusterTagRequest request, String operator) {
        LOGGER.debug("begin to update cluster tag={}", request);
        Preconditions.checkNotNull(request, "inlong cluster request cannot be empty");
        String newClusterTag = request.getClusterTag();
        Preconditions.checkNotNull(newClusterTag, "inlong cluster tag cannot be empty");

        Integer id = request.getId();
        Preconditions.checkNotNull(id, "cluster tag id cannot be empty");
        InlongClusterTagEntity exist = clusterTagMapper.selectById(id);
        if (exist == null) {
            LOGGER.warn("inlong cluster tag was not exist for id={}", id);
            return true;
        }
        UserEntity userEntity = userService.getByUsername(operator);
        boolean isInCharge = Preconditions.inSeparatedString(operator, exist.getInCharges(), InlongConstants.COMMA);
        Preconditions.checkTrue(isInCharge || userEntity.getAccountType().equals(UserTypeEnum.ADMIN.getCode()),
                "Current user does not have permission to update cluster tag");

        // if the cluster tag was changed, need to check whether the new tag already exists
        String oldClusterTag = exist.getClusterTag();
        if (!newClusterTag.equals(oldClusterTag)) {
            InlongClusterTagEntity tagConflict = clusterTagMapper.selectByTag(newClusterTag);
            if (tagConflict != null) {
                String errMsg = String.format("inlong cluster tag [%s] already exist", newClusterTag);
                LOGGER.error(errMsg);
                throw new BusinessException(errMsg);
            }

            // check if there are some InlongGroups that uses this tag
            this.assertNoInlongGroupExists(oldClusterTag);

            // update the associated cluster tag in inlong_cluster
            Date now = new Date();
            List<InlongClusterEntity> clusterEntities = clusterMapper.selectByKey(oldClusterTag, null, null);
            if (CollectionUtils.isNotEmpty(clusterEntities)) {
                clusterEntities.forEach(entity -> {
                    Set<String> tagSet = Sets.newHashSet(entity.getClusterTags().split(InlongConstants.COMMA));
                    tagSet.remove(oldClusterTag);
                    tagSet.add(newClusterTag);
                    String updateTags = Joiner.on(",").join(tagSet);
                    entity.setClusterTags(updateTags);
                    entity.setModifier(operator);
                    entity.setModifyTime(now);
                    clusterMapper.updateByIdSelective(entity);
                });
            }
        }

        CommonBeanUtils.copyProperties(request, exist, true);
        exist.setModifier(operator);
        exist.setModifyTime(new Date());
        clusterTagMapper.updateById(exist);
        LOGGER.info("success to update cluster tag={}", request);
        return true;
    }

    @Override
    public Boolean deleteTag(Integer id, String operator) {
        Preconditions.checkNotNull(id, "cluster tag id cannot be empty");
        InlongClusterTagEntity exist = clusterTagMapper.selectById(id);
        if (exist == null || exist.getIsDeleted() > InlongConstants.UN_DELETED) {
            LOGGER.error("inlong cluster tag not found by id={}", id);
            return false;
        }
        UserEntity userEntity = userService.getByUsername(operator);
        boolean isInCharge = Preconditions.inSeparatedString(operator, exist.getInCharges(), InlongConstants.COMMA);
        Preconditions.checkTrue(isInCharge || userEntity.getAccountType().equals(UserTypeEnum.ADMIN.getCode()),
                "Current user does not have permission to delete cluster tag");

        // check if there are some InlongGroups that uses this tag
        String clusterTag = exist.getClusterTag();
        this.assertNoInlongGroupExists(clusterTag);

        // update the associated cluster tag in inlong_cluster
        Date now = new Date();
        List<InlongClusterEntity> clusterEntities = clusterMapper.selectByKey(clusterTag, null, null);
        if (CollectionUtils.isNotEmpty(clusterEntities)) {
            clusterEntities.forEach(entity -> {
                this.removeClusterTag(entity, clusterTag, operator, now);
            });
        }

        exist.setIsDeleted(exist.getId());
        exist.setModifier(operator);
        clusterTagMapper.updateById(exist);
        LOGGER.info("success to delete cluster tag by id={}", id);
        return true;
    }

    @Override
    public Integer save(ClusterRequest request, String operator) {
        LOGGER.debug("begin to save inlong cluster={}", request);
        Preconditions.checkNotNull(request, "inlong cluster request cannot be empty");

        // check if the cluster already exist
        String clusterTag = request.getClusterTags();
        String name = request.getName();
        String type = request.getType();
        List<InlongClusterEntity> exist = clusterMapper.selectByKey(clusterTag, name, type);
        if (CollectionUtils.isNotEmpty(exist)) {
            String errMsg = String.format("inlong cluster already exist for cluster tag=%s name=%s type=%s",
                    clusterTag, name, type);
            LOGGER.error(errMsg);
            throw new BusinessException(errMsg);
        }

        InlongClusterOperator instance = clusterOperatorFactory.getInstance(request.getType());
        Integer id = instance.saveOpt(request, operator);
        LOGGER.info("success to save inlong cluster={} by user={}", request, operator);
        return id;
    }

    @Override
    public ClusterInfo get(Integer id, String currentUser) {
        Preconditions.checkNotNull(id, "inlong cluster id cannot be empty");
        InlongClusterEntity entity = clusterMapper.selectById(id);
        if (entity == null) {
            LOGGER.error("inlong cluster not found by id={}", id);
            throw new BusinessException(ErrorCodeEnum.CLUSTER_NOT_FOUND);
        }
        UserEntity userEntity = userService.getByUsername(currentUser);
        boolean isInCharge = Preconditions.inSeparatedString(currentUser, entity.getInCharges(), InlongConstants.COMMA);
        Preconditions.checkTrue(isInCharge || userEntity.getAccountType().equals(UserTypeEnum.ADMIN.getCode()),
                "Current user does not have permission to get cluster info");

        InlongClusterOperator instance = clusterOperatorFactory.getInstance(entity.getType());
        ClusterInfo clusterInfo = instance.getFromEntity(entity);
        LOGGER.debug("success to get inlong cluster info by id={}", id);
        return clusterInfo;
    }

    @Override
    public PageInfo<ClusterInfo> list(ClusterPageRequest request) {
        PageHelper.startPage(request.getPageNum(), request.getPageSize());
        Page<InlongClusterEntity> entityPage = (Page<InlongClusterEntity>) clusterMapper.selectByCondition(request);
        List<ClusterInfo> list = entityPage.stream()
                .map(entity -> {
                    InlongClusterOperator instance = clusterOperatorFactory.getInstance(entity.getType());
                    return instance.getFromEntity(entity);
                }).collect(Collectors.toList());
        PageInfo<ClusterInfo> page = new PageInfo<>(list);
        page.setTotal(list.size());
        LOGGER.debug("success to list inlong cluster by {}", request);
        return page;
    }

    @Override
    public ClusterInfo getOne(String clusterTag, String name, String type) {
        List<InlongClusterEntity> entityList = clusterMapper.selectByKey(clusterTag, name, type);
        if (CollectionUtils.isEmpty(entityList)) {
            throw new BusinessException(String.format("cluster not found by tag=%s, name=%s, type=%s",
                    clusterTag, name, type));
        }

        InlongClusterEntity entity = entityList.get(0);
        InlongClusterOperator instance = clusterOperatorFactory.getInstance(entity.getType());
        ClusterInfo result = instance.getFromEntity(entity);
        LOGGER.debug("success to get inlong cluster by tag={}, name={}, type={}", clusterTag, name, type);
        return result;
    }

    @Override
    public Boolean update(ClusterRequest request, String operator) {
        LOGGER.debug("begin to update inlong cluster: {}", request);
        Preconditions.checkNotNull(request, "inlong cluster info cannot be empty");
        Integer id = request.getId();
        Preconditions.checkNotNull(id, "inlong cluster id cannot be empty");

        // check whether the cluster already exists
        String clusterTag = request.getClusterTags();
        String name = request.getName();
        String type = request.getType();
        List<InlongClusterEntity> exist = clusterMapper.selectByKey(clusterTag, name, type);
        if (CollectionUtils.isNotEmpty(exist) && !Objects.equals(id, exist.get(0).getId())) {
            String errMsg = String.format("inlong cluster already exist for cluster tag=%s name=%s type=%s",
                    clusterTag, name, type);
            LOGGER.error(errMsg);
            throw new BusinessException(errMsg);
        }

        InlongClusterEntity entity = clusterMapper.selectById(id);
        if (entity == null) {
            LOGGER.error("inlong cluster not found by id={}", id);
            throw new BusinessException(ErrorCodeEnum.CLUSTER_NOT_FOUND);
        }
        UserEntity userEntity = userService.getByUsername(operator);
        boolean isInCharge = Preconditions.inSeparatedString(operator, entity.getInCharges(), InlongConstants.COMMA);
        Preconditions.checkTrue(isInCharge || userEntity.getAccountType().equals(UserTypeEnum.ADMIN.getCode()),
                "Current user does not have permission to update cluster info");

        InlongClusterOperator instance = clusterOperatorFactory.getInstance(request.getType());
        instance.updateOpt(request, operator);
        LOGGER.info("success to update inlong cluster: {} by {}", request, operator);
        return true;
    }

    @Override
    public Boolean bindTag(BindTagRequest request, String operator) {
        LOGGER.info("begin to bind or unbind cluster tag: {}", request);
        Preconditions.checkNotNull(request, "inlong cluster info cannot be empty");
        String clusterTag = request.getClusterTag();
        Preconditions.checkNotNull(clusterTag, "cluster tag cannot be empty");
        InlongClusterTagEntity exist = clusterTagMapper.selectByTag(clusterTag);
        UserEntity userEntity = userService.getByUsername(operator);
        boolean isInCharge = Preconditions.inSeparatedString(operator, exist.getInCharges(), InlongConstants.COMMA);
        Preconditions.checkTrue(isInCharge || userEntity.getAccountType().equals(UserTypeEnum.ADMIN.getCode()),
                "Current user does not have permission to bind or unbind cluster tag");
        Date now = new Date();
        if (CollectionUtils.isNotEmpty(request.getBindClusters())) {
            request.getBindClusters().forEach(id -> {
                InlongClusterEntity entity = clusterMapper.selectById(id);
                Set<String> tagSet = Sets.newHashSet(entity.getClusterTags().split(InlongConstants.COMMA));
                tagSet.add(clusterTag);
                String updateTags = Joiner.on(",").join(tagSet);
                InlongClusterEntity updateEntity = new InlongClusterEntity();
                updateEntity.setId(id);
                updateEntity.setClusterTags(updateTags);
                updateEntity.setModifier(operator);
                entity.setModifyTime(now);
                clusterMapper.updateByIdSelective(updateEntity);
            });
        }

        if (CollectionUtils.isNotEmpty(request.getUnbindClusters())) {
            request.getUnbindClusters().forEach(id -> {
                InlongClusterEntity entity = clusterMapper.selectById(id);
                this.removeClusterTag(entity, clusterTag, operator, now);
            });
        }
        LOGGER.info("success to bind or unbind cluster tag {} by {}", request, operator);
        return true;
    }

    @Override
    public Boolean delete(Integer id, String operator) {
        Preconditions.checkNotNull(id, "cluster id cannot be empty");
        InlongClusterEntity entity = clusterMapper.selectById(id);
        if (entity == null || entity.getIsDeleted() > InlongConstants.UN_DELETED) {
            LOGGER.error("inlong cluster not found by id={}, or was already deleted", id);
            return false;
        }
        UserEntity userEntity = userService.getByUsername(operator);
        boolean isInCharge = Preconditions.inSeparatedString(operator, entity.getInCharges(), InlongConstants.COMMA);
        Preconditions.checkTrue(isInCharge || userEntity.getAccountType().equals(UserTypeEnum.ADMIN.getCode()),
                "Current user does not have permission to delete cluster info");

        List<InlongClusterNodeEntity> nodeEntities = clusterNodeMapper.selectByParentId(id);
        if (CollectionUtils.isNotEmpty(nodeEntities)) {
            String errMsg = String.format("there are undeleted nodes under the cluster [%s], "
                    + "please delete the node first", entity.getName());
            throw new BusinessException(errMsg);
        }

        entity.setIsDeleted(entity.getId());
        entity.setModifier(operator);
        clusterMapper.updateById(entity);
        LOGGER.info("success to delete inlong cluster for id={} by user={}", id, operator);
        return true;
    }

    @Override
    public Integer saveNode(ClusterNodeRequest request, String operator) {
        LOGGER.debug("begin to insert inlong cluster node={}", request);
        Preconditions.checkNotNull(request, "cluster node info cannot be empty");

        // check cluster node if exist
        InlongClusterNodeEntity exist = clusterNodeMapper.selectByUniqueKey(request);
        if (exist != null) {
            String errMsg = String.format("inlong cluster node already exist for type=%s ip=%s port=%s",
                    request.getType(), request.getIp(), request.getPort());
            LOGGER.error(errMsg);
            throw new BusinessException(errMsg);
        }

        InlongClusterNodeEntity entity = CommonBeanUtils.copyProperties(request, InlongClusterNodeEntity::new);
        entity.setCreator(operator);
        entity.setModifier(operator);
        Date now = new Date();
        entity.setCreateTime(now);
        entity.setModifyTime(now);
        entity.setIsDeleted(InlongConstants.UN_DELETED);
        clusterNodeMapper.insert(entity);

        LOGGER.info("success to add inlong cluster node={}", request);
        return entity.getId();
    }

    @Override
    public ClusterNodeResponse getNode(Integer id, String currentUser) {
        Preconditions.checkNotNull(id, "cluster node id cannot be empty");
        InlongClusterNodeEntity entity = clusterNodeMapper.selectById(id);
        if (entity == null) {
            LOGGER.error("inlong cluster node not found by id={}", id);
            throw new BusinessException(ErrorCodeEnum.CLUSTER_NOT_FOUND);
        }
        InlongClusterEntity cluster = clusterMapper.selectById(entity.getParentId());
        UserEntity userEntity = userService.getByUsername(currentUser);
        boolean isInCharge = Preconditions.inSeparatedString(currentUser, cluster.getInCharges(),
                InlongConstants.COMMA);
        Preconditions.checkTrue(isInCharge || userEntity.getAccountType().equals(UserTypeEnum.ADMIN.getCode()),
                "Current user does not have permission to get cluster node");
        ClusterNodeResponse clusterNodeResponse = CommonBeanUtils.copyProperties(entity, ClusterNodeResponse::new);
        LOGGER.debug("success to get inlong cluster node by id={}", id);
        return clusterNodeResponse;
    }

    @Override
    public PageInfo<ClusterNodeResponse> listNode(ClusterPageRequest request, String currentUser) {
        Integer parentId = request.getParentId();
        Preconditions.checkNotNull(parentId, "Cluster id cannot be empty");
        InlongClusterEntity cluster = clusterMapper.selectById(parentId);
        UserEntity userEntity = userService.getByUsername(currentUser);
        boolean isInCharge = Preconditions.inSeparatedString(currentUser, cluster.getInCharges(),
                InlongConstants.COMMA);
        Preconditions.checkTrue(isInCharge || userEntity.getAccountType().equals(UserTypeEnum.ADMIN.getCode()),
                "Current user does not have permission to get cluster node list");
        PageHelper.startPage(request.getPageNum(), request.getPageSize());
        Page<InlongClusterNodeEntity> entityPage = (Page<InlongClusterNodeEntity>)
                clusterNodeMapper.selectByCondition(request);
        List<ClusterNodeResponse> nodeList = CommonBeanUtils.copyListProperties(entityPage, ClusterNodeResponse::new);
        PageInfo<ClusterNodeResponse> page = new PageInfo<>(nodeList);
        page.setTotal(nodeList.size());

        LOGGER.debug("success to list inlong cluster node by {}", request);
        return page;
    }

    @Override
    public List<String> listNodeIpByType(String type) {
        Preconditions.checkNotNull(type, "cluster type cannot be empty");
        ClusterPageRequest request = new ClusterPageRequest();
        request.setType(type);
        List<InlongClusterNodeEntity> nodeList = clusterNodeMapper.selectByCondition(request);
        if (CollectionUtils.isEmpty(nodeList)) {
            LOGGER.debug("not found any node for type={}", type);
            return Collections.emptyList();
        }

        List<String> ipList = nodeList.stream()
                .map(node -> String.format("%s:%d", node.getIp(), node.getPort()))
                .collect(Collectors.toList());
        LOGGER.debug("success to list node by type={}, result={}", type, ipList);
        return ipList;
    }

    @Override
    public Boolean updateNode(ClusterNodeRequest request, String operator) {
        LOGGER.debug("begin to update inlong cluster node={}", request);
        Preconditions.checkNotNull(request, "inlong cluster node cannot be empty");

        Integer id = request.getId();
        Preconditions.checkNotNull(id, "cluster node id cannot be empty");
        // check cluster node if exist
        InlongClusterNodeEntity exist = clusterNodeMapper.selectByUniqueKey(request);
        if (exist != null && !Objects.equals(id, exist.getId())) {
            String errMsg = String.format("inlong cluster node already exist for type=%s ip=%s port=%s",
                    request.getType(), request.getIp(), request.getPort());
            LOGGER.error(errMsg);
            throw new BusinessException(errMsg);
        }

        InlongClusterNodeEntity entity = clusterNodeMapper.selectById(id);
        if (entity == null) {
            LOGGER.error("cluster node not found by id={}", id);
            throw new BusinessException(ErrorCodeEnum.CLUSTER_NOT_FOUND);
        }
        InlongClusterEntity cluster = clusterMapper.selectById(entity.getParentId());
        UserEntity userEntity = userService.getByUsername(operator);
        boolean isInCharge = Preconditions.inSeparatedString(operator, cluster.getInCharges(), InlongConstants.COMMA);
        Preconditions.checkTrue(isInCharge || userEntity.getAccountType().equals(UserTypeEnum.ADMIN.getCode()),
                "Current user does not have permission to update cluster node");
        CommonBeanUtils.copyProperties(request, entity, true);
        entity.setParentId(request.getParentId());
        entity.setModifier(operator);
        clusterNodeMapper.updateById(entity);

        LOGGER.info("success to update inlong cluster node={}", request);
        return true;
    }

    @Override
    public Boolean deleteNode(Integer id, String operator) {
        Preconditions.checkNotNull(id, "cluster node id cannot be empty");
        InlongClusterNodeEntity entity = clusterNodeMapper.selectById(id);
        if (entity == null || entity.getIsDeleted() > InlongConstants.UN_DELETED) {
            LOGGER.error("inlong cluster node not found by id={}", id);
            return false;
        }
        InlongClusterEntity cluster = clusterMapper.selectById(entity.getParentId());
        UserEntity userEntity = userService.getByUsername(operator);
        boolean isInCharge = Preconditions.inSeparatedString(operator, cluster.getInCharges(), InlongConstants.COMMA);
        Preconditions.checkTrue(isInCharge || userEntity.getAccountType().equals(UserTypeEnum.ADMIN.getCode()),
                "Current user does not have permission to delete cluster node");
        entity.setIsDeleted(entity.getId());
        entity.setModifier(operator);
        clusterNodeMapper.updateById(entity);
        LOGGER.info("success to delete inlong cluster node by id={}", id);
        return true;
    }

    @Override
    public DataProxyNodeResponse getDataProxyNodes(String inlongGroupId) {
        LOGGER.debug("begin to get data proxy nodes for inlongGroupId={}", inlongGroupId);
        InlongGroupEntity groupEntity = groupMapper.selectByGroupId(inlongGroupId);
        if (groupEntity == null) {
            String msg = "inlong group not exists for inlongGroupId=" + inlongGroupId;
            LOGGER.debug(msg);
            throw new BusinessException(msg);
        }

        String clusterTag = groupEntity.getInlongClusterTag();
        if (StringUtils.isBlank(clusterTag)) {
            String msg = "not found any cluster tag for inlongGroupId=" + inlongGroupId;
            LOGGER.debug(msg);
            throw new BusinessException(msg);
        }

        List<InlongClusterEntity> clusterList = clusterMapper.selectByKey(clusterTag, null, ClusterType.DATA_PROXY);
        if (CollectionUtils.isEmpty(clusterList)) {
            String msg = "not found any data proxy cluster for inlongGroupId=" + inlongGroupId
                    + " and clusterTag=" + clusterTag;
            LOGGER.debug(msg);
            throw new BusinessException(msg);
        }

        // if more than one data proxy cluster, currently takes first
        // TODO consider the data proxy load and re-balance
        InlongClusterEntity clusterEntity = clusterList.get(0);
        Integer clusterId = clusterEntity.getId();
        List<InlongClusterNodeEntity> nodeList = clusterNodeMapper.selectByParentId(clusterId);
        List<DataProxyNodeInfo> nodeInfos = new ArrayList<>();
        for (InlongClusterNodeEntity nodeEntity : nodeList) {
            DataProxyNodeInfo nodeInfo = new DataProxyNodeInfo();
            nodeInfo.setId(nodeEntity.getId());
            nodeInfo.setIp(nodeEntity.getIp());
            nodeInfo.setPort(nodeEntity.getPort());
            nodeInfos.add(nodeInfo);
        }

        DataProxyNodeResponse response = new DataProxyNodeResponse();
        response.setClusterId(clusterId);
        response.setNodeList(nodeInfos);

        if (LOGGER.isDebugEnabled()) {
            LOGGER.debug("success to get data proxy nodes for inlongGroupId={}, result={}", inlongGroupId, response);
        }
        return response;
    }

    @Override
    public DataProxyConfig getDataProxyConfig(String clusterTag, String clusterName) {
        LOGGER.debug("GetDPConfig: begin to get config by cluster tag={} name={}", clusterTag, clusterName);

        // get all data proxy clusters
        ClusterPageRequest request = ClusterPageRequest.builder()
                .clusterTag(clusterTag)
                .name(clusterName)
                .type(ClusterType.DATA_PROXY)
                .build();
        List<InlongClusterEntity> clusterEntityList = clusterMapper.selectByCondition(request);
        DataProxyConfig result = new DataProxyConfig();
<<<<<<< HEAD
        if (CollectionUtils.isEmpty(clusterEntityList)) {
            LOGGER.warn("GetDPConfig: data proxy cluster not found by tag={} name={}", clusterTag, clusterName);
=======
        if (CollectionUtils.isEmpty(clusterList)) {
            LOGGER.warn("GetDPConfig: not found data proxy cluster by tag={} name={}", clusterTag, clusterName);
>>>>>>> 4c8f007c
            return result;
        }

        // get all inlong groups which was successful and belongs to this data proxy cluster
        Set<String> tagSet = new HashSet<>(16);
        clusterEntityList.forEach(e -> tagSet.addAll(Arrays.asList(e.getClusterTags().split(InlongConstants.COMMA))));
        List<String> clusterTagList = new ArrayList<>(tagSet);
        InlongGroupPageRequest groupRequest = InlongGroupPageRequest.builder()
                .status(GroupStatus.CONFIG_SUCCESSFUL.getCode())
                .clusterTagList(clusterTagList)
                .build();

        List<InlongGroupBriefInfo> groupList = groupMapper.selectBriefList(groupRequest);
        if (CollectionUtils.isEmpty(groupList)) {
            LOGGER.warn("GetDPConfig: not found inlong group with success status by cluster tags={}", clusterTagList);
            return result;
        }

        LOGGER.debug("GetDPConfig: begin to get config for cluster tags={}, associated group num={}",
                clusterTagList, groupList.size());
        List<DataProxyTopicInfo> topicList = new ArrayList<>();
        for (InlongGroupBriefInfo groupInfo : groupList) {
            String groupId = groupInfo.getInlongGroupId();
            String mqResource = groupInfo.getMqResource();
            String realClusterTag = groupInfo.getInlongClusterTag();

            MQType type = MQType.forType(groupInfo.getMqType());
            if (type == MQType.PULSAR || type == MQType.TDMQ_PULSAR) {
                List<InlongStreamBriefInfo> streamList = streamMapper.selectBriefList(groupId);
                for (InlongStreamBriefInfo streamInfo : streamList) {
                    List<InlongClusterEntity> pulsarClusters = clusterMapper.selectByKey(realClusterTag, null,
                            ClusterType.PULSAR);
                    if (CollectionUtils.isEmpty(pulsarClusters)) {
                        LOGGER.error("GetDPConfig: not found pulsar cluster by cluster tag={}", realClusterTag);
                        continue;
                    }

                    // if there are multiple Pulsar clusters, take the first one
                    InlongClusterEntity cluster = pulsarClusters.get(0);
                    PulsarClusterDTO pulsarCluster = PulsarClusterDTO.getFromJson(cluster.getExtParams());
                    String tenant = pulsarCluster.getTenant();
                    if (StringUtils.isBlank(tenant)) {
                        tenant = InlongConstants.DEFAULT_PULSAR_TENANT;
                    }

                    String streamId = streamInfo.getInlongStreamId();
                    String topic = String.format(InlongConstants.PULSAR_TOPIC_FORMAT,
                            tenant, mqResource, streamInfo.getMqResource());
                    DataProxyTopicInfo topicConfig = new DataProxyTopicInfo();
                    topicConfig.setInlongGroupId(groupId + "/" + streamId);
                    topicConfig.setTopic(topic);
                    topicList.add(topicConfig);
                }
            } else if (type == MQType.TUBE) {
                DataProxyTopicInfo topicConfig = new DataProxyTopicInfo();
                topicConfig.setInlongGroupId(groupId);
                topicConfig.setTopic(mqResource);
                topicList.add(topicConfig);
            }
        }

        // get mq cluster info
        LOGGER.debug("GetDPConfig: begin to get mq clusters by tags={}", clusterTagList);
        List<MQClusterInfo> mqSet = new ArrayList<>();
        List<String> typeList = Arrays.asList(ClusterType.TUBE, ClusterType.PULSAR);
        ClusterPageRequest pageRequest = ClusterPageRequest.builder()
                .typeList(typeList)
                .clusterTagList(clusterTagList)
                .build();
        List<InlongClusterEntity> mqClusterList = clusterMapper.selectByCondition(pageRequest);
        for (InlongClusterEntity cluster : mqClusterList) {
            MQClusterInfo clusterInfo = new MQClusterInfo();
            clusterInfo.setUrl(cluster.getUrl());
            clusterInfo.setToken(cluster.getToken());
            Map<String, String> configParams = GSON.fromJson(cluster.getExtParams(), Map.class);
            clusterInfo.setParams(configParams);
            mqSet.add(clusterInfo);
        }

        result.setMqClusterList(mqSet);
        result.setTopicList(topicList);

        return result;
    }

    @Override
    public String getAllConfig(String clusterName, String md5) {
        DataProxyConfigResponse response = new DataProxyConfigResponse();
        String configMd5 = proxyRepository.getProxyMd5(clusterName);
        if (configMd5 == null) {
            response.setResult(false);
            response.setErrCode(DataProxyConfigResponse.REQ_PARAMS_ERROR);
            return GSON.toJson(response);
        }

        // same config
        if (configMd5.equals(md5)) {
            response.setResult(true);
            response.setErrCode(DataProxyConfigResponse.NOUPDATE);
            response.setMd5(configMd5);
            response.setData(new DataProxyCluster());
            return GSON.toJson(response);
        }

        String configJson = proxyRepository.getProxyConfigJson(clusterName);
        if (configJson == null) {
            response.setResult(false);
            response.setErrCode(DataProxyConfigResponse.REQ_PARAMS_ERROR);
            return GSON.toJson(response);
        }

        return configJson;
    }

    /**
     * Remove cluster tag from the given cluster entity.
     */
    private void removeClusterTag(InlongClusterEntity entity, String clusterTag, String operator, Date modifyTime) {
        Set<String> tagSet = Sets.newHashSet(entity.getClusterTags().split(InlongConstants.COMMA));
        tagSet.remove(clusterTag);
        String updateTags = Joiner.on(",").join(tagSet);
        entity.setClusterTags(updateTags);
        entity.setModifier(operator);
        entity.setModifyTime(modifyTime);
        clusterMapper.updateByIdSelective(entity);
    }

    /**
     * Make sure there is no InlongGroup using this tag.
     */
    private void assertNoInlongGroupExists(String clusterTag) {
        List<InlongGroupEntity> groupEntities = groupMapper.selectByClusterTag(clusterTag);
        if (CollectionUtils.isEmpty(groupEntities)) {
            return;
        }
        List<String> groupIds = groupEntities.stream()
                .map(InlongGroupEntity::getInlongGroupId)
                .collect(Collectors.toList());
        String errMsg = String.format("inlong cluster tag [%s] was used by inlong group %s", clusterTag, groupIds);
        LOGGER.error(errMsg);
        throw new BusinessException(errMsg + ", please delete them first");
    }

}<|MERGE_RESOLUTION|>--- conflicted
+++ resolved
@@ -630,13 +630,8 @@
                 .build();
         List<InlongClusterEntity> clusterEntityList = clusterMapper.selectByCondition(request);
         DataProxyConfig result = new DataProxyConfig();
-<<<<<<< HEAD
-        if (CollectionUtils.isEmpty(clusterEntityList)) {
-            LOGGER.warn("GetDPConfig: data proxy cluster not found by tag={} name={}", clusterTag, clusterName);
-=======
         if (CollectionUtils.isEmpty(clusterList)) {
             LOGGER.warn("GetDPConfig: not found data proxy cluster by tag={} name={}", clusterTag, clusterName);
->>>>>>> 4c8f007c
             return result;
         }
 
