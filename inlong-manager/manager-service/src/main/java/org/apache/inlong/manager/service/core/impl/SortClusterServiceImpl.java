/*
 * Licensed to the Apache Software Foundation (ASF) under one or more
 * contributor license agreements. See the NOTICE file distributed with
 * this work for additional information regarding copyright ownership.
 * The ASF licenses this file to You under the Apache License, Version 2.0
 * (the "License"); you may not use this file except in compliance with
 * the License. You may obtain a copy of the License at
 *
 * http://www.apache.org/licenses/LICENSE-2.0
 *
 * Unless required by applicable law or agreed to in writing, software
 * distributed under the License is distributed on an "AS IS" BASIS,
 * WITHOUT WARRANTIES OR CONDITIONS OF ANY KIND, either express or implied.
 * See the License for the specific language governing permissions and
 * limitations under the License.
 */

package org.apache.inlong.manager.service.core.impl;

import org.apache.inlong.common.pojo.sortstandalone.SortClusterConfig;
import org.apache.inlong.common.pojo.sortstandalone.SortClusterResponse;
import org.apache.inlong.common.pojo.sortstandalone.SortTaskConfig;
import org.apache.inlong.manager.common.util.JsonUtils;
import org.apache.inlong.manager.dao.entity.DataNodeEntity;
import org.apache.inlong.manager.dao.entity.StreamSinkEntity;
import org.apache.inlong.manager.pojo.node.DataNodeInfo;
import org.apache.inlong.manager.pojo.sort.standalone.SortFieldInfo;
import org.apache.inlong.manager.pojo.sort.standalone.SortSourceStreamInfo;
import org.apache.inlong.manager.pojo.sort.standalone.SortTaskInfo;
import org.apache.inlong.manager.pojo.stream.InlongStreamExtParam;
import org.apache.inlong.manager.service.core.SortClusterService;
import org.apache.inlong.manager.service.core.SortConfigLoader;
import org.apache.inlong.manager.service.node.DataNodeOperator;
import org.apache.inlong.manager.service.node.DataNodeOperatorFactory;
import org.apache.inlong.manager.service.sink.SinkOperatorFactory;
import org.apache.inlong.manager.service.sink.StreamSinkOperator;

import com.google.gson.Gson;
import org.apache.commons.codec.digest.DigestUtils;
import org.apache.commons.lang3.ObjectUtils;
import org.apache.commons.lang3.StringUtils;
import org.slf4j.Logger;
import org.slf4j.LoggerFactory;
import org.springframework.beans.factory.annotation.Autowired;
import org.springframework.context.annotation.Lazy;
import org.springframework.stereotype.Service;
import org.springframework.transaction.annotation.Transactional;

import javax.annotation.PostConstruct;

import java.util.ArrayList;
import java.util.HashMap;
import java.util.List;
import java.util.Map;
import java.util.Objects;
import java.util.Optional;
import java.util.concurrent.ConcurrentHashMap;
import java.util.concurrent.Executors;
import java.util.concurrent.ScheduledExecutorService;
import java.util.concurrent.TimeUnit;
import java.util.stream.Collectors;

/**
 * Used to cache the sort cluster config and reduce the number of query to database.
 */
@Lazy
@Service
public class SortClusterServiceImpl implements SortClusterService {

    private static final Logger LOGGER = LoggerFactory.getLogger(SortClusterServiceImpl.class);

    private static final Gson GSON = new Gson();

    private static final long DEFAULT_HEARTBEAT_INTERVAL_MS = 60000;

    private static final int RESPONSE_CODE_SUCCESS = 0;
    private static final int RESPONSE_CODE_NO_UPDATE = 1;
    private static final int RESPONSE_CODE_FAIL = -1;
    private static final int RESPONSE_CODE_REQ_PARAMS_ERROR = -101;

    private static final String KEY_GROUP_ID = "inlongGroupId";
    private static final String KEY_STREAM_ID = "inlongStreamId";
    private static final String FILED_OFFSET = "fieldOffset";
    // key: sink id, value: fileNames
    private Map<Integer, List<String>> fieldMap;

    // key : sort cluster name, value : md5
    private Map<String, String> sortClusterMd5Map = new ConcurrentHashMap<>();
    // key : sort cluster name, value : cluster config
    private Map<String, SortClusterConfig> sortClusterConfigMap = new ConcurrentHashMap<>();
    // key : sort cluster name, value : error log
    private Map<String, String> sortClusterErrorLogMap = new ConcurrentHashMap<>();
    // key: group id ,value: {key: stream id, value: stream info}
    private Map<String, Map<String, SortSourceStreamInfo>> allStreams;

    private long reloadInterval;

    @Autowired
    private SortConfigLoader sortConfigLoader;
    @Autowired
    private SinkOperatorFactory sinkOperatorFactory;
    @Autowired
    private DataNodeOperatorFactory dataNodeOperatorFactory;

    @PostConstruct
    public void initialize() {
        LOGGER.info("create repository for " + SortClusterServiceImpl.class.getSimpleName());
        try {
            this.reloadInterval = DEFAULT_HEARTBEAT_INTERVAL_MS;
            reload();
            setReloadTimer();
        } catch (Throwable t) {
            LOGGER.error("Initialize SortClusterConfigRepository error", t);
        }
    }

    @Transactional(rollbackFor = Exception.class)
    public void reload() {
        LOGGER.debug("start to reload sort config");
        try {
            reloadAllClusterConfig();
        } catch (Throwable t) {
            LOGGER.error("fail to reload cluster config", t);
        }
        LOGGER.debug("end to reload config");
    }

    @Override
    public SortClusterResponse getClusterConfig(String clusterName, String md5) {
        // check if cluster name is valid or not.
        if (StringUtils.isBlank(clusterName)) {
            String errMsg = "Blank cluster name, return nothing";
            LOGGER.debug(errMsg);
            return SortClusterResponse.builder()
                    .msg(errMsg)
                    .code(RESPONSE_CODE_REQ_PARAMS_ERROR)
                    .build();
        }

        // if there is an error
        if (sortClusterErrorLogMap.get(clusterName) != null) {
            return SortClusterResponse.builder()
                    .msg(sortClusterErrorLogMap.get(clusterName))
                    .code(RESPONSE_CODE_FAIL)
                    .build();
        }

        // there is no config, but still return success.
        if (sortClusterConfigMap.get(clusterName) == null) {
            String errMsg = "There is not config for cluster " + clusterName;
            LOGGER.debug(errMsg);
            return SortClusterResponse.builder()
                    .msg(errMsg)
                    .code(RESPONSE_CODE_SUCCESS)
                    .build();
        }

        // if the same md5
        if (sortClusterMd5Map.get(clusterName).equals(md5)) {
            return SortClusterResponse.builder()
                    .msg("No update")
                    .code(RESPONSE_CODE_NO_UPDATE)
                    .md5(md5)
                    .build();
        }

        return SortClusterResponse.builder()
                .msg("Success")
                .code(RESPONSE_CODE_SUCCESS)
                .data(sortClusterConfigMap.get(clusterName))
                .md5(sortClusterMd5Map.get(clusterName))
                .build();
    }

    private void reloadAllClusterConfig() {
        // load all fields info
        List<SortFieldInfo> fieldInfos = sortConfigLoader.loadAllFields();
        fieldMap = new HashMap<>();
        fieldInfos.forEach(info -> {
            List<String> fields = fieldMap.computeIfAbsent(info.getSinkId(), k -> new ArrayList<>());
            fields.add(info.getFieldName());
        });

        List<StreamSinkEntity> sinkEntities = sortConfigLoader.loadAllStreamSinkEntity();
        // get all task under a given cluster, has been reduced into cluster and task.
        List<SortTaskInfo> tasks = sortConfigLoader.loadAllTask();
        Map<String, List<SortTaskInfo>> clusterTaskMap = tasks.stream()
                .filter(dto -> StringUtils.isNotBlank(dto.getSortClusterName())
                        && StringUtils.isNotBlank(dto.getSortTaskName())
                        && StringUtils.isNotBlank(dto.getDataNodeName())
                        && StringUtils.isNotBlank(dto.getSinkType()))
                .collect(Collectors.groupingBy(SortTaskInfo::getSortClusterName));

        // reload all streams
        allStreams = sortConfigLoader.loadAllStreams()
                .stream()
                .collect(Collectors.groupingBy(SortSourceStreamInfo::getInlongGroupId,
                        Collectors.toMap(SortSourceStreamInfo::getInlongStreamId, info -> info)));

        // get all stream sinks
        Map<String, List<StreamSinkEntity>> task2AllStreams = sinkEntities.stream()
                .filter(entity -> StringUtils.isNotBlank(entity.getInlongClusterName()))
                .filter(entity -> StringUtils.isNotBlank(entity.getSortTaskName()))
                .filter(entity -> StringUtils.isNotBlank(entity.getDataNodeName()))
                .collect(Collectors.groupingBy(StreamSinkEntity::getSortTaskName));

        // get all data nodes and group by node name
        List<DataNodeEntity> dataNodeEntities = sortConfigLoader.loadAllDataNodeEntity();
        Map<String, DataNodeInfo> task2DataNodeMap = dataNodeEntities.stream()
                .filter(entity -> StringUtils.isNotBlank(entity.getName()))
                .map(entity -> {
                    DataNodeOperator operator = dataNodeOperatorFactory.getInstance(entity.getType());
                    return operator.getFromEntity(entity);
                })
                .collect(Collectors.toMap(DataNodeInfo::getName, info -> info));

        // re-org all SortClusterConfigs
        Map<String, SortClusterConfig> newConfigMap = new ConcurrentHashMap<>();
        Map<String, String> newMd5Map = new ConcurrentHashMap<>();
        Map<String, String> newErrorLogMap = new ConcurrentHashMap<>();

        clusterTaskMap.forEach((clusterName, taskList) -> {
            try {
                SortClusterConfig config = this.getConfigByClusterName(clusterName,
                        taskList, task2AllStreams, task2DataNodeMap);
                String jsonStr = GSON.toJson(config);
                String md5 = DigestUtils.md5Hex(jsonStr);
                newConfigMap.put(clusterName, config);
                newMd5Map.put(clusterName, md5);
            } catch (Throwable e) {
                // if get config failed, update the err log.
                String errMsg = Optional.ofNullable(e.getMessage()).orElse("Unknown error, please check logs");
                newErrorLogMap.put(clusterName, errMsg);
                LOGGER.error("Failed to update cluster config={}", clusterName, e);
            }
        });

        sortClusterErrorLogMap = newErrorLogMap;
        sortClusterConfigMap = newConfigMap;
        sortClusterMd5Map = newMd5Map;
    }

    private SortClusterConfig getConfigByClusterName(
            String clusterName,
            List<SortTaskInfo> tasks,
            Map<String, List<StreamSinkEntity>> task2AllStreams,
            Map<String, DataNodeInfo> task2DataNodeMap) {

        List<SortTaskConfig> taskConfigs = tasks.stream()
                .map(task -> {
                    try {
                        String taskName = task.getSortTaskName();
                        String type = task.getSinkType();
                        String dataNodeName = task.getDataNodeName();
                        DataNodeInfo nodeInfo = task2DataNodeMap.get(dataNodeName);
                        List<StreamSinkEntity> streams = task2AllStreams.get(taskName);
                        return SortTaskConfig.builder()
                                .name(taskName)
                                .type(type)
                                .idParams(this.parseIdParams(streams, nodeInfo))
                                .sinkParams(this.parseSinkParams(nodeInfo))
                                .build();
                    } catch (Exception e) {
                        LOGGER.error("fail to parse sort task config of cluster={}", clusterName, e);
                        return null;
                    }
                })
                .filter(Objects::nonNull)
                .collect(Collectors.toList());

        return SortClusterConfig.builder()
                .clusterName(clusterName)
                .sortTasks(taskConfigs)
                .build();
    }

    private List<Map<String, String>> parseIdParams(List<StreamSinkEntity> streams, DataNodeInfo dataNodeInfo) {
        return streams.stream()
                .map(streamSink -> {
                    try {
                        StreamSinkOperator operator = sinkOperatorFactory.getInstance(streamSink.getSinkType());
<<<<<<< HEAD
                        List<String> fields = fieldMap.get(streamSink.getInlongGroupId());
                        return operator.parse2IdParams(streamSink, fields, dataNodeInfo);
=======
                        List<String> fields = fieldMap.get(streamSink.getId());
                        Map<String, String> params = operator.parse2IdParams(streamSink, fields, dataNodeInfo);
                        setFiledOffset(streamSink, params);
                        return params;
>>>>>>> 63d0c017
                    } catch (Exception e) {
                        LOGGER.error("fail to parse id params of groupId={}, streamId={} name={}, type={}}",
                                streamSink.getInlongGroupId(), streamSink.getInlongStreamId(),
                                streamSink.getSinkName(), streamSink.getSinkType(), e);
                        return null;
                    }
                })
                .filter(Objects::nonNull)
                .collect(Collectors.toList());
    }

    private void setFiledOffset(StreamSinkEntity streamSink, Map<String, String> params) {

        SortSourceStreamInfo sortSourceStreamInfo = allStreams.get(streamSink.getInlongGroupId())
                .get(streamSink.getInlongStreamId());
        InlongStreamExtParam inlongStreamExtParam = JsonUtils.parseObject(
                sortSourceStreamInfo.getExtParams(), InlongStreamExtParam.class);
        if (ObjectUtils.anyNotNull(inlongStreamExtParam) && !inlongStreamExtParam.getUseExtendedFields()) {
            params.put(FILED_OFFSET, String.valueOf(0));
        }
    }

    private Map<String, String> parseSinkParams(DataNodeInfo nodeInfo) {
        DataNodeOperator operator = dataNodeOperatorFactory.getInstance(nodeInfo.getType());
        return operator.parse2SinkParams(nodeInfo);
    }

    /**
     * Set reload timer at the beginning of repository.
     */
    private void setReloadTimer() {
        ScheduledExecutorService executorService = Executors.newSingleThreadScheduledExecutor();
        executorService.scheduleAtFixedRate(this::reload, reloadInterval, reloadInterval, TimeUnit.MILLISECONDS);
    }
}<|MERGE_RESOLUTION|>--- conflicted
+++ resolved
@@ -279,15 +279,10 @@
                 .map(streamSink -> {
                     try {
                         StreamSinkOperator operator = sinkOperatorFactory.getInstance(streamSink.getSinkType());
-<<<<<<< HEAD
-                        List<String> fields = fieldMap.get(streamSink.getInlongGroupId());
-                        return operator.parse2IdParams(streamSink, fields, dataNodeInfo);
-=======
                         List<String> fields = fieldMap.get(streamSink.getId());
                         Map<String, String> params = operator.parse2IdParams(streamSink, fields, dataNodeInfo);
                         setFiledOffset(streamSink, params);
                         return params;
->>>>>>> 63d0c017
                     } catch (Exception e) {
                         LOGGER.error("fail to parse id params of groupId={}, streamId={} name={}, type={}}",
                                 streamSink.getInlongGroupId(), streamSink.getInlongStreamId(),
