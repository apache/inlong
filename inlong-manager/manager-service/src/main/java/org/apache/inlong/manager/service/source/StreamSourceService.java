--- conflicted
+++ resolved
@@ -152,11 +152,7 @@
      * @param operator Operator's name
      * @return Whether succeed.
      */
-<<<<<<< HEAD
     boolean metaDeleteAll(String groupId, String streamId, String operator);
-=======
-    Boolean deleteAll(String groupId, String streamId, String operator);
->>>>>>> bcaebe3a
 
     /**
      * According to the inlong stream id, query the list of source types owned by it.
