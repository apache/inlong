--- conflicted
+++ resolved
@@ -40,22 +40,17 @@
         if (processForm instanceof GroupResourceProcessForm) {
             GroupResourceProcessForm groupResourceForm = (GroupResourceProcessForm) processForm;
             InlongGroupInfo groupInfo = groupResourceForm.getGroupInfo();
-<<<<<<< HEAD
-            boolean enable = groupInfo.getZookeeperEnabled() == 0
-                    && MQType.forType(groupInfo.getMiddlewareType()) != MQType.NONE;
-=======
-
             boolean enable = groupInfo.getEnableZookeeper() == 0
                     && MQType.forType(groupInfo.getMqType()) != MQType.NONE;
->>>>>>> 5db0eb8b
+
             log.info("zookeeper disabled was [{}] for groupId [{}]", enable, groupId);
             return enable;
         } else if (processForm instanceof StreamResourceProcessForm) {
             StreamResourceProcessForm streamResourceForm = (StreamResourceProcessForm) processForm;
             InlongGroupInfo groupInfo = streamResourceForm.getGroupInfo();
             InlongStreamInfo streamInfo = streamResourceForm.getStreamInfo();
-            boolean enable = groupInfo.getZookeeperEnabled() == 0
-                    && MQType.forType(groupInfo.getMiddlewareType()) != MQType.NONE;
+            boolean enable = groupInfo.getEnableZookeeper() == 0
+                    && MQType.forType(groupInfo.getMqType()) != MQType.NONE;
             log.info("zookeeper disabled was [{}] for groupId [{}] and streamId [{}] ", enable, groupId,
                     streamInfo.getInlongStreamId());
             return enable;
