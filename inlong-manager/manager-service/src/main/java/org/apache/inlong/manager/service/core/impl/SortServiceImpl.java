--- conflicted
+++ resolved
@@ -19,13 +19,9 @@
 
 import org.apache.commons.lang3.StringUtils;
 import org.apache.inlong.manager.common.pojo.sort.SortClusterConfigResponse;
-<<<<<<< HEAD
 import org.apache.inlong.manager.dao.entity.SortClusterConfigEntity;
-=======
 import org.apache.inlong.manager.common.pojo.sort.SortClusterConfigResponse.SinkType;
 import org.apache.inlong.manager.common.pojo.sort.SortClusterConfigResponse.SortTaskConfig;
-import org.apache.inlong.manager.dao.entity.SortClusterConfgiEntity;
->>>>>>> 7403c2c6
 import org.apache.inlong.manager.service.core.SortClusterConfigService;
 import org.apache.inlong.manager.service.core.SortTaskIdParamService;
 import org.apache.inlong.manager.service.core.SortService;
@@ -59,13 +55,9 @@
             return SortClusterConfigResponse.builder().msg(errMsg).build();
         }
 
-<<<<<<< HEAD
+        // check if there is any task.
         List<SortClusterConfigEntity> tasks = sortClusterConfigService.selectTasksByClusterName(clusterName);
-=======
-        // check if there is any task.
-        List<SortClusterConfgiEntity> tasks =
-                sortClusterConfigService.selectTasksByClusterName(clusterName);
->>>>>>> 7403c2c6
+
         if (tasks == null || tasks.isEmpty()) {
             String errMsg = "There is not any task for cluster" + clusterName;
             LOGGER.info(errMsg);
@@ -85,7 +77,7 @@
         return SortClusterConfigResponse.builder().tasks(taskConfigs).msg("success").build();
     }
 
-    private SortTaskConfig getTaskConfig(SortClusterConfgiEntity clusterConfig) {
+    private SortTaskConfig getTaskConfig(SortClusterConfigEntity clusterConfig) {
         List<Map<String, String>> idParams =
                 sortTaskIdParamService.selectByTaskName(clusterConfig.getTaskName());
         // TODO add method that get sink params
