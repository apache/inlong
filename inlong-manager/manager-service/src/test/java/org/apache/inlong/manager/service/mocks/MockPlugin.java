/*
 * Licensed to the Apache Software Foundation (ASF) under one or more
 * contributor license agreements. See the NOTICE file distributed with
 * this work for additional information regarding copyright ownership.
 * The ASF licenses this file to You under the Apache License, Version 2.0
 * (the "License"); you may not use this file except in compliance with
 * the License. You may obtain a copy of the License at
 *
 * http://www.apache.org/licenses/LICENSE-2.0
 *
 * Unless required by applicable law or agreed to in writing, software
 * distributed under the License is distributed on an "AS IS" BASIS,
 * WITHOUT WARRANTIES OR CONDITIONS OF ANY KIND, either express or implied.
 * See the License for the specific language governing permissions and
 * limitations under the License.
 */

package org.apache.inlong.manager.service.mocks;

import org.apache.inlong.manager.service.workflow.business.UpdateBusinessProcessForm;
import org.apache.inlong.manager.service.workflow.business.UpdateBusinessProcessForm.OperateType;
import org.apache.inlong.manager.workflow.WorkflowContext;
import org.apache.inlong.manager.workflow.definition.ProcessForm;
import org.apache.inlong.manager.workflow.event.EventSelector;
import org.apache.inlong.manager.workflow.event.task.DataSourceOperateListener;
import org.apache.inlong.manager.workflow.event.task.SortOperateListener;
import org.apache.inlong.manager.workflow.plugin.ProcessPlugin;

import java.util.HashMap;
import java.util.Map;
<<<<<<< HEAD
=======
import org.apache.inlong.manager.common.event.EventSelector;
import org.apache.inlong.manager.common.event.task.DataSourceOperateListener;
import org.apache.inlong.manager.common.event.task.SortOperateListener;
import org.apache.inlong.manager.common.model.WorkflowContext;
import org.apache.inlong.manager.common.model.definition.ProcessForm;
import org.apache.inlong.manager.common.plugin.ProcessPlugin;
import org.apache.inlong.manager.common.workflow.bussiness.UpdateBusinessWorkflowForm;
import org.springframework.beans.factory.annotation.Autowired;
>>>>>>> e6d3ae40

public class MockPlugin implements ProcessPlugin {

    public EventSelector stopProcessSelector = new EventSelector() {
        @Override
        public boolean accept(WorkflowContext context) {
            ProcessForm processForm = context.getProcessForm();
            if (!(processForm instanceof UpdateBusinessProcessForm)) {
                return false;
            }
<<<<<<< HEAD
            UpdateBusinessProcessForm form = (UpdateBusinessProcessForm) processForm;
            return form.getOperateType() == OperateType.SUSPEND;
=======
            UpdateBusinessWorkflowForm form = (UpdateBusinessWorkflowForm) processForm;
            return form.getOperateType() == UpdateBusinessWorkflowForm.OperateType.SUSPEND;
>>>>>>> e6d3ae40
        }
    };

    public EventSelector restartProcessSelector = new EventSelector() {
        @Override
        public boolean accept(WorkflowContext context) {
            ProcessForm processForm = context.getProcessForm();
            if (!(processForm instanceof UpdateBusinessProcessForm)) {
                return false;
            }
<<<<<<< HEAD
            UpdateBusinessProcessForm form = (UpdateBusinessProcessForm) processForm;
            return form.getOperateType() == OperateType.RESTART;
=======
            UpdateBusinessWorkflowForm form = (UpdateBusinessWorkflowForm) processForm;
            return form.getOperateType() == UpdateBusinessWorkflowForm.OperateType.RESTART;
>>>>>>> e6d3ae40
        }
    };

    public EventSelector deleteProcessSelector = new EventSelector() {
        @Override
        public boolean accept(WorkflowContext context) {
            ProcessForm processForm = context.getProcessForm();
            if (!(processForm instanceof UpdateBusinessProcessForm)) {
                return false;
            }
<<<<<<< HEAD
            UpdateBusinessProcessForm form = (UpdateBusinessProcessForm) processForm;
            return form.getOperateType() == OperateType.DELETE;
=======
            UpdateBusinessWorkflowForm form = (UpdateBusinessWorkflowForm) processForm;
            return form.getOperateType() == UpdateBusinessWorkflowForm.OperateType.DELETE;
>>>>>>> e6d3ae40
        }
    };

    public Map<DataSourceOperateListener, EventSelector> createSourceOperateListeners() {
        Map<DataSourceOperateListener, EventSelector> listeners = new HashMap<>();
        listeners.put(new MockDeleteSourceListener(), deleteProcessSelector);
        listeners.put(new MockRestartSourceListener(), restartProcessSelector);
        listeners.put(new MockStopSourceListener(), stopProcessSelector);
        return listeners;
    }

    public Map<SortOperateListener, EventSelector> createSortOperateListeners() {
        Map<SortOperateListener, EventSelector> listeners = new HashMap<>();
        listeners.put(new MockDeleteSortListener(), deleteProcessSelector);
        listeners.put(new MockRestartSortListener(), restartProcessSelector);
        listeners.put(new MockStopSortListener(), stopProcessSelector);
        return listeners;
    }

}<|MERGE_RESOLUTION|>--- conflicted
+++ resolved
@@ -17,10 +17,10 @@
 
 package org.apache.inlong.manager.service.mocks;
 
-import org.apache.inlong.manager.service.workflow.business.UpdateBusinessProcessForm;
-import org.apache.inlong.manager.service.workflow.business.UpdateBusinessProcessForm.OperateType;
+import org.apache.inlong.manager.common.pojo.workflow.form.UpdateBusinessProcessForm;
+import org.apache.inlong.manager.common.pojo.workflow.form.UpdateBusinessProcessForm.OperateType;
 import org.apache.inlong.manager.workflow.WorkflowContext;
-import org.apache.inlong.manager.workflow.definition.ProcessForm;
+import org.apache.inlong.manager.common.pojo.workflow.form.ProcessForm;
 import org.apache.inlong.manager.workflow.event.EventSelector;
 import org.apache.inlong.manager.workflow.event.task.DataSourceOperateListener;
 import org.apache.inlong.manager.workflow.event.task.SortOperateListener;
@@ -28,17 +28,6 @@
 
 import java.util.HashMap;
 import java.util.Map;
-<<<<<<< HEAD
-=======
-import org.apache.inlong.manager.common.event.EventSelector;
-import org.apache.inlong.manager.common.event.task.DataSourceOperateListener;
-import org.apache.inlong.manager.common.event.task.SortOperateListener;
-import org.apache.inlong.manager.common.model.WorkflowContext;
-import org.apache.inlong.manager.common.model.definition.ProcessForm;
-import org.apache.inlong.manager.common.plugin.ProcessPlugin;
-import org.apache.inlong.manager.common.workflow.bussiness.UpdateBusinessWorkflowForm;
-import org.springframework.beans.factory.annotation.Autowired;
->>>>>>> e6d3ae40
 
 public class MockPlugin implements ProcessPlugin {
 
@@ -49,13 +38,8 @@
             if (!(processForm instanceof UpdateBusinessProcessForm)) {
                 return false;
             }
-<<<<<<< HEAD
             UpdateBusinessProcessForm form = (UpdateBusinessProcessForm) processForm;
             return form.getOperateType() == OperateType.SUSPEND;
-=======
-            UpdateBusinessWorkflowForm form = (UpdateBusinessWorkflowForm) processForm;
-            return form.getOperateType() == UpdateBusinessWorkflowForm.OperateType.SUSPEND;
->>>>>>> e6d3ae40
         }
     };
 
@@ -66,13 +50,8 @@
             if (!(processForm instanceof UpdateBusinessProcessForm)) {
                 return false;
             }
-<<<<<<< HEAD
             UpdateBusinessProcessForm form = (UpdateBusinessProcessForm) processForm;
             return form.getOperateType() == OperateType.RESTART;
-=======
-            UpdateBusinessWorkflowForm form = (UpdateBusinessWorkflowForm) processForm;
-            return form.getOperateType() == UpdateBusinessWorkflowForm.OperateType.RESTART;
->>>>>>> e6d3ae40
         }
     };
 
@@ -83,13 +62,8 @@
             if (!(processForm instanceof UpdateBusinessProcessForm)) {
                 return false;
             }
-<<<<<<< HEAD
             UpdateBusinessProcessForm form = (UpdateBusinessProcessForm) processForm;
             return form.getOperateType() == OperateType.DELETE;
-=======
-            UpdateBusinessWorkflowForm form = (UpdateBusinessWorkflowForm) processForm;
-            return form.getOperateType() == UpdateBusinessWorkflowForm.OperateType.DELETE;
->>>>>>> e6d3ae40
         }
     };
 
