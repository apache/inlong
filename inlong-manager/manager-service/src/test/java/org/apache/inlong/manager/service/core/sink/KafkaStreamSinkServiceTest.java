--- conflicted
+++ resolved
@@ -60,7 +60,8 @@
         sinkInfo.setSerializationType(serializationType);
         sinkInfo.setBootstrapServers(bootstrapServers);
         sinkInfo.setTopicName(topicName);
-<<<<<<< HEAD
+        sinkInfo.setEnableCreateResource(GlobalConstants.DISABLE_CREATE_RESOURCE);
+        kafkaSinkId = sinkService.save(sinkInfo, globalOperator);
         sinkInfo.setEnableCreateResource(Constant.DISABLE_CREATE_RESOURCE);
         sinkInfo.setId((int) (Math.random() * 100000 + 1));
         return sinkService.save(sinkInfo, globalOperator);
@@ -68,39 +69,22 @@
 
     //    @After
     public void deleteKafkaSink(Integer kafkaSinkId) {
-        boolean result = sinkService.delete(kafkaSinkId, Constant.SINK_KAFKA, globalOperator);
-=======
-        sinkInfo.setEnableCreateResource(GlobalConstants.DISABLE_CREATE_RESOURCE);
-        kafkaSinkId = sinkService.save(sinkInfo, globalOperator);
-    }
-
-    @After
-    public void deleteKafkaSink() {
         boolean result = sinkService.delete(kafkaSinkId, SinkType.SINK_KAFKA, globalOperator);
->>>>>>> 1bae3687
         Assert.assertTrue(result);
     }
 
     @Test
     public void testListByIdentifier() {
-<<<<<<< HEAD
         Integer kafkaSinkId = this.saveSink("default1");
         SinkResponse sink = sinkService.get(kafkaSinkId, Constant.SINK_KAFKA);
-=======
-        SinkResponse sink = sinkService.get(kafkaSinkId, SinkType.SINK_KAFKA);
->>>>>>> 1bae3687
         Assert.assertEquals(globalGroupId, sink.getInlongGroupId());
         deleteKafkaSink(kafkaSinkId);
     }
 
     @Test
     public void testGetAndUpdate() {
-<<<<<<< HEAD
         Integer kafkaSinkId = this.saveSink("default2");
-        SinkResponse response = sinkService.get(kafkaSinkId, Constant.SINK_KAFKA);
-=======
         SinkResponse response = sinkService.get(kafkaSinkId, SinkType.SINK_KAFKA);
->>>>>>> 1bae3687
         Assert.assertEquals(globalGroupId, response.getInlongGroupId());
 
         KafkaSinkResponse kafkaSinkResponse = (KafkaSinkResponse) response;
