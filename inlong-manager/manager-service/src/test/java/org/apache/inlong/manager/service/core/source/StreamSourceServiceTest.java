--- conflicted
+++ resolved
@@ -34,14 +34,11 @@
  */
 public class StreamSourceServiceTest extends ServiceBaseTest {
 
-<<<<<<< HEAD
     private final String globalGroupId = "b_group1";
     private final String globalStreamId = "stream1";
     private final String globalOperator = "test_user";
     private final String sourceName = "default";
 
-=======
->>>>>>> 859480a8
     @Autowired
     private StreamSourceService sourceService;
     @Autowired
@@ -53,13 +50,8 @@
         BinlogSourceRequest sourceInfo = new BinlogSourceRequest();
         sourceInfo.setInlongGroupId(globalGroupId);
         sourceInfo.setInlongStreamId(globalStreamId);
-<<<<<<< HEAD
-        sourceInfo.setSourceType(Constant.SOURCE_DB_BINLOG);
         sourceInfo.setSourceName(sourceName);
-=======
         sourceInfo.setSourceType(Constant.SOURCE_BINLOG);
-
->>>>>>> 859480a8
         return sourceService.save(sourceInfo, globalOperator);
     }
 
