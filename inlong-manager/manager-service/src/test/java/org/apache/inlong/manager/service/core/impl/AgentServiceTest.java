/*
 * Licensed to the Apache Software Foundation (ASF) under one or more
 * contributor license agreements. See the NOTICE file distributed with
 * this work for additional information regarding copyright ownership.
 * The ASF licenses this file to You under the Apache License, Version 2.0
 * (the "License"); you may not use this file except in compliance with
 * the License. You may obtain a copy of the License at
 *
 * http://www.apache.org/licenses/LICENSE-2.0
 *
 * Unless required by applicable law or agreed to in writing, software
 * distributed under the License is distributed on an "AS IS" BASIS,
 * WITHOUT WARRANTIES OR CONDITIONS OF ANY KIND, either express or implied.
 * See the License for the specific language governing permissions and
 * limitations under the License.
 */

package org.apache.inlong.manager.service.core.impl;

import org.apache.inlong.common.pojo.agent.TaskSnapshotMessage;
import org.apache.inlong.common.pojo.agent.TaskSnapshotRequest;
import org.apache.inlong.manager.common.enums.SourceType;
import org.apache.inlong.manager.common.pojo.source.binlog.BinlogSourceRequest;
import org.apache.inlong.manager.service.ServiceBaseTest;
import org.apache.inlong.manager.service.core.AgentService;
import org.apache.inlong.manager.service.source.StreamSourceService;
import org.junit.Assert;
import org.junit.Test;
import org.springframework.beans.factory.annotation.Autowired;

import java.util.Collections;
import java.util.Date;

/**
 * Stream source service test
 */
public class AgentServiceTest extends ServiceBaseTest {

    @Autowired
    private StreamSourceService sourceService;
    @Autowired
    private AgentService agentService;
    @Autowired
    private InlongStreamServiceTest streamServiceTest;

    public Integer saveSource() {
        streamServiceTest.saveInlongStream(GLOBAL_GROUP_ID, GLOBAL_STREAM_ID, GLOBAL_OPERATOR);

        BinlogSourceRequest sourceInfo = new BinlogSourceRequest();
<<<<<<< HEAD
        sourceInfo.setInlongGroupId(globalGroupId);
        sourceInfo.setInlongStreamId(globalStreamId);
        sourceInfo.setSourceType(Constant.SOURCE_BINLOG);
        sourceInfo.setSourceName(globalStreamName);
        return sourceService.save(sourceInfo, globalOperator);
=======
        sourceInfo.setInlongGroupId(GLOBAL_GROUP_ID);
        sourceInfo.setInlongStreamId(GLOBAL_STREAM_ID);
        sourceInfo.setSourceType(SourceType.BINLOG.getType());

        return sourceService.save(sourceInfo, GLOBAL_OPERATOR);
>>>>>>> 1bae3687
    }

    @Test
    public void testReportSnapshot() {
        Integer id = this.saveSource();

        TaskSnapshotRequest request = new TaskSnapshotRequest();
        request.setAgentIp("127.0.0.1");
        request.setReportTime(new Date());

        TaskSnapshotMessage message = new TaskSnapshotMessage();
        message.setJobId(id);
        message.setSnapshot("{\"offset\": 100}");
        request.setSnapshotList(Collections.singletonList(message));

        Boolean result = agentService.reportSnapshot(request);
        Assert.assertTrue(result);

        sourceService.delete(id, SourceType.BINLOG.getType(), GLOBAL_OPERATOR);
    }

}<|MERGE_RESOLUTION|>--- conflicted
+++ resolved
@@ -47,19 +47,11 @@
         streamServiceTest.saveInlongStream(GLOBAL_GROUP_ID, GLOBAL_STREAM_ID, GLOBAL_OPERATOR);
 
         BinlogSourceRequest sourceInfo = new BinlogSourceRequest();
-<<<<<<< HEAD
-        sourceInfo.setInlongGroupId(globalGroupId);
-        sourceInfo.setInlongStreamId(globalStreamId);
-        sourceInfo.setSourceType(Constant.SOURCE_BINLOG);
-        sourceInfo.setSourceName(globalStreamName);
-        return sourceService.save(sourceInfo, globalOperator);
-=======
         sourceInfo.setInlongGroupId(GLOBAL_GROUP_ID);
         sourceInfo.setInlongStreamId(GLOBAL_STREAM_ID);
         sourceInfo.setSourceType(SourceType.BINLOG.getType());
-
+        sourceInfo.setSourceName(globalStreamName);
         return sourceService.save(sourceInfo, GLOBAL_OPERATOR);
->>>>>>> 1bae3687
     }
 
     @Test
