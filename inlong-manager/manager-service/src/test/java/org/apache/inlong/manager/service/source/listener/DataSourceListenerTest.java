--- conflicted
+++ resolved
@@ -67,13 +67,8 @@
 
 //    @Test
     public void testFrozenSource() {
-<<<<<<< HEAD
         groupInfo = initGroupForm("PULSAR", "test1");
-        groupInfo.setStatus(GroupState.CONFIG_SUCCESSFUL.getCode());
-=======
-        groupInfo = initGroupForm("PULSAR");
         groupService.updateStatus(GROUP_ID, GroupStatus.CONFIG_SUCCESSFUL.getCode(), OPERATOR);
->>>>>>> 1bae3687
         groupService.update(groupInfo.genRequest(), OPERATOR);
 
         final int sourceId = createBinlogSource(groupInfo);
@@ -99,13 +94,8 @@
     @Test
     public void testRestartSource() {
         // testFrozenSource();
-<<<<<<< HEAD
         groupInfo = initGroupForm("PULSAR", "test2");
-        groupInfo.setStatus(GroupState.CONFIG_SUCCESSFUL.getCode());
-=======
-        groupInfo = initGroupForm("PULSAR");
         groupService.updateStatus(GROUP_ID, GroupStatus.CONFIG_SUCCESSFUL.getCode(), OPERATOR);
->>>>>>> 1bae3687
         groupService.update(groupInfo.genRequest(), OPERATOR);
         groupService.updateStatus(GROUP_ID, GroupStatus.SUSPENDED.getCode(), OPERATOR);
         groupService.update(groupInfo.genRequest(), OPERATOR);
