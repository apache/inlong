--- conflicted
+++ resolved
@@ -118,13 +118,8 @@
         WorkflowProcess process = context.getProcess();
         WorkflowTask task = process.getTaskByName("restartSource");
         Assert.assertTrue(task instanceof ServiceTask);
-<<<<<<< HEAD
         SourceResponse sourceResponse = streamSourceService.get(sourceId);
-        Assert.assertSame(SourceStatus.forCode(sourceResponse.getStatus()), SourceStatus.TO_BE_ISSUED_ACTIVE);
-=======
-        SourceResponse sourceResponse = streamSourceService.get(sourceId, SourceType.BINLOG.toString());
         Assert.assertSame(SourceStatus.forCode(sourceResponse.getStatus()), SourceStatus.SOURCE_NORMAL);
->>>>>>> 6d86df5d
     }
 
 }