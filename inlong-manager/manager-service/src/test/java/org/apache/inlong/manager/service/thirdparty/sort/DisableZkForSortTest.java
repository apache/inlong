/*
 * Licensed to the Apache Software Foundation (ASF) under one or more
 * contributor license agreements. See the NOTICE file distributed with
 * this work for additional information regarding copyright ownership.
 * The ASF licenses this file to You under the Apache License, Version 2.0
 * (the "License"); you may not use this file except in compliance with
 * the License. You may obtain a copy of the License at
 *
 * http://www.apache.org/licenses/LICENSE-2.0
 *
 * Unless required by applicable law or agreed to in writing, software
 * distributed under the License is distributed on an "AS IS" BASIS,
 * WITHOUT WARRANTIES OR CONDITIONS OF ANY KIND, either express or implied.
 * See the License for the specific language governing permissions and
 * limitations under the License.
 */

package org.apache.inlong.manager.service.thirdparty.sort;

import com.google.common.collect.Lists;
import org.apache.inlong.manager.common.enums.GroupState;
import org.apache.inlong.manager.common.enums.ProcessStatus;
import org.apache.inlong.manager.common.pojo.group.InlongGroupInfo;
import org.apache.inlong.manager.common.pojo.sink.SinkFieldRequest;
import org.apache.inlong.manager.common.pojo.sink.hive.HiveSinkRequest;
import org.apache.inlong.manager.common.pojo.source.kafka.KafkaSourceRequest;
import org.apache.inlong.manager.common.pojo.stream.InlongStreamInfo;
import org.apache.inlong.manager.common.pojo.workflow.ProcessResponse;
import org.apache.inlong.manager.common.pojo.workflow.WorkflowResult;
import org.apache.inlong.manager.common.pojo.workflow.form.GroupResourceProcessForm;
import org.apache.inlong.manager.common.pojo.workflow.form.ProcessForm;
import org.apache.inlong.manager.common.pojo.workflow.form.UpdateGroupProcessForm;
import org.apache.inlong.manager.common.pojo.workflow.form.UpdateGroupProcessForm.OperateType;
import org.apache.inlong.manager.service.core.InlongStreamService;
import org.apache.inlong.manager.service.mocks.MockPlugin;
import org.apache.inlong.manager.service.sink.StreamSinkService;
import org.apache.inlong.manager.service.source.StreamSourceService;
import org.apache.inlong.manager.service.workflow.ProcessName;
import org.apache.inlong.manager.service.workflow.WorkflowServiceImplTest;
import org.apache.inlong.manager.workflow.WorkflowContext;
import org.apache.inlong.manager.workflow.definition.ServiceTask;
import org.apache.inlong.manager.workflow.definition.WorkflowProcess;
import org.apache.inlong.manager.workflow.definition.WorkflowTask;
import org.apache.inlong.manager.workflow.event.task.TaskEventListener;
import org.apache.inlong.manager.workflow.util.WorkflowBeanUtils;
import org.junit.Assert;
import org.junit.Before;
import org.springframework.beans.factory.annotation.Autowired;

import java.nio.charset.StandardCharsets;
import java.util.List;
import java.util.stream.Collectors;

public class DisableZkForSortTest extends WorkflowServiceImplTest {


    @Autowired
    protected InlongStreamService streamService;

    @Autowired
    protected StreamSinkService streamSinkService;

    @Autowired
    protected StreamSourceService streamSourceService;

    @Before
    public void init() {
        subType = "DisableZkFor";
    }

    public HiveSinkRequest createHiveSink(InlongStreamInfo streamInfo) {
        HiveSinkRequest hiveSinkRequest = new HiveSinkRequest();
        hiveSinkRequest.setInlongGroupId(streamInfo.getInlongGroupId());
        hiveSinkRequest.setSinkType("HIVE");
        hiveSinkRequest.setSinkName("HIVE");
        hiveSinkRequest.setInlongStreamId(streamInfo.getInlongStreamId());
        List<SinkFieldRequest> sinkFieldRequests = createStreamFields(streamInfo.getInlongGroupId(),
                streamInfo.getInlongStreamId())
                .stream()
                .map(streamFieldInfo -> {
                    SinkFieldRequest fieldInfo = new SinkFieldRequest();
                    fieldInfo.setFieldName(streamFieldInfo.getFieldName());
                    fieldInfo.setFieldType(streamFieldInfo.getFieldType());
                    fieldInfo.setFieldComment(streamFieldInfo.getFieldComment());
                    return fieldInfo;
                })
                .collect(Collectors.toList());
        hiveSinkRequest.setFieldList(sinkFieldRequests);
        hiveSinkRequest.setEnableCreateTable(0);
        hiveSinkRequest.setUsername(OPERATOR);
        hiveSinkRequest.setPassword("password");
        hiveSinkRequest.setDbName("default");
        hiveSinkRequest.setTableName("kip_test");
        hiveSinkRequest.setJdbcUrl("jdbc:hive2://localhost:7001");
        hiveSinkRequest.setFileFormat("TextFile");
        hiveSinkRequest.setDataPath("hdfs://localhost:4007/user/hive/warehouse/default");
        hiveSinkRequest.setFileFormat(StandardCharsets.UTF_8.name());
        hiveSinkRequest.setDataSeparator("124");
        streamSinkService.save(hiveSinkRequest, OPERATOR);
        return hiveSinkRequest;
    }

    public KafkaSourceRequest createKafkaSource(InlongStreamInfo streamInfo) {
        KafkaSourceRequest kafkaSourceRequest = new KafkaSourceRequest();
        kafkaSourceRequest.setInlongGroupId(streamInfo.getInlongGroupId());
        kafkaSourceRequest.setInlongStreamId(streamInfo.getInlongStreamId());
        kafkaSourceRequest.setGroupId("default");
        kafkaSourceRequest.setSerializationType("csv");
        kafkaSourceRequest.setSourceName("KAFKA");
        streamSourceService.save(kafkaSourceRequest, OPERATOR);
        return kafkaSourceRequest;
    }

    //    @Test
    public void testCreateSortConfigInCreateWorkflow() {
<<<<<<< HEAD
        InlongGroupInfo groupInfo = initGroupForm("PULSAR", "test21");
        groupInfo.setStatus(GroupState.GROUP_CONFIG_SUCCESSFUL.getCode());
=======
        InlongGroupInfo groupInfo = initGroupForm("PULSAR");
        groupInfo.setStatus(GroupState.CONFIG_SUCCESSFUL.getCode());
>>>>>>> c2bd4704
        groupInfo.setZookeeperEnabled(0);
        groupService.update(groupInfo.genRequest(), OPERATOR);
        InlongStreamInfo streamInfo = createStreamInfo(groupInfo);
        createHiveSink(streamInfo);
        createKafkaSource(streamInfo);
        mockTaskListenerFactory();
        WorkflowContext context = workflowEngine.processService().start(processName.name(), applicant, form);
        WorkflowResult result = WorkflowBeanUtils.result(context);
        ProcessResponse response = result.getProcessInfo();
        Assert.assertSame(response.getStatus(), ProcessStatus.COMPLETED);
        WorkflowProcess process = context.getProcess();
        WorkflowTask task = process.getTaskByName("initSort");
        Assert.assertTrue(task instanceof ServiceTask);
        Assert.assertEquals(1, task.getNameToListenerMap().size());

        List<TaskEventListener> listeners = Lists.newArrayList(task.getNameToListenerMap().values());
        Assert.assertTrue(listeners.get(0) instanceof CreateSortConfigListener);
        ProcessForm form = context.getProcessForm();
        InlongGroupInfo curGroupRequest = ((GroupResourceProcessForm) form).getGroupInfo();
        Assert.assertTrue(curGroupRequest.getExtList().size() == 1);

    }

    //    @Test
    public void testCreateSortConfigInUpdateWorkflow() {
        InlongGroupInfo groupInfo = initGroupForm("PULSAR", "test20");
        groupInfo.setZookeeperEnabled(0);
        groupInfo.setStatus(GroupState.CONFIG_SUCCESSFUL.getCode());
        groupService.update(groupInfo.genRequest(), OPERATOR);
        InlongStreamInfo streamInfo = createStreamInfo(groupInfo);
        createHiveSink(streamInfo);
        createKafkaSource(streamInfo);
        UpdateGroupProcessForm form = new UpdateGroupProcessForm();
        form.setGroupInfo(groupInfo);
        form.setOperateType(OperateType.SUSPEND);
        taskListenerFactory.acceptPlugin(new MockPlugin());

        WorkflowContext context = workflowEngine.processService()
                .start(ProcessName.SUSPEND_GROUP_PROCESS.name(), applicant, form);
        WorkflowResult result = WorkflowBeanUtils.result(context);
        ProcessResponse response = result.getProcessInfo();
        Assert.assertSame(response.getStatus(), ProcessStatus.COMPLETED);
        WorkflowProcess process = context.getProcess();
        WorkflowTask task = process.getTaskByName("stopSort");
        Assert.assertTrue(task instanceof ServiceTask);
        Assert.assertEquals(2, task.getNameToListenerMap().size());
        List<TaskEventListener> listeners = Lists.newArrayList(task.getNameToListenerMap().values());
        Assert.assertTrue(listeners.get(1) instanceof CreateSortConfigListener);
        ProcessForm currentProcessForm = context.getProcessForm();
        InlongGroupInfo curGroupRequest = ((UpdateGroupProcessForm) currentProcessForm).getGroupInfo();
        Assert.assertTrue(curGroupRequest.getExtList().size() == 1);
    }

}<|MERGE_RESOLUTION|>--- conflicted
+++ resolved
@@ -113,13 +113,8 @@
 
     //    @Test
     public void testCreateSortConfigInCreateWorkflow() {
-<<<<<<< HEAD
         InlongGroupInfo groupInfo = initGroupForm("PULSAR", "test21");
-        groupInfo.setStatus(GroupState.GROUP_CONFIG_SUCCESSFUL.getCode());
-=======
-        InlongGroupInfo groupInfo = initGroupForm("PULSAR");
         groupInfo.setStatus(GroupState.CONFIG_SUCCESSFUL.getCode());
->>>>>>> c2bd4704
         groupInfo.setZookeeperEnabled(0);
         groupService.update(groupInfo.genRequest(), OPERATOR);
         InlongStreamInfo streamInfo = createStreamInfo(groupInfo);
