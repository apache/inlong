--- conflicted
+++ resolved
@@ -129,12 +129,6 @@
             </exclusions>
         </dependency>
         <dependency>
-<<<<<<< HEAD
-            <groupId>org.apache.inlong</groupId>
-            <artifactId>manager-common</artifactId>
-            <version>0.13.0-incubating-SNAPSHOT</version>
-            <scope>compile</scope>
-=======
             <groupId>com.fasterxml.jackson.dataformat</groupId>
             <artifactId>jackson-dataformat-yaml</artifactId>
         </dependency>
@@ -142,7 +136,6 @@
             <groupId>org.mockito</groupId>
             <artifactId>mockito-core</artifactId>
             <scope>test</scope>
->>>>>>> 1c00185c
         </dependency>
     </dependencies>
 
