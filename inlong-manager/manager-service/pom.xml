<?xml version="1.0" encoding="UTF-8"?>
<!--
  ~ Licensed to the Apache Software Foundation (ASF) under one or more
  ~ contributor license agreements. See the NOTICE file distributed with
  ~ this work for additional information regarding copyright ownership.
  ~ The ASF licenses this file to You under the Apache License, Version 2.0
  ~ (the "License"); you may not use this file except in compliance with
  ~ the License. You may obtain a copy of the License at
  ~
  ~ http://www.apache.org/licenses/LICENSE-2.0
  ~
  ~ Unless required by applicable law or agreed to in writing, software
  ~ distributed under the License is distributed on an "AS IS" BASIS,
  ~ WITHOUT WARRANTIES OR CONDITIONS OF ANY KIND, either express or implied.
  ~ See the License for the specific language governing permissions and
  ~ limitations under the License.
  -->

<project xmlns:xsi="http://www.w3.org/2001/XMLSchema-instance"
        xmlns="http://maven.apache.org/POM/4.0.0"
        xsi:schemaLocation="http://maven.apache.org/POM/4.0.0 https://maven.apache.org/xsd/maven-4.0.0.xsd">
    <modelVersion>4.0.0</modelVersion>

    <parent>
        <groupId>org.apache.inlong</groupId>
        <artifactId>inlong-manager</artifactId>
        <version>1.3.0-SNAPSHOT</version>
    </parent>

    <artifactId>manager-service</artifactId>
    <name>Apache InLong - Manager Service</name>

    <dependencies>
        <dependency>
            <groupId>org.apache.inlong</groupId>
            <artifactId>manager-common</artifactId>
            <version>${project.version}</version>
            <scope>compile</scope>
        </dependency>
        <dependency>
            <groupId>org.apache.inlong</groupId>
            <artifactId>manager-dao</artifactId>
            <version>${project.version}</version>
        </dependency>
        <dependency>
            <groupId>org.apache.inlong</groupId>
            <artifactId>manager-workflow</artifactId>
            <version>${project.version}</version>
        </dependency>
        <dependency>
            <groupId>org.apache.inlong</groupId>
            <artifactId>manager-test</artifactId>
            <version>${project.version}</version>
            <scope>test</scope>
        </dependency>
        <dependency>
            <groupId>org.apache.inlong</groupId>
            <artifactId>sort-common</artifactId>
            <version>${project.version}</version>
        </dependency>
        <dependency>
            <groupId>org.apache.inlong</groupId>
            <artifactId>sort-api</artifactId>
            <version>${project.version}</version>
        </dependency>

        <dependency>
            <groupId>javax.servlet</groupId>
            <artifactId>javax.servlet-api</artifactId>
            <scope>provided</scope>
        </dependency>

        <dependency>
            <groupId>org.springframework.boot</groupId>
            <artifactId>spring-boot-starter-aop</artifactId>
        </dependency>
        <dependency>
            <groupId>org.springframework.boot</groupId>
            <artifactId>spring-boot-starter-validation</artifactId>
        </dependency>
        <dependency>
            <groupId>org.springframework.boot</groupId>
            <artifactId>spring-boot-starter-log4j2</artifactId>
        </dependency>

        <dependency>
            <groupId>org.apache.logging.log4j</groupId>
            <artifactId>log4j-api</artifactId>
        </dependency>
        <dependency>
            <groupId>org.apache.logging.log4j</groupId>
            <artifactId>log4j-core</artifactId>
        </dependency>
        <dependency>
            <groupId>org.apache.logging.log4j</groupId>
            <artifactId>log4j-slf4j-impl</artifactId>
        </dependency>
        <dependency>
            <groupId>org.slf4j</groupId>
            <artifactId>slf4j-api</artifactId>
        </dependency>

        <dependency>
            <groupId>org.apache.shiro</groupId>
            <artifactId>shiro-core</artifactId>
            <scope>compile</scope>
            <exclusions>
                <exclusion>
                    <artifactId>slf4j-api</artifactId>
                    <groupId>org.slf4j</groupId>
                </exclusion>
            </exclusions>
        </dependency>

        <dependency>
            <groupId>org.apache.pulsar</groupId>
            <artifactId>pulsar-client</artifactId>
            <exclusions>
                <exclusion>
                    <groupId>javax.validation</groupId>
                    <artifactId>validation-api</artifactId>
                </exclusion>
            </exclusions>
        </dependency>

        <dependency>
            <groupId>org.apache.hive</groupId>
            <artifactId>hive-jdbc</artifactId>
            <exclusions>
                <exclusion>
                    <groupId>org.apache.hive</groupId>
                    <artifactId>hive-llap-server</artifactId>
                </exclusion>
                <exclusion>
                    <groupId>org.apache.hadoop</groupId>
                    <artifactId>hadoop-yarn-server-resourcemanager</artifactId>
                </exclusion>
                <exclusion>
                    <groupId>org.eclipse.jetty</groupId>
                    <artifactId>*</artifactId>
                </exclusion>
                <exclusion>
                    <groupId>javax.servlet</groupId>
                    <artifactId>javax.servlet-api</artifactId>
                </exclusion>
                <exclusion>
                    <groupId>javax.servlet.jsp</groupId>
                    <artifactId>javax.servlet.jsp-api</artifactId>
                </exclusion>
                <exclusion>
                    <groupId>org.apache.logging.log4j</groupId>
                    <artifactId>*</artifactId>
                </exclusion>
                <exclusion>
                    <groupId>org.slf4j</groupId>
                    <artifactId>slf4j-log4j12</artifactId>
                </exclusion>
                <exclusion>
                    <groupId>com.google.protobuf</groupId>
                    <artifactId>protobuf-java</artifactId>
                </exclusion>
                <exclusion>
                    <groupId>org.apache.hive</groupId>
                    <artifactId>hive-classification</artifactId>
                </exclusion>
                <exclusion>
                    <groupId>org.apache.hbase</groupId>
                    <artifactId>hbase-client</artifactId>
                </exclusion>
                <exclusion>
                    <groupId>co.cask.tephra</groupId>
                    <artifactId>tephra-hbase-compat-1.0</artifactId>
                </exclusion>
                <exclusion>
                    <groupId>com.tdunning</groupId>
                    <artifactId>json</artifactId>
                </exclusion>
                <exclusion>
                    <groupId>jdk.tools</groupId>
                    <artifactId>jdk.tools</artifactId>
                </exclusion>
                <exclusion>
                    <groupId>com.nimbusds</groupId>
                    <artifactId>nimbus-jose-jwt</artifactId>
                </exclusion>
                <exclusion>
                    <groupId>com.github.joshelser</groupId>
                    <artifactId>dropwizard-metrics-hadoop-metrics2-reporter</artifactId>
                </exclusion>
                <exclusion>
                    <groupId>io.airlift</groupId>
                    <artifactId>aircompressor</artifactId>
                </exclusion>
                <exclusion>
                    <groupId>org.apache.commons</groupId>
                    <artifactId>commons-compress</artifactId>
                </exclusion>
                <exclusion>
                    <groupId>org.apache.curator</groupId>
                    <artifactId>curator-client</artifactId>
                </exclusion>
                <exclusion>
                    <groupId>io.dropwizard.metrics</groupId>
                    <artifactId>metrics-core</artifactId>
                </exclusion>
                <exclusion>
                    <groupId>joda-time</groupId>
                    <artifactId>joda-time</artifactId>
                </exclusion>
                <exclusion>
                    <groupId>javax.xml.bind</groupId>
                    <artifactId>jaxb-api</artifactId>
                </exclusion>
                <exclusion>
                    <groupId>org.apache.derby</groupId>
                    <artifactId>derby</artifactId>
                </exclusion>
            </exclusions>
        </dependency>
        <dependency>
            <groupId>org.apache.hive</groupId>
            <artifactId>hive-exec</artifactId>
            <exclusions>
                <exclusion>
                    <groupId>org.apache.calcite</groupId>
                    <artifactId>*</artifactId>
                </exclusion>
                <exclusion>
                    <groupId>org.apache.calcite.avatica</groupId>
                    <artifactId>*</artifactId>
                </exclusion>
                <exclusion>
                    <groupId>org.apache.curator</groupId>
                    <artifactId>apache-curator</artifactId>
                </exclusion>
                <exclusion>
                    <groupId>org.apache.hadoop</groupId>
                    <artifactId>hadoop-yarn-registry</artifactId>
                </exclusion>
                <exclusion>
                    <groupId>org.apache.hive</groupId>
                    <artifactId>hive-llap-tez</artifactId>
                </exclusion>
                <exclusion>
                    <groupId>org.apache.hive</groupId>
                    <artifactId>hive-vector-code-gen</artifactId>
                </exclusion>
                <exclusion>
                    <groupId>org.apache.ivy</groupId>
                    <artifactId>ivy</artifactId>
                </exclusion>
                <exclusion>
                    <groupId>org.apache.logging.log4j</groupId>
                    <artifactId>*</artifactId>
                </exclusion>
                <exclusion>
                    <groupId>org.slf4j</groupId>
                    <artifactId>slf4j-log4j12</artifactId>
                </exclusion>
                <exclusion>
                    <groupId>org.codehaus.groovy</groupId>
                    <artifactId>groovy-all</artifactId>
                </exclusion>
                <exclusion>
                    <groupId>com.google.protobuf</groupId>
                    <artifactId>protobuf-java</artifactId>
                </exclusion>
                <exclusion>
                    <groupId>org.antlr</groupId>
                    <artifactId>ST4</artifactId>
                </exclusion>
                <exclusion>
                    <groupId>stax</groupId>
                    <artifactId>stax-api</artifactId>
                </exclusion>
            </exclusions>
        </dependency>

        <dependency>
            <groupId>org.elasticsearch.client</groupId>
            <artifactId>elasticsearch-rest-high-level-client</artifactId>
        </dependency>
        <dependency>
            <groupId>org.elasticsearch</groupId>
            <artifactId>elasticsearch</artifactId>
            <exclusions>
                <exclusion>
                    <groupId>com.fasterxml.jackson.core</groupId>
                    <artifactId>jackson-core</artifactId>
                </exclusion>
                <exclusion>
                    <groupId>org.yaml</groupId>
                    <artifactId>snakeyaml</artifactId>
                </exclusion>
                <exclusion>
                    <groupId>com.carrotsearch</groupId>
                    <artifactId>hppc</artifactId>
                </exclusion>
            </exclusions>
        </dependency>
        <dependency>
            <groupId>org.elasticsearch.client</groupId>
            <artifactId>elasticsearch-rest-client-sniffer</artifactId>
            <exclusions>
                <exclusion>
                    <groupId>com.fasterxml.jackson.core</groupId>
                    <artifactId>jackson-core</artifactId>
                </exclusion>
            </exclusions>
        </dependency>

        <dependency>
            <groupId>org.apache.pulsar</groupId>
            <artifactId>pulsar-client-admin</artifactId>
            <exclusions>
                <exclusion>
                    <groupId>org.apache.commons</groupId>
                    <artifactId>commons-compress</artifactId>
                </exclusion>
                <exclusion>
                    <groupId>org.checkerframework</groupId>
                    <artifactId>checker-qual</artifactId>
                </exclusion>
                <exclusion>
                    <groupId>javax.validation</groupId>
                    <artifactId>validation-api</artifactId>
                </exclusion>
                <exclusion>
                    <groupId>org.slf4j</groupId>
                    <artifactId>jul-to-slf4j</artifactId>
                </exclusion>
            </exclusions>
        </dependency>
        <dependency>
            <groupId>com.fasterxml.jackson.dataformat</groupId>
            <artifactId>jackson-dataformat-yaml</artifactId>
        </dependency>
        <dependency>
            <groupId>org.mockito</groupId>
            <artifactId>mockito-core</artifactId>
            <scope>test</scope>
        </dependency>
        <dependency>
            <groupId>org.apache.kafka</groupId>
            <artifactId>kafka-clients</artifactId>
        </dependency>

        <dependency>
            <groupId>org.apache.iceberg</groupId>
            <artifactId>iceberg-api</artifactId>
        </dependency>
        <dependency>
            <groupId>org.apache.iceberg</groupId>
            <artifactId>iceberg-hive-metastore</artifactId>
            <exclusions>
                <exclusion>
                    <groupId>org.checkerframework</groupId>
                    <artifactId>checker-qual</artifactId>
                </exclusion>
                <exclusion>
                    <groupId>com.google.errorprone</groupId>
                    <artifactId>error_prone_annotations</artifactId>
                </exclusion>
            </exclusions>
        </dependency>
        <dependency>
            <groupId>org.apache.iceberg</groupId>
            <artifactId>iceberg-core</artifactId>
        </dependency>
        <dependency>
            <groupId>org.apache.hive</groupId>
            <artifactId>hive-metastore</artifactId>
            <exclusions>
                <exclusion>
                    <groupId>org.apache.orc</groupId>
                    <artifactId>orc-core</artifactId>
                </exclusion>
                <exclusion>
                    <groupId>org.apache.derby</groupId>
                    <artifactId>derby</artifactId>
                </exclusion>
                <exclusion>
                    <groupId>org.apache.hive</groupId>
                    <artifactId>hive-standalone-metastore</artifactId>
                </exclusion>
                <exclusion>
                    <groupId>org.apache.thrift</groupId>
                    <artifactId>libthrift</artifactId>
                </exclusion>
                <exclusion>
                    <groupId>io.dropwizard.metrics</groupId>
                    <artifactId>metrics-core</artifactId>
                </exclusion>
                <exclusion>
                    <groupId>jline</groupId>
                    <artifactId>jline</artifactId>
                </exclusion>
                <exclusion>
                    <groupId>co.cask.tephra</groupId>
                    <artifactId>*</artifactId>
                </exclusion>
                <exclusion>
                    <groupId>org.antlr</groupId>
                    <artifactId>antlr-runtime</artifactId>
                </exclusion>
                <exclusion>
                    <groupId>commons-dbcp</groupId>
                    <artifactId>commons-dbcp</artifactId>
                </exclusion>
            </exclusions>
        </dependency>

        <dependency>
            <groupId>org.apache.hadoop</groupId>
            <artifactId>hadoop-hdfs</artifactId>
            <exclusions>
                <exclusion>
                    <artifactId>servlet-api</artifactId>
                    <groupId>javax.servlet</groupId>
                </exclusion>
                <exclusion>
                    <groupId>log4j</groupId>
                    <artifactId>log4j</artifactId>
                </exclusion>
            </exclusions>
        </dependency>
        <dependency>
            <groupId>org.apache.hadoop</groupId>
            <artifactId>hadoop-common</artifactId>
            <exclusions>
                <exclusion>
                    <groupId>javax.servlet</groupId>
                    <artifactId>servlet-api</artifactId>
                </exclusion>
                <exclusion>
                    <groupId>javax.servlet.jsp</groupId>
                    <artifactId>jsp-api</artifactId>
                </exclusion>
                <exclusion>
                    <!-- jdk.tools, the source code and LICENSE declaration are not found,
                         MUST be excluded in the distribution package -->
                    <groupId>jdk.tools</groupId>
                    <artifactId>jdk.tools</artifactId>
                </exclusion>
                <exclusion>
                    <groupId>com.github.stephenc.jcip</groupId>
                    <artifactId>jcip-annotations</artifactId>
                </exclusion>
                <exclusion>
                    <groupId>net.minidev</groupId>
                    <artifactId>json-smart</artifactId>
                </exclusion>
            </exclusions>
        </dependency>
        <dependency>
            <groupId>org.apache.hadoop</groupId>
            <artifactId>hadoop-mapreduce-client-core</artifactId>
            <exclusions>
                <exclusion>
                    <groupId>org.apache.hadoop</groupId>
                    <artifactId>hadoop-yarn-common</artifactId>
                </exclusion>
                <exclusion>
                    <groupId>javax.xml.bind</groupId>
                    <artifactId>jaxb-api</artifactId>
                </exclusion>
            </exclusions>
        </dependency>

        <dependency>
            <groupId>org.apache.hbase</groupId>
            <artifactId>hbase-client</artifactId>
            <exclusions>
                <exclusion>
                    <groupId>org.apache.htrace</groupId>
                    <artifactId>htrace-core4</artifactId>
                </exclusion>
                <exclusion>
                    <groupId>org.apache.hadoop</groupId>
                    <artifactId>hadoop-auth</artifactId>
                </exclusion>
                <exclusion>
                    <groupId>org.jruby.jcodings</groupId>
                    <artifactId>jcodings</artifactId>
                </exclusion>
            </exclusions>
        </dependency>

        <dependency>
            <groupId>ru.yandex.clickhouse</groupId>
            <artifactId>clickhouse-jdbc</artifactId>
            <exclusions>
                <exclusion>
                    <groupId>org.lz4</groupId>
                    <artifactId>lz4-java</artifactId>
                </exclusion>
            </exclusions>
        </dependency>

        <dependency>
            <groupId>org.projectlombok</groupId>
            <artifactId>lombok</artifactId>
        </dependency>
        <dependency>
            <groupId>org.junit.jupiter</groupId>
            <artifactId>junit-jupiter</artifactId>
            <scope>test</scope>
        </dependency>
        <dependency>
<<<<<<< HEAD
            <groupId>com.github.ben-manes.caffeine</groupId>
            <artifactId>caffeine</artifactId>
        </dependency>

=======
            <groupId>org.powermock</groupId>
            <artifactId>powermock-module-junit4</artifactId>
            <scope>test</scope>
            <exclusions>
                <exclusion>
                    <groupId>org.objenesis</groupId>
                    <artifactId>objenesis</artifactId>
                </exclusion>
                <exclusion>
                    <groupId>net.bytebuddy</groupId>
                    <artifactId>byte-buddy-agent</artifactId>
                </exclusion>
            </exclusions>
        </dependency>
        <dependency>
            <groupId>org.powermock</groupId>
            <artifactId>powermock-module-testng</artifactId>
            <scope>test</scope>
            <exclusions>
                <exclusion>
                    <groupId>org.testng</groupId>
                    <artifactId>testng</artifactId>
                </exclusion>
                <exclusion>
                    <groupId>net.bytebuddy</groupId>
                    <artifactId>byte-buddy-agent</artifactId>
                </exclusion>
                <exclusion>
                    <groupId>org.javassist</groupId>
                    <artifactId>javassist</artifactId>
                </exclusion>
            </exclusions>
        </dependency>
        <dependency>
            <groupId>org.powermock</groupId>
            <artifactId>powermock-api-mockito2</artifactId>
            <scope>test</scope>
        </dependency>
>>>>>>> bcaebe3a
    </dependencies>

</project><|MERGE_RESOLUTION|>--- conflicted
+++ resolved
@@ -466,7 +466,6 @@
                 </exclusion>
             </exclusions>
         </dependency>
-
         <dependency>
             <groupId>org.apache.hbase</groupId>
             <artifactId>hbase-client</artifactId>
@@ -485,7 +484,6 @@
                 </exclusion>
             </exclusions>
         </dependency>
-
         <dependency>
             <groupId>ru.yandex.clickhouse</groupId>
             <artifactId>clickhouse-jdbc</artifactId>
@@ -496,7 +494,6 @@
                 </exclusion>
             </exclusions>
         </dependency>
-
         <dependency>
             <groupId>org.projectlombok</groupId>
             <artifactId>lombok</artifactId>
@@ -507,12 +504,10 @@
             <scope>test</scope>
         </dependency>
         <dependency>
-<<<<<<< HEAD
             <groupId>com.github.ben-manes.caffeine</groupId>
             <artifactId>caffeine</artifactId>
         </dependency>
-
-=======
+        <dependency>
             <groupId>org.powermock</groupId>
             <artifactId>powermock-module-junit4</artifactId>
             <scope>test</scope>
@@ -551,7 +546,5 @@
             <artifactId>powermock-api-mockito2</artifactId>
             <scope>test</scope>
         </dependency>
->>>>>>> bcaebe3a
     </dependencies>
-
 </project>