--- conflicted
+++ resolved
@@ -109,35 +109,7 @@
         return newTaskList;
     }
 
-<<<<<<< HEAD
-    public WorkflowContext setNewTaskList(List<WorkflowTaskEntity> newTaskList) {
-        this.newTaskList = newTaskList;
-        return this;
-    }
-
-    @Override
-    public WorkflowContext clone() {
-        try {
-            WorkflowContext workflowContext = (WorkflowContext) super.clone();
-            workflowContext.setProcess(process.clone());
-            workflowContext.setCurrentElement(currentElement.clone());
-            if (actionContext != null) {
-                workflowContext.setActionContext(actionContext.clone());
-            }
-            return workflowContext;
-        } catch (Exception e) {
-            log.error("workflow context clone failed", e);
-            throw new WorkflowException("workflow context clone failed " + this.getProcessEntity().getId());
-        }
-    }
-
-    /**
-     * Action Context
-     */
-    public static class ActionContext implements Cloneable {
-=======
     public static class ActionContext {
->>>>>>> 8804a300
 
         private WorkflowAction action;
         private String operator;
