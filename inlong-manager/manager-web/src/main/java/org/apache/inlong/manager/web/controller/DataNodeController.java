/*
 * Licensed to the Apache Software Foundation (ASF) under one or more
 * contributor license agreements. See the NOTICE file distributed with
 * this work for additional information regarding copyright ownership.
 * The ASF licenses this file to You under the Apache License, Version 2.0
 * (the "License"); you may not use this file except in compliance with
 * the License. You may obtain a copy of the License at
 *
 * http://www.apache.org/licenses/LICENSE-2.0
 *
 * Unless required by applicable law or agreed to in writing, software
 * distributed under the License is distributed on an "AS IS" BASIS,
 * WITHOUT WARRANTIES OR CONDITIONS OF ANY KIND, either express or implied.
 * See the License for the specific language governing permissions and
 * limitations under the License.
 */

package org.apache.inlong.manager.web.controller;

import com.github.pagehelper.PageInfo;
import io.swagger.annotations.Api;
import io.swagger.annotations.ApiImplicitParam;
import io.swagger.annotations.ApiOperation;
import org.apache.inlong.manager.common.beans.Response;
import org.apache.inlong.manager.common.enums.OperationType;
import org.apache.inlong.manager.common.pojo.common.UpdateReqValid;
import org.apache.inlong.manager.common.pojo.node.DataNodePageRequest;
import org.apache.inlong.manager.common.pojo.node.DataNodeRequest;
import org.apache.inlong.manager.common.pojo.node.DataNodeResponse;
import org.apache.inlong.manager.common.pojo.user.UserRoleCode;
import org.apache.inlong.manager.common.util.LoginUserUtils;
import org.apache.inlong.manager.service.core.DataNodeService;
import org.apache.inlong.manager.service.core.operationlog.OperationLog;
import org.apache.shiro.authz.annotation.RequiresRoles;
import org.springframework.beans.factory.annotation.Autowired;
import org.springframework.validation.annotation.Validated;
import org.springframework.web.bind.annotation.DeleteMapping;
import org.springframework.web.bind.annotation.GetMapping;
import org.springframework.web.bind.annotation.PathVariable;
import org.springframework.web.bind.annotation.PostMapping;
import org.springframework.web.bind.annotation.RequestBody;
import org.springframework.web.bind.annotation.RequestMapping;
import org.springframework.web.bind.annotation.RestController;

/**
 * Data node controller
 */
@RestController
@RequestMapping("/node")
@Api(tags = "Data-Node-API")
public class DataNodeController {

    @Autowired
    private DataNodeService dataNodeService;

    @PostMapping(value = "/save")
    @ApiOperation(value = "Save node")
    @OperationLog(operation = OperationType.CREATE)
    @RequiresRoles(value = UserRoleCode.ADMIN)
<<<<<<< HEAD
    public Response<Integer> save(@Validated @RequestBody DataNodeRequest request) {
        String currentUser = LoginUserUtils.getLoginUserDetail().getUserName();
=======
    public Response<Integer> save(@RequestBody DataNodeRequest request) {
        String currentUser = LoginUserUtils.getLoginUserDetail().getUsername();
>>>>>>> 6802fc96
        return Response.success(dataNodeService.save(request, currentUser));
    }

    @GetMapping(value = "/get/{id}")
    @ApiOperation(value = "Get node by id")
    @ApiImplicitParam(name = "id", value = "data node ID", dataTypeClass = Integer.class, required = true)
    public Response<DataNodeResponse> get(@PathVariable Integer id) {
        return Response.success(dataNodeService.get(id));
    }

    @PostMapping(value = "/list")
    @ApiOperation(value = "List data node")
    public Response<PageInfo<DataNodeResponse>> list(@RequestBody DataNodePageRequest request) {
        return Response.success(dataNodeService.list(request));
    }

    @PostMapping(value = "/update")
    @OperationLog(operation = OperationType.UPDATE)
    @ApiOperation(value = "Update data node")
<<<<<<< HEAD
    public Response<Boolean> update(@Validated(UpdateReqValid.class) @RequestBody DataNodeRequest request) {
        String username = LoginUserUtils.getLoginUserDetail().getUserName();
=======
    public Response<Boolean> update(@RequestBody DataNodeRequest request) {
        String username = LoginUserUtils.getLoginUserDetail().getUsername();
>>>>>>> 6802fc96
        return Response.success(dataNodeService.update(request, username));
    }

    @DeleteMapping(value = "/delete/{id}")
    @ApiOperation(value = "Delete data node by id")
    @OperationLog(operation = OperationType.DELETE)
    @ApiImplicitParam(name = "id", value = "Data node ID", dataTypeClass = Integer.class, required = true)
    @RequiresRoles(value = UserRoleCode.ADMIN)
    public Response<Boolean> delete(@PathVariable Integer id) {
        return Response.success(dataNodeService.delete(id, LoginUserUtils.getLoginUserDetail().getUsername()));
    }

    @PostMapping("/testConnection")
    @ApiOperation(value = "Test connection for data node")
    public Response<Boolean> testConnection(@Validated @RequestBody DataNodeRequest request) {
        return Response.success(dataNodeService.testConnection(request));
    }

}<|MERGE_RESOLUTION|>--- conflicted
+++ resolved
@@ -57,13 +57,8 @@
     @ApiOperation(value = "Save node")
     @OperationLog(operation = OperationType.CREATE)
     @RequiresRoles(value = UserRoleCode.ADMIN)
-<<<<<<< HEAD
     public Response<Integer> save(@Validated @RequestBody DataNodeRequest request) {
-        String currentUser = LoginUserUtils.getLoginUserDetail().getUserName();
-=======
-    public Response<Integer> save(@RequestBody DataNodeRequest request) {
         String currentUser = LoginUserUtils.getLoginUserDetail().getUsername();
->>>>>>> 6802fc96
         return Response.success(dataNodeService.save(request, currentUser));
     }
 
@@ -83,13 +78,8 @@
     @PostMapping(value = "/update")
     @OperationLog(operation = OperationType.UPDATE)
     @ApiOperation(value = "Update data node")
-<<<<<<< HEAD
     public Response<Boolean> update(@Validated(UpdateReqValid.class) @RequestBody DataNodeRequest request) {
-        String username = LoginUserUtils.getLoginUserDetail().getUserName();
-=======
-    public Response<Boolean> update(@RequestBody DataNodeRequest request) {
         String username = LoginUserUtils.getLoginUserDetail().getUsername();
->>>>>>> 6802fc96
         return Response.success(dataNodeService.update(request, username));
     }
 
