/*
 * Licensed to the Apache Software Foundation (ASF) under one or more
 * contributor license agreements. See the NOTICE file distributed with
 * this work for additional information regarding copyright ownership.
 * The ASF licenses this file to You under the Apache License, Version 2.0
 * (the "License"); you may not use this file except in compliance with
 * the License. You may obtain a copy of the License at
 *
 * http://www.apache.org/licenses/LICENSE-2.0
 *
 * Unless required by applicable law or agreed to in writing, software
 * distributed under the License is distributed on an "AS IS" BASIS,
 * WITHOUT WARRANTIES OR CONDITIONS OF ANY KIND, either express or implied.
 * See the License for the specific language governing permissions and
 * limitations under the License.
 */

package org.apache.inlong.manager.web.controller;

import io.swagger.annotations.Api;
import io.swagger.annotations.ApiOperation;
import org.apache.inlong.manager.dao.util.PageUtils;
import org.apache.inlong.manager.pojo.common.PageResult;
import org.apache.inlong.manager.pojo.common.Response;
import org.apache.inlong.manager.pojo.user.UserInfo;
import org.apache.inlong.manager.pojo.user.UserRequest;
import org.apache.inlong.manager.pojo.user.UserRoleCode;
import org.apache.inlong.manager.service.user.LoginUserUtils;
import org.apache.inlong.manager.service.user.UserService;
import org.apache.shiro.authz.annotation.RequiresRoles;
import org.springframework.beans.factory.annotation.Autowired;
import org.springframework.validation.annotation.Validated;
import org.springframework.web.bind.annotation.DeleteMapping;
import org.springframework.web.bind.annotation.GetMapping;
import org.springframework.web.bind.annotation.PathVariable;
import org.springframework.web.bind.annotation.PostMapping;
import org.springframework.web.bind.annotation.RequestBody;
import org.springframework.web.bind.annotation.RequestMapping;
import org.springframework.web.bind.annotation.RequestParam;
import org.springframework.web.bind.annotation.RestController;

/**
 * User related interface
 */
@Validated
@RestController
@RequestMapping("/api")
@Api(tags = "User-Auth-API")
public class UserController {

    @Autowired
    UserService userService;

    @PostMapping("/user/currentUser")
    @ApiOperation(value = "Get the logged-in user")
    public Response<UserInfo> currentUser() {
        return Response.success(LoginUserUtils.getLoginUser());
    }

    @PostMapping("/user/register")
    @ApiOperation(value = "Register user")
    @RequiresRoles(value = UserRoleCode.ADMIN)
    public Response<Integer> register(@Validated @RequestBody UserRequest userInfo) {
        String currentUser = LoginUserUtils.getLoginUser().getName();
        return Response.success(userService.save(userInfo, currentUser));
    }

    @GetMapping("/user/get/{id}")
    @ApiOperation(value = "Get user info")
    public Response<UserInfo> getById(@PathVariable Integer id) {
        String currentUser = LoginUserUtils.getLoginUser().getName();
        return Response.success(userService.getById(id, currentUser));
    }

    @PostMapping("/user/listAll")
    @ApiOperation(value = "List all users")
<<<<<<< HEAD
    public Response<PageResult<UserInfo>> list(UserRequest request) {
        return Response.success(PageUtils.of(userService.list(request)));
=======
    public Response<PageInfo<UserInfo>> list(@RequestBody UserRequest request) {
        return Response.success(userService.list(request));
>>>>>>> 23a424d7
    }

    @PostMapping("/user/update")
    @ApiOperation(value = "Update user info")
    public Response<Integer> update(@Validated @RequestBody UserRequest userInfo) {
        String currentUser = LoginUserUtils.getLoginUser().getName();
        return Response.success(userService.update(userInfo, currentUser));
    }

    @DeleteMapping("/user/delete")
    @ApiOperation(value = "Delete user by id")
    @RequiresRoles(value = UserRoleCode.ADMIN)
    public Response<Boolean> delete(@RequestParam("id") Integer id) {
        String currentUser = LoginUserUtils.getLoginUser().getName();
        return Response.success(userService.delete(id, currentUser));
    }

}<|MERGE_RESOLUTION|>--- conflicted
+++ resolved
@@ -74,13 +74,8 @@
 
     @PostMapping("/user/listAll")
     @ApiOperation(value = "List all users")
-<<<<<<< HEAD
-    public Response<PageResult<UserInfo>> list(UserRequest request) {
+    public Response<PageResult<UserInfo>> list(@RequestBody UserRequest request) {
         return Response.success(PageUtils.of(userService.list(request)));
-=======
-    public Response<PageInfo<UserInfo>> list(@RequestBody UserRequest request) {
-        return Response.success(userService.list(request));
->>>>>>> 23a424d7
     }
 
     @PostMapping("/user/update")
