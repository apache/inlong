/*
 * Licensed to the Apache Software Foundation (ASF) under one or more
 * contributor license agreements. See the NOTICE file distributed with
 * this work for additional information regarding copyright ownership.
 * The ASF licenses this file to You under the Apache License, Version 2.0
 * (the "License"); you may not use this file except in compliance with
 * the License. You may obtain a copy of the License at
 *
 * http://www.apache.org/licenses/LICENSE-2.0
 *
 * Unless required by applicable law or agreed to in writing, software
 * distributed under the License is distributed on an "AS IS" BASIS,
 * WITHOUT WARRANTIES OR CONDITIONS OF ANY KIND, either express or implied.
 * See the License for the specific language governing permissions and
 * limitations under the License.
 */

package org.apache.inlong.manager.web.controller;

import com.github.pagehelper.PageInfo;
import io.swagger.annotations.Api;
import io.swagger.annotations.ApiImplicitParam;
import io.swagger.annotations.ApiOperation;
import org.apache.inlong.manager.common.beans.Response;
import org.apache.inlong.manager.common.enums.OperationType;
import org.apache.inlong.manager.common.enums.UserTypeEnum;
import org.apache.inlong.manager.common.pojo.common.UpdateValidation;
import org.apache.inlong.manager.common.pojo.group.InlongGroupCountResponse;
import org.apache.inlong.manager.common.pojo.group.InlongGroupInfo;
import org.apache.inlong.manager.common.pojo.group.InlongGroupListResponse;
import org.apache.inlong.manager.common.pojo.group.InlongGroupPageRequest;
import org.apache.inlong.manager.common.pojo.group.InlongGroupRequest;
import org.apache.inlong.manager.common.pojo.group.InlongGroupResetRequest;
import org.apache.inlong.manager.common.pojo.group.InlongGroupTopicInfo;
import org.apache.inlong.manager.common.pojo.workflow.WorkflowResult;
import org.apache.inlong.manager.common.util.LoginUserUtils;
import org.apache.inlong.manager.service.core.operation.InlongGroupProcessOperation;
import org.apache.inlong.manager.service.core.operationlog.OperationLog;
import org.apache.inlong.manager.service.group.InlongGroupService;
import org.springframework.beans.factory.annotation.Autowired;
import org.springframework.validation.annotation.Validated;
import org.springframework.web.bind.annotation.PathVariable;
import org.springframework.web.bind.annotation.PostMapping;
import org.springframework.web.bind.annotation.RequestBody;
import org.springframework.web.bind.annotation.RequestMapping;
import org.springframework.web.bind.annotation.RequestMethod;
import org.springframework.web.bind.annotation.RestController;

/**
 * Inlong group control layer
 */
@RestController
@RequestMapping("/group")
@Api(tags = "Inlong-Group-API")
public class InlongGroupController {

    @Autowired
    private InlongGroupService groupService;
    @Autowired
    private InlongGroupProcessOperation groupProcessOperation;

    @RequestMapping(value = "/save", method = RequestMethod.POST)
    @OperationLog(operation = OperationType.CREATE)
    @ApiOperation(value = "Save inlong group info")
    public Response<String> save(@Validated @RequestBody InlongGroupRequest groupRequest) {
<<<<<<< HEAD
        groupRequest.checkParams();
=======
>>>>>>> cd082ba9
        String operator = LoginUserUtils.getLoginUserDetail().getUsername();
        return Response.success(groupService.save(groupRequest, operator));
    }

    @RequestMapping(value = "/get/{groupId}", method = RequestMethod.GET)
    @ApiOperation(value = "Get inlong group info")
    @ApiImplicitParam(name = "groupId", value = "Inlong group id", dataTypeClass = String.class, required = true)
    public Response<InlongGroupInfo> get(@PathVariable String groupId) {
        return Response.success(groupService.get(groupId));
    }

    @RequestMapping(value = "/list", method = RequestMethod.POST)
    @ApiOperation(value = "Get inlong group list by paginating")
    public Response<PageInfo<InlongGroupListResponse>> listByCondition(@RequestBody InlongGroupPageRequest request) {
        request.setCurrentUser(LoginUserUtils.getLoginUserDetail().getUsername());
        request.setIsAdminRole(LoginUserUtils.getLoginUserDetail().getRoles().contains(UserTypeEnum.ADMIN.name()));
        return Response.success(groupService.listByPage(request));
    }

    @RequestMapping(value = "/update", method = RequestMethod.POST)
    @OperationLog(operation = OperationType.UPDATE)
    @ApiOperation(value = "Update inlong group info")
    public Response<String> update(@Validated(UpdateValidation.class) @RequestBody InlongGroupRequest groupRequest) {
        String operator = LoginUserUtils.getLoginUserDetail().getUsername();
        return Response.success(groupService.update(groupRequest, operator));
    }

    @RequestMapping(value = "/exist/{groupId}", method = RequestMethod.GET)
    @ApiOperation(value = "Is exists of the inlong group id")
    @ApiImplicitParam(name = "groupId", value = "Inlong group id", dataTypeClass = String.class, required = true)
    public Response<Boolean> exist(@PathVariable String groupId) {
        return Response.success(groupService.exist(groupId));
    }

    @RequestMapping(value = "/countByStatus", method = RequestMethod.GET)
    @ApiOperation(value = "Count inlong group status for current user")
    public Response<InlongGroupCountResponse> countGroupByUser() {
        String operator = LoginUserUtils.getLoginUserDetail().getUsername();
        return Response.success(groupService.countGroupByUser(operator));
    }

    @RequestMapping(value = "/startProcess/{groupId}", method = RequestMethod.POST)
    @ApiOperation(value = "Start inlong approval process")
    @ApiImplicitParam(name = "groupId", value = "Inlong group id", dataTypeClass = String.class)
    public Response<WorkflowResult> startProcess(@PathVariable String groupId) {
        String operator = LoginUserUtils.getLoginUserDetail().getUsername();
        return Response.success(groupProcessOperation.startProcess(groupId, operator));
    }

    @RequestMapping(value = "/suspendProcess/{groupId}", method = RequestMethod.POST)
    @ApiOperation(value = "Suspend inlong group process")
    @ApiImplicitParam(name = "groupId", value = "Inlong group id", dataTypeClass = String.class)
    public Response<WorkflowResult> suspendProcess(@PathVariable String groupId) {
        String operator = LoginUserUtils.getLoginUserDetail().getUsername();
        return Response.success(groupProcessOperation.suspendProcess(groupId, operator));
    }

    @RequestMapping(value = "/restartProcess/{groupId}", method = RequestMethod.POST)
    @ApiOperation(value = "Restart inlong group process")
    @ApiImplicitParam(name = "groupId", value = "Inlong group id", dataTypeClass = String.class)
    public Response<WorkflowResult> restartProcess(@PathVariable String groupId) {
        String operator = LoginUserUtils.getLoginUserDetail().getUsername();
        return Response.success(groupProcessOperation.restartProcess(groupId, operator));
    }

    @RequestMapping(value = "/delete/{groupId}", method = RequestMethod.DELETE)
    @ApiOperation(value = "Delete inlong group info")
    @OperationLog(operation = OperationType.DELETE)
    @ApiImplicitParam(name = "groupId", value = "Inlong group id", dataTypeClass = String.class, required = true)
    public Response<Boolean> delete(@PathVariable String groupId) {
        String operator = LoginUserUtils.getLoginUserDetail().getUsername();
        return Response.success(groupProcessOperation.deleteProcess(groupId, operator));
    }

    @RequestMapping(value = "/suspendProcessAsync/{groupId}", method = RequestMethod.POST)
    @ApiOperation(value = "Suspend inlong group process")
    @ApiImplicitParam(name = "groupId", value = "Inlong group id", dataTypeClass = String.class)
    public Response<String> suspendProcessAsync(@PathVariable String groupId) {
        String operator = LoginUserUtils.getLoginUserDetail().getUsername();
        return Response.success(groupProcessOperation.suspendProcessAsync(groupId, operator));
    }

    @RequestMapping(value = "/restartProcessAsync/{groupId}", method = RequestMethod.POST)
    @ApiOperation(value = "Restart inlong group process")
    @ApiImplicitParam(name = "groupId", value = "Inlong group id", dataTypeClass = String.class)
    public Response<String> restartProcessAsync(@PathVariable String groupId) {
        String operator = LoginUserUtils.getLoginUserDetail().getUsername();
        return Response.success(groupProcessOperation.restartProcessAsync(groupId, operator));
    }

    @RequestMapping(value = "/deleteAsync/{groupId}", method = RequestMethod.DELETE)
    @ApiOperation(value = "Delete inlong group info")
    @OperationLog(operation = OperationType.DELETE)
    @ApiImplicitParam(name = "groupId", value = "Inlong group id", dataTypeClass = String.class, required = true)
    public Response<String> deleteAsync(@PathVariable String groupId) {
        String operator = LoginUserUtils.getLoginUserDetail().getUsername();
        return Response.success(groupProcessOperation.deleteProcessAsync(groupId, operator));
    }

    @RequestMapping(value = "/getTopic/{groupId}", method = RequestMethod.GET)
    @ApiOperation(value = "Get topic info")
    public Response<InlongGroupTopicInfo> getTopic(@PathVariable String groupId) {
        return Response.success(groupService.getTopic(groupId));
    }

    @PostMapping(value = "/reset")
    @ApiOperation(value = "Reset group status when group is in CONFIG_ING|SUSPENDING|RESTARTING|DELETING")
    public Response<Boolean> reset(@RequestBody @Validated InlongGroupResetRequest request) {
        String operator = LoginUserUtils.getLoginUserDetail().getUsername();
        return Response.success(groupProcessOperation.resetGroupStatus(request, operator));
    }
}<|MERGE_RESOLUTION|>--- conflicted
+++ resolved
@@ -63,10 +63,6 @@
     @OperationLog(operation = OperationType.CREATE)
     @ApiOperation(value = "Save inlong group info")
     public Response<String> save(@Validated @RequestBody InlongGroupRequest groupRequest) {
-<<<<<<< HEAD
-        groupRequest.checkParams();
-=======
->>>>>>> cd082ba9
         String operator = LoginUserUtils.getLoginUserDetail().getUsername();
         return Response.success(groupService.save(groupRequest, operator));
     }
