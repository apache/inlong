/*
 * Licensed to the Apache Software Foundation (ASF) under one or more
 * contributor license agreements. See the NOTICE file distributed with
 * this work for additional information regarding copyright ownership.
 * The ASF licenses this file to You under the Apache License, Version 2.0
 * (the "License"); you may not use this file except in compliance with
 * the License. You may obtain a copy of the License at
 *
 * http://www.apache.org/licenses/LICENSE-2.0
 *
 * Unless required by applicable law or agreed to in writing, software
 * distributed under the License is distributed on an "AS IS" BASIS,
 * WITHOUT WARRANTIES OR CONDITIONS OF ANY KIND, either express or implied.
 * See the License for the specific language governing permissions and
 * limitations under the License.
 */

SET NAMES utf8mb4;
SET FOREIGN_KEY_CHECKS = 0;

-- ----------------------------
-- database for Manager Web
-- ----------------------------
CREATE DATABASE IF NOT EXISTS apache_inlong_manager;
USE apache_inlong_manager;

-- ----------------------------
-- Table structure for agent_heartbeat_log
-- ----------------------------
DROP TABLE IF EXISTS `agent_heartbeat_log`;
CREATE TABLE `agent_heartbeat_log`
(
    `ip`            varchar(64) NOT NULL COMMENT 'agent host ip',
    `version`       varchar(128)         DEFAULT NULL,
    `heartbeat_msg` text                 DEFAULT NULL COMMENT 'massage in heartbeat request',
    `modify_time`   timestamp   NOT NULL DEFAULT CURRENT_TIMESTAMP ON UPDATE CURRENT_TIMESTAMP COMMENT 'Modify time',
    PRIMARY KEY (`ip`)
) ENGINE = InnoDB
  DEFAULT CHARSET = utf8 COMMENT ='Agent heartbeat information table';

-- ----------------------------
-- Table structure for agent_sys_conf
-- ----------------------------
DROP TABLE IF EXISTS `agent_sys_conf`;
CREATE TABLE `agent_sys_conf`
(
    `ip`                            varchar(64) NOT NULL COMMENT 'ip',
    `max_retry_threads`             int(11)     NOT NULL DEFAULT '6' COMMENT 'Maximum number of retry threads',
    `min_retry_threads`             int(11)     NOT NULL DEFAULT '3' COMMENT 'Minimum number of retry threads',
    `db_path`                       varchar(64)          DEFAULT '../db' COMMENT 'The path where bd is located, use a relative path',
    `scan_interval_sec`             int(11)     NOT NULL DEFAULT '30' COMMENT 'Interval time to scan file directory',
    `batch_size`                    int(11)     NOT NULL DEFAULT '20' COMMENT 'The amount sent to data proxy in batch',
    `msg_size`                      int(11)     NOT NULL DEFAULT '100' COMMENT 'As many packages as possible at one time',
    `send_runnable_size`            int(11)     NOT NULL DEFAULT '5' COMMENT 'The number of sending threads corresponding to a data source',
    `msg_queue_size`                int(11)              DEFAULT '500',
    `max_reader_cnt`                int(11)     NOT NULL DEFAULT '18' COMMENT 'The maximum number of threads of an Agent',
    `thread_manager_sleep_interval` int(11)     NOT NULL DEFAULT '30000' COMMENT 'Interval time between manager thread to taskManager to fetch tasks',
    `oneline_size`                  int(11)     NOT NULL DEFAULT '1048576' COMMENT 'Maximum length of a row of data',
    `clear_day_offset`              int(11)     NOT NULL DEFAULT '11' COMMENT 'How many days ago to clear the data of BDB',
    `clear_interval_sec`            int(11)     NOT NULL DEFAULT '86400' COMMENT 'Interval time for clearing bdb data',
    `buffer_size_in_bytes`          int(16)     NOT NULL DEFAULT '268435456' COMMENT 'Maximum memory occupied by msg buffer',
    `agent_rpc_reconnect_time`      int(11)     NOT NULL DEFAULT '0' COMMENT 'The interval time to update the link, if it is 0, it will not be updated',
    `send_timeout_mill_sec`         int(11)     NOT NULL DEFAULT '60000' COMMENT 'The timeout period for sending a message (if the packet is not full within one minute, it will be sent out forcibly)',
    `flush_event_timeout_mill_sec`  int(11)     NOT NULL DEFAULT '16000',
    `stat_interval_sec`             int(11)     NOT NULL DEFAULT '60' COMMENT 'Statistical message sending frequency',
    `conf_refresh_interval_secs`    int(11)     NOT NULL DEFAULT '300' COMMENT 'The frequency at which the Agent regularly pulls the configuration from the InLongManager',
    `flow_size`                     int(11)              DEFAULT '1048576000',
    `bufferSize`                    int(11)              DEFAULT '1048576' COMMENT 'bufferSize, default 1048576',
    `compress`                      tinyint(2)           DEFAULT NULL COMMENT 'Whether to compress',
    `event_check_interval`          int(11)              DEFAULT NULL COMMENT 'File scanning period',
    `is_calMD5`                     tinyint(2)           DEFAULT NULL COMMENT 'Do you want to calculate the cumulative md5 of read characters',
    PRIMARY KEY (`ip`)
) ENGINE = InnoDB
  DEFAULT CHARSET = utf8 COMMENT ='Agent system configuration table';

-- ----------------------------
-- Table structure for business
-- ----------------------------
DROP TABLE IF EXISTS `business`;
CREATE TABLE `business`
(
    `id`                  int(11)      NOT NULL AUTO_INCREMENT COMMENT 'Incremental primary key',
    `inlong_group_id`     varchar(256) NOT NULL COMMENT 'Business group id, filled in by the user, undeleted ones cannot be repeated',
    `name`                varchar(128)      DEFAULT '' COMMENT 'Business name, English, numbers and underscore',
    `cn_name`             varchar(256)      DEFAULT NULL COMMENT 'Chinese display name',
    `description`         varchar(256)      DEFAULT '' COMMENT 'Business Introduction',
    `middleware_type`     varchar(20)       DEFAULT 'TUBE' COMMENT 'The middleware type of message queue, high throughput: TUBE, high consistency: PULSAR',
    `queue_module`        VARCHAR(20)  NULL DEFAULT 'parallel' COMMENT 'Queue model of Pulsar, parallel: multiple partitions, high throughput, out-of-order messages; serial: single partition, low throughput, and orderly messages',
    `topic_partition_num` INT(4)       NULL DEFAULT '3' COMMENT 'The number of partitions of Pulsar Topic, 1-20',
    `mq_resource_obj`     varchar(128) NOT NULL COMMENT 'MQ resource object, for Tube, its Topic, for Pulsar, its Namespace',
    `daily_records`       int(11)           DEFAULT '10' COMMENT 'Number of access records per day, unit: 10,000 records per day',
    `daily_storage`       int(11)           DEFAULT '10' COMMENT 'Access size by day, unit: GB per day',
    `peak_records`        int(11)           DEFAULT '1000' COMMENT 'Access peak per second, unit: records per second',
    `max_length`          int(11)           DEFAULT '10240' COMMENT 'The maximum length of a single piece of data, unit: Byte',
    `schema_name`         varchar(128)      DEFAULT NULL COMMENT 'Data type, associated data_schema table',
    `in_charges`          varchar(512) NOT NULL COMMENT 'Name of responsible person, separated by commas',
    `followers`           varchar(512)      DEFAULT NULL COMMENT 'List of names of business followers, separated by commas',
    `status`              int(4)            DEFAULT '21' COMMENT 'Business status',
    `is_deleted`          int(11)           DEFAULT '0' COMMENT 'Whether to delete, 0: not deleted, > 0: deleted',
    `creator`             varchar(64)  NOT NULL COMMENT 'Creator name',
    `modifier`            varchar(64)       DEFAULT NULL COMMENT 'Modifier name',
    `create_time`         timestamp    NULL DEFAULT CURRENT_TIMESTAMP COMMENT 'Create time',
    `modify_time`         timestamp    NULL DEFAULT CURRENT_TIMESTAMP ON UPDATE CURRENT_TIMESTAMP COMMENT 'Modify time',
    `temp_view`           json              DEFAULT NULL COMMENT 'Temporary view, used to save intermediate data that has not been submitted or approved after modification',
<<<<<<< HEAD
    `zookeeper_enabled`   int(4)            DEFAULT '1'  COMMENT 'Need zookeeper support, 0 false 1 true',
=======
    `proxy_cluster_id`    int(11)      NOT NULL COMMENT 'The id of dataproxy cluster',
>>>>>>> a46ac5af
    PRIMARY KEY (`id`),
    UNIQUE KEY `unique_business` (`inlong_group_id`, `is_deleted`, `modify_time`)
) ENGINE = InnoDB
  DEFAULT CHARSET = utf8mb4 COMMENT ='Business table';

-- ----------------------------
-- Table structure for business_pulsar
-- ----------------------------
DROP TABLE IF EXISTS `business_pulsar`;
CREATE TABLE `business_pulsar`
(
    `id`                  int(11)      NOT NULL AUTO_INCREMENT COMMENT 'Incremental primary key',
    `inlong_group_id`     varchar(256) NOT NULL COMMENT 'Business group id, filled in by the user, undeleted ones cannot be repeated',
    `ensemble`            int(3)            DEFAULT '3' COMMENT 'The writable nodes number of ledger',
    `write_quorum`        int(3)            DEFAULT '3' COMMENT 'The copies number of ledger',
    `ack_quorum`          int(3)            DEFAULT '2' COMMENT 'The number of requested acks',
    `retention_time`      int(11)           DEFAULT '72' COMMENT 'Message storage time',
    `retention_time_unit` char(20)          DEFAULT 'hours' COMMENT 'The unit of the message storage time',
    `ttl`                 int(11)           DEFAULT '24' COMMENT 'Message time-to-live duration',
    `ttl_unit`            varchar(20)       DEFAULT 'hours' COMMENT 'The unit of time-to-live duration',
    `retention_size`      int(11)           DEFAULT '-1' COMMENT 'Message size',
    `retention_size_unit` varchar(20)       DEFAULT 'MB' COMMENT 'The unit of message size',
    `is_deleted`          int(11)           DEFAULT '0' COMMENT 'Whether to delete, 0: not deleted, > 0: deleted',
    `create_time`         timestamp    NULL DEFAULT CURRENT_TIMESTAMP COMMENT 'Create time',
    `modify_time`         timestamp    NULL DEFAULT CURRENT_TIMESTAMP ON UPDATE CURRENT_TIMESTAMP COMMENT 'Modify time',
    PRIMARY KEY (`id`)
) ENGINE = InnoDB
  DEFAULT CHARSET = utf8mb4 COMMENT ='Pulsar info table';

-- ----------------------------
-- Table structure for business_ext
-- ----------------------------
DROP TABLE IF EXISTS `business_ext`;
CREATE TABLE `business_ext`
(
    `id`              int(11)      NOT NULL AUTO_INCREMENT COMMENT 'Incremental primary key',
    `inlong_group_id` varchar(256) NOT NULL COMMENT 'Business group id',
    `key_name`        varchar(64)  NOT NULL COMMENT 'Configuration item name',
    `key_value`       varchar(256)      DEFAULT NULL COMMENT 'The value of the configuration item',
    `is_deleted`      int(11)           DEFAULT '0' COMMENT 'Whether to delete, 0: not deleted, > 0: deleted',
    `modify_time`     timestamp    NULL DEFAULT CURRENT_TIMESTAMP ON UPDATE CURRENT_TIMESTAMP COMMENT 'Modify time',
    PRIMARY KEY (`id`),
    KEY `index_group_id` (`inlong_group_id`),
    UNIQUE KEY `group_key_idx` (`inlong_group_id`,`key_name`)
) ENGINE = InnoDB
  DEFAULT CHARSET = utf8mb4 COMMENT ='Business extension table';

-- ----------------------------
-- Table structure for cluster_info
-- ----------------------------
DROP TABLE IF EXISTS `cluster_info`;
CREATE TABLE `cluster_info`
(
    `id`          int(11)      NOT NULL AUTO_INCREMENT COMMENT 'Incremental primary key',
    `name`        varchar(128) NOT NULL COMMENT 'cluster name',
    `type`        varchar(32)  NOT NULL COMMENT 'Cluster type, including TUBE, PULSAR, etc.',
    `ip`          varchar(64)  NOT NULL COMMENT 'Cluster IP address',
    `port`        int(11)      NOT NULL COMMENT 'Cluster port',
    `in_charges`  varchar(512) NOT NULL COMMENT 'Name of responsible person, separated by commas',
    `token`       varchar(128) COMMENT 'Cluster token',
    `url`         varchar(256)      DEFAULT NULL COMMENT 'Cluster URL address',
    `is_backup`   tinyint(1)        DEFAULT '0' COMMENT 'Whether it is a backup cluster, 0: no, 1: yes',
    `ext_props`   json              DEFAULT NULL COMMENT 'extended properties',
    `status`      int(4)            DEFAULT '1' COMMENT 'cluster status',
    `is_deleted`  int(11)           DEFAULT '0' COMMENT 'Whether to delete, 0: not deleted, > 0: deleted',
    `creator`     varchar(64)  NOT NULL COMMENT 'Creator name',
    `modifier`    varchar(64)       DEFAULT NULL COMMENT 'Modifier name',
    `create_time` timestamp    NULL DEFAULT CURRENT_TIMESTAMP COMMENT 'Create time',
    `modify_time` timestamp    NULL DEFAULT CURRENT_TIMESTAMP ON UPDATE CURRENT_TIMESTAMP COMMENT 'Modify time',
    `mq_set_name` varchar(128) NOT NULL COMMENT 'MQ set name of this cluster',
    PRIMARY KEY (`id`)
) ENGINE = InnoDB
  DEFAULT CHARSET = utf8mb4 COMMENT ='MQ Cluster Information Table';

-- ----------------------------
-- Table structure for common_db_server
-- ----------------------------
DROP TABLE IF EXISTS `common_db_server`;
CREATE TABLE `common_db_server`
(
    `id`                  int(11)      NOT NULL AUTO_INCREMENT COMMENT 'Incremental primary key',
    `access_type`         varchar(20)  NOT NULL COMMENT 'Collection type, with Agent, DataProxy client, LoadProxy',
    `connection_name`     varchar(128) NOT NULL COMMENT 'The name of the database connection',
    `db_type`             varchar(128)      DEFAULT 'MySQL' COMMENT 'DB type, such as MySQL, Oracle',
    `db_server_ip`        varchar(64)  NOT NULL COMMENT 'DB Server IP',
    `port`                int(11)      NOT NULL COMMENT 'Port number',
    `db_name`             varchar(128)      DEFAULT NULL COMMENT 'Target database name',
    `username`            varchar(64)  NOT NULL COMMENT 'Username',
    `password`            varchar(64)  NOT NULL COMMENT 'The password corresponding to the above user name',
    `has_select`          tinyint(1)        DEFAULT '0' COMMENT 'Is there DB permission select, 0: No, 1: Yes',
    `has_insert`          tinyint(1)        DEFAULT '0' COMMENT 'Is there DB permission to insert, 0: No, 1: Yes',
    `has_update`          tinyint(1)        DEFAULT '0' COMMENT 'Is there a DB permission update, 0: No, 1: Yes',
    `has_delete`          tinyint(1)        DEFAULT '0' COMMENT 'Is there a DB permission to delete, 0: No, 1: Yes',
    `in_charges`          varchar(512) NOT NULL COMMENT 'DB person in charge, separated by a comma when there are multiple ones',
    `is_region_id`        tinyint(1)        DEFAULT '0' COMMENT 'Whether it contains a region ID, 0: No, 1: Yes',
    `db_description`      varchar(256)      DEFAULT NULL COMMENT 'DB description',
    `backup_db_server_ip` varchar(64)       DEFAULT NULL COMMENT 'Backup DB HOST',
    `backup_db_port`      int(11)           DEFAULT NULL COMMENT 'Backup DB port',
    `status`              int(4)            DEFAULT '0' COMMENT 'status',
    `is_deleted`          int(11)           DEFAULT '0' COMMENT 'Whether to delete, 0: not deleted, > 0: deleted',
    `creator`             varchar(64)  NOT NULL COMMENT 'Creator name',
    `modifier`            varchar(64)       DEFAULT NULL COMMENT 'Modifier name',
    `create_time`         timestamp    NULL DEFAULT CURRENT_TIMESTAMP COMMENT 'Create time',
    `modify_time`         timestamp    NULL DEFAULT CURRENT_TIMESTAMP ON UPDATE CURRENT_TIMESTAMP COMMENT 'Modify time',
    `visible_person`      varchar(1024)     DEFAULT NULL COMMENT 'List of visible persons, separated by commas',
    `visible_group`       varchar(1024)     DEFAULT NULL COMMENT 'List of visible groups, separated by commas',
    PRIMARY KEY (`id`)
) ENGINE = InnoDB
  DEFAULT CHARSET = utf8mb4 COMMENT ='Common Database Server Table';

-- ----------------------------
-- Table structure for common_file_server
-- ----------------------------
DROP TABLE IF EXISTS `common_file_server`;
CREATE TABLE `common_file_server`
(
    `id`             int(11)     NOT NULL AUTO_INCREMENT COMMENT 'Incremental primary key',
    `access_type`    varchar(20) NOT NULL COMMENT 'Collection type, with Agent, DataProxy, LoadProxy',
    `ip`             varchar(64) NOT NULL COMMENT 'Data source IP',
    `port`           int(11)     NOT NULL COMMENT 'Port number',
    `is_inner_ip`    tinyint(1)           DEFAULT '0' COMMENT 'Whether it is intranet, 0: No, 1: Yes',
    `issue_type`     varchar(128)         DEFAULT NULL COMMENT 'Issuance method, such as SSH, TCS, etc.',
    `username`       varchar(64) NOT NULL COMMENT 'User name of the data source IP host',
    `password`       varchar(64) NOT NULL COMMENT 'The password corresponding to the above user name',
    `status`         int(4)               DEFAULT '0' COMMENT 'status',
    `is_deleted`     int(11)              DEFAULT '0' COMMENT 'Whether to delete, 0: not deleted, > 0: deleted',
    `creator`        varchar(64) NOT NULL COMMENT 'Creator name',
    `modifier`       varchar(64)          DEFAULT NULL COMMENT 'Modifier name',
    `create_time`    timestamp   NOT NULL DEFAULT CURRENT_TIMESTAMP COMMENT 'Create time',
    `modify_time`    timestamp   NOT NULL DEFAULT CURRENT_TIMESTAMP ON UPDATE CURRENT_TIMESTAMP COMMENT 'Modify time',
    `visible_person` varchar(1024)        DEFAULT NULL COMMENT 'List of visible persons, separated by commas',
    `visible_group`  varchar(1024)        DEFAULT NULL COMMENT 'List of visible groups, separated by commas',
    PRIMARY KEY (`id`)
) ENGINE = InnoDB
  DEFAULT CHARSET = utf8mb4 COMMENT ='Common File Server Table';

-- ----------------------------
-- Table structure for consumption
-- ----------------------------
DROP TABLE IF EXISTS `consumption`;
CREATE TABLE `consumption`
(
    `id`                  int(11)      NOT NULL AUTO_INCREMENT COMMENT 'Incremental primary key',
    `consumer_group_name` varchar(256)      DEFAULT NULL COMMENT 'consumer group name',
    `consumer_group_id`   varchar(256) NOT NULL COMMENT 'Consumer group ID',
    `in_charges`          varchar(512) NOT NULL COMMENT 'Person in charge of consumption',
    `inlong_group_id`     varchar(256) NOT NULL COMMENT 'Business group id',
    `middleware_type`     varchar(10)       DEFAULT 'TUBE' COMMENT 'The middleware type of message queue, high throughput: TUBE, high consistency: PULSAR',
    `topic`               varchar(256) NOT NULL COMMENT 'Consumption topic',
    `filter_enabled`      int(2)            DEFAULT '0' COMMENT 'Whether to filter, default 0, not filter consume',
    `inlong_stream_id`    varchar(256)      DEFAULT NULL COMMENT 'Data stream ID for consumption, if filter_enable is 1, it cannot empty',
    `status`              int(4)       NOT NULL COMMENT 'Status: draft, pending approval, approval rejected, approval passed',
    `is_deleted`          int(11)           DEFAULT '0' COMMENT 'Whether to delete, 0: not deleted, > 0: deleted',
    `creator`             varchar(64)  NOT NULL COMMENT 'creator',
    `modifier`            varchar(64)       DEFAULT NULL COMMENT 'modifier',
    `create_time`         timestamp    NULL DEFAULT CURRENT_TIMESTAMP COMMENT 'Create time',
    `modify_time`         timestamp    NULL DEFAULT CURRENT_TIMESTAMP ON UPDATE CURRENT_TIMESTAMP COMMENT 'Modify time',
    PRIMARY KEY (`id`)
) ENGINE = InnoDB
  DEFAULT CHARSET = utf8mb4 COMMENT ='Data consumption configuration table';

-- ----------------------------
-- Table structure for consumption_pulsar
-- ----------------------------
DROP TABLE IF EXISTS `consumption_pulsar`;
CREATE TABLE `consumption_pulsar`
(
    `id`                  int(11)      NOT NULL AUTO_INCREMENT,
    `consumption_id`      int(11)      DEFAULT NULL COMMENT 'ID of the consumption information to which it belongs, guaranteed to be uniquely associated with consumption information',
    `consumer_group_id`   varchar(256) NOT NULL COMMENT 'Consumer group ID',
    `consumer_group_name` varchar(256) DEFAULT NULL COMMENT 'Consumer group name',
    `inlong_group_id`     varchar(256) NOT NULL COMMENT 'Business group ID',
    `is_rlq`              tinyint(1)   DEFAULT '0' COMMENT 'Whether to configure the retry letter topic, 0: no configuration, 1: configuration',
    `retry_letter_topic`  varchar(256) DEFAULT NULL COMMENT 'The name of the retry queue topic',
    `is_dlq`              tinyint(1)   DEFAULT '0' COMMENT 'Whether to configure dead letter topic, 0: no configuration, 1: means configuration',
    `dead_letter_topic`   varchar(256) DEFAULT NULL COMMENT 'dead letter topic name',
    `is_deleted`          int(11)      DEFAULT '0' COMMENT 'Whether to delete, 0: not deleted, > 0: deleted',
    PRIMARY KEY (`id`)
) ENGINE = InnoDB
  DEFAULT CHARSET = utf8mb4 COMMENT ='Pulsar consumption table';

-- ----------------------------
-- Table structure for data_proxy_cluster
-- ----------------------------
DROP TABLE IF EXISTS `data_proxy_cluster`;
CREATE TABLE `data_proxy_cluster`
(
    `id`          int(11)      NOT NULL AUTO_INCREMENT COMMENT 'Incremental primary key',
    `name`        varchar(128) NOT NULL COMMENT 'cluster name',
    `description` varchar(500)      DEFAULT NULL COMMENT 'cluster description',
    `address`     varchar(128) NOT NULL COMMENT 'cluster address',
    `port`        varchar(256)      DEFAULT '46801' COMMENT 'Access port number, multiple ports are separated by a comma',
    `is_backup`   tinyint(1)        DEFAULT '0' COMMENT 'Whether it is a backup cluster, 0: no, 1: yes',
    `is_inner_ip` tinyint(1)        DEFAULT '0' COMMENT 'Whether it is intranet, 0: no, 1: yes',
    `net_type`    varchar(20)       DEFAULT NULL COMMENT 'Cluster network type, internal, or public',
    `in_charges`  varchar(512)      DEFAULT NULL COMMENT 'Name of responsible person, separated by commas',
    `ext_props`   json              DEFAULT NULL COMMENT 'Extended properties',
    `status`      int(4)            DEFAULT '1' COMMENT 'Cluster status',
    `is_deleted`  int(11)           DEFAULT '0' COMMENT 'Whether to delete, 0: not deleted, > 0: deleted',
    `creator`     varchar(64)  NOT NULL COMMENT 'Creator name',
    `modifier`    varchar(64)       DEFAULT NULL COMMENT 'Modifier name',
    `create_time` timestamp    NULL DEFAULT CURRENT_TIMESTAMP COMMENT 'Create time',
    `modify_time` timestamp    NULL DEFAULT CURRENT_TIMESTAMP ON UPDATE CURRENT_TIMESTAMP COMMENT 'Modify time',
    `mq_set_name` varchar(128) NOT NULL COMMENT 'mq set name',
    PRIMARY KEY (`id`),
    UNIQUE KEY `cluster_name` (`name`, `is_deleted`)
) ENGINE = InnoDB
  DEFAULT CHARSET = utf8mb4 COMMENT ='DataProxy cluster table';
-- add default data proxy address
insert into data_proxy_cluster (name, address, port, status, is_deleted, creator, create_time, modify_time)
values ("default_dataproxy", "dataproxy", 46801, 0, 0, "admin", now(), now());

-- ----------------------------
-- Table structure for data_schema
-- ----------------------------
DROP TABLE IF EXISTS `data_schema`;
CREATE TABLE `data_schema`
(
    `id`                 int(11)      NOT NULL AUTO_INCREMENT COMMENT 'Incremental primary key',
    `name`               varchar(128) NOT NULL COMMENT 'Data format name, globally unique',
    `agent_type`         varchar(20)  NOT NULL COMMENT 'Agent type: file, db_incr, db_full',
    `data_generate_rule` varchar(32)  NOT NULL COMMENT 'Data file generation rules, including day and hour',
    `sort_type`          int(11)      NOT NULL COMMENT 'sort logic rules, 0, 5, 9, 10, 13, 15',
    `time_offset`        varchar(10)  NOT NULL COMMENT 'time offset',
    PRIMARY KEY (`id`),
    UNIQUE KEY `name` (`name`)
) ENGINE = InnoDB
  DEFAULT CHARSET = utf8mb4 COMMENT ='Data format table';

-- create default data schema
INSERT INTO `data_schema` (name, agent_type, data_generate_rule, sort_type, time_offset)
values ('m0_day', 'file_agent', 'day', 0, '-0d');

-- ----------------------------
-- Table structure for data_source_cmd_config
-- ----------------------------
DROP TABLE IF EXISTS `data_source_cmd_config`;
CREATE TABLE `data_source_cmd_config`
(
    `id`                  int(11)     NOT NULL AUTO_INCREMENT COMMENT 'cmd id',
    `cmd_type`            int(11)     NOT NULL,
    `task_id`             int(11)     NOT NULL,
    `specified_data_time` varchar(64) NOT NULL,
    `bSend`               tinyint(1)  NOT NULL,
    `create_time`         timestamp   NOT NULL DEFAULT CURRENT_TIMESTAMP COMMENT 'Create time',
    `modify_time`         timestamp   NOT NULL DEFAULT CURRENT_TIMESTAMP ON UPDATE CURRENT_TIMESTAMP COMMENT 'Modify time',
    `result_info`         varchar(64)          DEFAULT NULL,
    PRIMARY KEY (`id`),
    KEY `index_1` (`task_id`, `bSend`, `specified_data_time`)
) ENGINE = InnoDB
  DEFAULT CHARSET = utf8;

-- ----------------------------
-- Table structure for data_stream
-- ----------------------------
DROP TABLE IF EXISTS `data_stream`;
CREATE TABLE `data_stream`
(
    `id`                     int(11)      NOT NULL AUTO_INCREMENT COMMENT 'Incremental primary key',
    `inlong_stream_id`       varchar(256) NOT NULL COMMENT 'Data stream id, non-deleted globally unique',
    `inlong_group_id`        varchar(256) NOT NULL COMMENT 'Owning business group id',
    `name`                   varchar(64)       DEFAULT NULL COMMENT 'The name of the data stream page display, can be Chinese',
    `description`            varchar(256)      DEFAULT '' COMMENT 'Introduction to data stream',
    `mq_resource_obj`        varchar(128)      DEFAULT NULL COMMENT 'MQ resource object, in the data stream, Tube is data_stream_id, Pulsar is Topic',
    `data_source_type`       varchar(32)       DEFAULT 'FILE' COMMENT 'Data source type, including: FILE, DB, Auto-Push (DATA_PROXY_SDK, HTTP)',
    `storage_period`         int(11)           DEFAULT '1' COMMENT 'The storage period of data in MQ, unit: day',
    `data_type`              varchar(20)       DEFAULT 'TEXT' COMMENT 'Data type, there are: TEXT, KEY-VALUE, PB, BON, TEXT and BON should be treated differently',
    `data_encoding`          varchar(8)        DEFAULT 'UTF-8' COMMENT 'Data encoding format, including: UTF-8, GBK',
    `data_separator`         varchar(8)        DEFAULT NULL COMMENT 'The source data field separator, stored as ASCII code',
    `data_escape_char`       varchar(8)        DEFAULT NULL COMMENT 'Source data field escape character, the default is NULL (NULL), stored as 1 character',
    `have_predefined_fields` tinyint(1)        DEFAULT '0' COMMENT '(File, DB access) whether there are predefined fields, 0: none, 1: yes (save to data_stream_field)',
    `daily_records`          int(11)           DEFAULT '10' COMMENT 'Number of access records per day, unit: 10,000 records per day',
    `daily_storage`          int(11)           DEFAULT '10' COMMENT 'Access size by day, unit: GB per day',
    `peak_records`           int(11)           DEFAULT '1000' COMMENT 'Access peak per second, unit: records per second',
    `max_length`             int(11)           DEFAULT '10240' COMMENT 'The maximum length of a single piece of data, unit: Byte',
    `in_charges`             varchar(512)      DEFAULT NULL COMMENT 'Name of responsible person, separated by commas',
    `status`                 int(4)            DEFAULT '0' COMMENT 'Data stream status',
    `previous_status`        int(4)            DEFAULT '0' COMMENT 'Previous status',
    `is_deleted`             int(11)           DEFAULT '0' COMMENT 'Whether to delete, 0: not deleted, > 0: deleted',
    `creator`                varchar(64)       DEFAULT NULL COMMENT 'Creator name',
    `modifier`               varchar(64)       DEFAULT NULL COMMENT 'Modifier name',
    `create_time`            timestamp    NULL DEFAULT CURRENT_TIMESTAMP COMMENT 'Create time',
    `modify_time`            timestamp    NULL DEFAULT CURRENT_TIMESTAMP ON UPDATE CURRENT_TIMESTAMP COMMENT 'Modify time',
    `temp_view`              json              DEFAULT NULL COMMENT 'Temporary view, used to save intermediate data that has not been submitted or approved after modification',
    PRIMARY KEY (`id`),
    UNIQUE KEY `unique_data_stream` (`inlong_stream_id`, `inlong_group_id`, `is_deleted`, `modify_time`)
) ENGINE = InnoDB
  DEFAULT CHARSET = utf8mb4 COMMENT ='Data stream table';

-- ----------------------------
-- Table structure for data_stream_ext
-- ----------------------------
DROP TABLE IF EXISTS `data_stream_ext`;
CREATE TABLE `data_stream_ext`
(
    `id`               int(11)      NOT NULL AUTO_INCREMENT COMMENT 'Incremental primary key',
    `inlong_group_id`  varchar(256) NOT NULL COMMENT 'Owning business group id',
    `inlong_stream_id` varchar(256) NOT NULL COMMENT 'Owning data stream id',
    `key_name`         varchar(64)  NOT NULL COMMENT 'Configuration item name',
    `key_value`        varchar(256)      DEFAULT NULL COMMENT 'The value of the configuration item',
    `is_deleted`       int(11)           DEFAULT '0' COMMENT 'Whether to delete, 0: not deleted, > 0: deleted',
    `modify_time`      timestamp    NULL DEFAULT CURRENT_TIMESTAMP ON UPDATE CURRENT_TIMESTAMP COMMENT 'Modify time',
    PRIMARY KEY (`id`),
    KEY `index_stream_id` (`inlong_stream_id`),
    UNIQUE KEY `group_stream_key_idx` (`inlong_group_id`,`inlong_stream_id`,`key_name`)
) ENGINE = InnoDB
  DEFAULT CHARSET = utf8mb4 COMMENT ='Data stream extension table';

-- ----------------------------
-- Table structure for data_stream_field
-- ----------------------------
DROP TABLE IF EXISTS `data_stream_field`;
CREATE TABLE `data_stream_field`
(
    `id`                  int(11)      NOT NULL AUTO_INCREMENT COMMENT 'Incremental primary key',
    `inlong_group_id`     varchar(256) NOT NULL COMMENT 'Owning business group id',
    `inlong_stream_id`    varchar(256) NOT NULL COMMENT 'Owning data stream id',
    `is_predefined_field` tinyint(1)   DEFAULT '0' COMMENT 'Whether it is a predefined field, 0: no, 1: yes',
    `field_name`          varchar(20)  NOT NULL COMMENT 'field name',
    `field_value`         varchar(128) DEFAULT NULL COMMENT 'Field value, required if it is a predefined field',
    `pre_expression`      varchar(256) DEFAULT NULL COMMENT 'Pre-defined field value expression',
    `field_type`          varchar(20)  NOT NULL COMMENT 'field type',
    `field_comment`       varchar(50)  DEFAULT NULL COMMENT 'Field description',
    `rank_num`            smallint(6)  DEFAULT '0' COMMENT 'Field order (front-end display field order)',
    `is_deleted`          int(11)      DEFAULT '0' COMMENT 'Whether to delete, 0: not deleted, > 0: deleted',
    PRIMARY KEY (`id`),
    KEY `index_stream_id` (`inlong_stream_id`)
) ENGINE = InnoDB
  DEFAULT CHARSET = utf8mb4 COMMENT ='File/DB data source field table';

-- ----------------------------
-- Table structure for operation_log
-- ----------------------------
DROP TABLE IF EXISTS `operation_log`;
CREATE TABLE `operation_log`
(
    `id`                  int(11)   NOT NULL AUTO_INCREMENT,
    `authentication_type` varchar(64)        DEFAULT NULL COMMENT 'Authentication type',
    `operation_type`      varchar(256)       DEFAULT NULL COMMENT 'operation type',
    `http_method`         varchar(64)        DEFAULT NULL COMMENT 'Request method',
    `invoke_method`       varchar(256)       DEFAULT NULL COMMENT 'invoke method',
    `operator`            varchar(256)       DEFAULT NULL COMMENT 'operator',
    `proxy`               varchar(256)       DEFAULT NULL COMMENT 'proxy',
    `request_url`         varchar(256)       DEFAULT NULL COMMENT 'Request URL',
    `remote_address`      varchar(256)       DEFAULT NULL COMMENT 'Request IP',
    `cost_time`           bigint(20)         DEFAULT NULL COMMENT 'time-consuming',
    `body`                text COMMENT 'Request body',
    `param`               text COMMENT 'parameter',
    `status`              int(4)             DEFAULT NULL COMMENT 'status',
    `request_time`        timestamp NOT NULL DEFAULT CURRENT_TIMESTAMP ON UPDATE CURRENT_TIMESTAMP COMMENT 'request time',
    `err_msg`             text COMMENT 'Error message',
    PRIMARY KEY (`id`)
) ENGINE = InnoDB
  DEFAULT CHARSET = utf8mb4;

-- ----------------------------
-- Table structure for role
-- ----------------------------
DROP TABLE IF EXISTS `role`;
CREATE TABLE `role`
(
    `id`          int(11)      NOT NULL AUTO_INCREMENT,
    `role_code`   varchar(100) NOT NULL COMMENT 'Role code',
    `role_name`   varchar(256) NOT NULL COMMENT 'Role Chinese name',
    `create_time` datetime     NOT NULL,
    `update_time` datetime     NOT NULL DEFAULT CURRENT_TIMESTAMP,
    `create_by`   varchar(256) NOT NULL,
    `update_by`   varchar(256) NOT NULL,
    `disabled`    tinyint(1)   NOT NULL DEFAULT '0' COMMENT 'Is it disabled?',
    PRIMARY KEY (`id`),
    UNIQUE KEY `role_role_code_uindex` (`role_code`),
    UNIQUE KEY `role_role_name_uindex` (`role_name`)
) ENGINE = InnoDB
  DEFAULT CHARSET = utf8mb4 COMMENT ='Role Table';

-- ----------------------------
-- Table structure for source_db_basic
-- ----------------------------
DROP TABLE IF EXISTS `source_db_basic`;
CREATE TABLE `source_db_basic`
(
    `id`               int(11)      NOT NULL AUTO_INCREMENT COMMENT 'Incremental primary key',
    `inlong_group_id`  varchar(256) NOT NULL COMMENT 'Owning business group id',
    `inlong_stream_id` varchar(256) NOT NULL COMMENT 'Owning data stream id',
    `sync_type`        tinyint(1)        DEFAULT '0' COMMENT 'Data synchronization type, 0: FULL, full amount, 1: INCREMENTAL, incremental',
    `is_deleted`       int(11)           DEFAULT '0' COMMENT 'Whether to delete, 0: not deleted, > 0: deleted',
    `creator`          varchar(64)  NOT NULL COMMENT 'Creator name',
    `modifier`         varchar(64)       DEFAULT NULL COMMENT 'Modifier name',
    `create_time`      timestamp    NULL DEFAULT CURRENT_TIMESTAMP COMMENT 'Create time',
    `modify_time`      timestamp    NULL DEFAULT CURRENT_TIMESTAMP ON UPDATE CURRENT_TIMESTAMP COMMENT 'Modify time',
    `temp_view`        json              DEFAULT NULL COMMENT 'Temporary view, used to save intermediate data that has not been submitted or approved after modification',
    PRIMARY KEY (`id`)
) ENGINE = InnoDB
  DEFAULT CHARSET = utf8mb4 COMMENT ='Basic configuration of DB data source';

-- ----------------------------
-- Table structure for source_db_detail
-- ----------------------------
DROP TABLE IF EXISTS `source_db_detail`;
CREATE TABLE `source_db_detail`
(
    `id`               int(11)      NOT NULL AUTO_INCREMENT COMMENT 'Incremental primary key',
    `inlong_group_id`  varchar(256) NOT NULL COMMENT 'Owning business group id',
    `inlong_stream_id` varchar(256) NOT NULL COMMENT 'Owning data stream id',
    `access_type`      varchar(20)  NOT NULL COMMENT 'Collection type, with Agent, DataProxy client, LoadProxy',
    `db_name`          varchar(128)      DEFAULT NULL COMMENT 'database name',
    `transfer_ip`      varchar(64)       DEFAULT NULL COMMENT 'Transfer IP',
    `connection_name`  varchar(128)      DEFAULT NULL COMMENT 'The name of the database connection',
    `table_name`       varchar(128)      DEFAULT NULL COMMENT 'Data table name, required for increment',
    `table_fields`     longtext COMMENT 'Data table fields, multiple are separated by half-width commas, required for increment',
    `data_sql`         longtext COMMENT 'SQL statement to collect source data, required for full amount',
    `crontab`          varchar(56)       DEFAULT NULL COMMENT 'Timed scheduling expression, required for full amount',
    `status`           int(4)            DEFAULT '0' COMMENT 'Data source status',
    `previous_status`  int(4)            DEFAULT '0' COMMENT 'Previous status',
    `is_deleted`       int(11)           DEFAULT '0' COMMENT 'Whether to delete, 0: not deleted, > 0: deleted',
    `creator`          varchar(64)  NOT NULL COMMENT 'Creator name',
    `modifier`         varchar(64)       DEFAULT NULL COMMENT 'Modifier name',
    `create_time`      timestamp    NULL DEFAULT CURRENT_TIMESTAMP COMMENT 'Create time',
    `modify_time`      timestamp    NULL DEFAULT CURRENT_TIMESTAMP ON UPDATE CURRENT_TIMESTAMP COMMENT 'Modify time',
    `temp_view`        json              DEFAULT NULL COMMENT 'Temporary view, used to save un-submitted and unapproved intermediate data after modification',
    PRIMARY KEY (`id`)
) ENGINE = InnoDB
  DEFAULT CHARSET = utf8mb4 COMMENT ='DB data source details table';

-- ----------------------------
-- Table structure for source_file_basic
-- ----------------------------
DROP TABLE IF EXISTS `source_file_basic`;
CREATE TABLE `source_file_basic`
(
    `id`                int(11)      NOT NULL AUTO_INCREMENT COMMENT 'ID',
    `inlong_group_id`   varchar(256) NOT NULL COMMENT 'Business group id',
    `inlong_stream_id`  varchar(256) NOT NULL COMMENT 'Data stream id',
    `is_hybrid_source`  tinyint(1)        DEFAULT '0' COMMENT 'Whether to mix data sources',
    `is_table_mapping`  tinyint(1)        DEFAULT '0' COMMENT 'Is there a table name mapping',
    `date_offset`       int(4)            DEFAULT '0' COMMENT 'Time offset\n',
    `date_offset_unit`  varchar(2)        DEFAULT 'H' COMMENT 'Time offset unit',
    `file_rolling_type` varchar(2)        DEFAULT 'H' COMMENT 'File rolling type',
    `upload_max_size`   int(4)            DEFAULT '120' COMMENT 'Upload maximum size',
    `need_compress`     tinyint(1)        DEFAULT '0' COMMENT 'Whether need compress',
    `is_deleted`        int(11)           DEFAULT '0' COMMENT 'Whether to delete, 0: not deleted, > 0: deleted',
    `creator`           varchar(64)  NOT NULL COMMENT 'Creator',
    `modifier`          varchar(64)       DEFAULT NULL COMMENT 'Modifier',
    `create_time`       timestamp    NULL DEFAULT CURRENT_TIMESTAMP COMMENT 'Create time',
    `modify_time`       timestamp    NULL DEFAULT CURRENT_TIMESTAMP ON UPDATE CURRENT_TIMESTAMP COMMENT 'Modify time',
    `temp_view`         json              DEFAULT NULL COMMENT 'temp view',
    PRIMARY KEY (`id`)
) ENGINE = InnoDB
  DEFAULT CHARSET = utf8mb4 COMMENT ='basic configuration of file data source';

-- ----------------------------
-- Table structure for source_file_detail
-- ----------------------------
DROP TABLE IF EXISTS `source_file_detail`;
CREATE TABLE `source_file_detail`
(
    `id`               int(11)      NOT NULL AUTO_INCREMENT COMMENT 'Incremental primary key',
    `inlong_group_id`  varchar(256) NOT NULL COMMENT 'Owning business group id',
    `inlong_stream_id` varchar(256) NOT NULL COMMENT 'Owning data stream id',
    `access_type`      varchar(20)       DEFAULT 'Agent' COMMENT 'Collection type, there are Agent, DataProxy client, LoadProxy, the file can only be Agent temporarily',
    `server_name`      varchar(64)       DEFAULT NULL COMMENT 'The name of the data source service. If it is empty, add configuration through the following fields',
    `ip`               varchar(128) NOT NULL COMMENT 'Data source IP address',
    `port`             int(11)      NOT NULL COMMENT 'Data source port number',
    `is_inner_ip`      tinyint(1)        DEFAULT '0' COMMENT 'Whether it is intranet, 0: no, 1: yes',
    `issue_type`       varchar(10)       DEFAULT 'SSH' COMMENT 'Issuing method, there are SSH, TCS',
    `username`         varchar(32)       DEFAULT NULL COMMENT 'User name of the data source IP host',
    `password`         varchar(64)       DEFAULT NULL COMMENT 'The password corresponding to the above user name',
    `file_path`        varchar(256) NOT NULL COMMENT 'File path, supports regular matching',
    `status`           int(4)            DEFAULT '0' COMMENT 'Data source status',
    `previous_status`  int(4)            DEFAULT '0' COMMENT 'Previous status',
    `is_deleted`       int(11)           DEFAULT '0' COMMENT 'Whether to delete, 0: not deleted, > 0: deleted',
    `creator`          varchar(64)  NOT NULL COMMENT 'Creator name',
    `modifier`         varchar(64)       DEFAULT NULL COMMENT 'Modifier name',
    `create_time`      timestamp    NULL DEFAULT CURRENT_TIMESTAMP COMMENT 'Create time',
    `modify_time`      timestamp    NULL DEFAULT CURRENT_TIMESTAMP ON UPDATE CURRENT_TIMESTAMP COMMENT 'Modify time',
    `temp_view`        json              DEFAULT NULL COMMENT 'Temporary view, used to save un-submitted and unapproved intermediate data after modification',
    PRIMARY KEY (`id`)
) ENGINE = InnoDB
  DEFAULT CHARSET = utf8mb4 COMMENT ='Detailed table of file data source';

-- ----------------------------
-- Table structure for storage_ext
-- ----------------------------
DROP TABLE IF EXISTS `storage_ext`;
CREATE TABLE `storage_ext`
(
    `id`           int(11)     NOT NULL AUTO_INCREMENT COMMENT 'Incremental primary key',
    `storage_type` varchar(20) NOT NULL COMMENT 'Storage type, including: HDFS, HIVE, etc.',
    `storage_id`   int(11)     NOT NULL COMMENT 'data storage id',
    `key_name`     varchar(64) NOT NULL COMMENT 'Configuration item name',
    `key_value`    varchar(256)         DEFAULT NULL COMMENT 'The value of the configuration item',
    `is_deleted`   int(11)              DEFAULT '0' COMMENT 'Whether to delete, 0: not deleted, > 0: deleted',
    `modify_time`  timestamp   NOT NULL DEFAULT CURRENT_TIMESTAMP ON UPDATE CURRENT_TIMESTAMP COMMENT 'Modify time',
    PRIMARY KEY (`id`),
    KEY `index_storage_id` (`storage_id`)
) ENGINE = InnoDB
  DEFAULT CHARSET = utf8mb4 COMMENT ='Data storage extension table';

-- ----------------------------
-- Table structure for data_storage
-- ----------------------------
DROP TABLE IF EXISTS `data_storage`;
CREATE TABLE `data_storage`
(
    `id`                     int(11)      NOT NULL AUTO_INCREMENT COMMENT 'Incremental primary key',
    `inlong_group_id`        varchar(256) NOT NULL COMMENT 'Owning business group id',
    `inlong_stream_id`       varchar(256) NOT NULL COMMENT 'Owning data stream id',
    `storage_type`           varchar(15)           DEFAULT 'HIVE' COMMENT 'Storage type, including: HIVE, ES, etc',
    `storage_period`         int(11)               DEFAULT '10' COMMENT 'Data storage period, unit: day',
    `enable_create_resource` tinyint(1)            DEFAULT '1' COMMENT 'Whether to enable create storage resource? 0: disable, 1: enable. default is 1',
    `ext_params`             text COMMENT 'Another fields, will saved as JSON type',
    `operate_log`            varchar(5000)         DEFAULT NULL COMMENT 'Background operate log',
    `status`                 int(11)               DEFAULT '0' COMMENT 'Status',
    `previous_status`        int(11)               DEFAULT '0' COMMENT 'Previous status',
    `is_deleted`             int(11)               DEFAULT '0' COMMENT 'Whether to delete, 0: not deleted, > 0: deleted',
    `creator`                varchar(64)  NOT NULL COMMENT 'Creator name',
    `modifier`               varchar(64)           DEFAULT NULL COMMENT 'Modifier name',
    `create_time`            timestamp    NOT NULL DEFAULT CURRENT_TIMESTAMP COMMENT 'Create time',
    `modify_time`            timestamp    NOT NULL DEFAULT CURRENT_TIMESTAMP ON UPDATE CURRENT_TIMESTAMP COMMENT 'Modify time',
    PRIMARY KEY (`id`)
) ENGINE = InnoDB
  DEFAULT CHARSET = utf8mb4 COMMENT ='Data storage table';

-- ----------------------------
-- Table structure for data_storage_field
-- ----------------------------
DROP TABLE IF EXISTS `data_storage_field`;
CREATE TABLE `data_storage_field`
(
    `id`                int(11)      NOT NULL AUTO_INCREMENT COMMENT 'Incremental primary key',
    `inlong_group_id`   varchar(256) NOT NULL COMMENT 'inlong group id',
    `inlong_stream_id`  varchar(256) NOT NULL COMMENT 'inlong stream id',
    `storage_id`        int(11)      NOT NULL COMMENT 'data storage id',
    `storage_type`      varchar(15)  NOT NULL COMMENT 'storage type',
    `source_field_name` varchar(50)   DEFAULT NULL COMMENT 'source field name',
    `source_field_type` varchar(50)   DEFAULT NULL COMMENT 'source field type',
    `field_name`        varchar(50)  NOT NULL COMMENT 'field name',
    `field_type`        varchar(50)  NOT NULL COMMENT 'field type',
    `field_comment`     varchar(2000) DEFAULT NULL COMMENT 'field description',
    `rank_num`          smallint(6)   DEFAULT '0' COMMENT 'Field order (front-end display field order)',
    `is_deleted`        int(11)       DEFAULT '0' COMMENT 'Whether to delete, 0: not deleted, > 0: deleted',
    PRIMARY KEY (`id`)
) ENGINE = InnoDB
  DEFAULT CHARSET = utf8mb4 COMMENT ='Data storage field table';

-- ----------------------------
-- Table structure for user
-- ----------------------------
DROP TABLE IF EXISTS `user`;
CREATE TABLE `user`
(
    `id`           int(11)      NOT NULL AUTO_INCREMENT,
    `name`         varchar(256) NOT NULL COMMENT 'account name',
    `password`     varchar(64)  NOT NULL COMMENT 'password md5',
    `account_type` int(11)      NOT NULL DEFAULT '1' COMMENT 'account type, 0-manager 1-normal',
    `due_date`     datetime              DEFAULT NULL COMMENT 'due date for account',
    `create_time`  datetime     NOT NULL DEFAULT CURRENT_TIMESTAMP COMMENT 'Create time',
    `update_time`  datetime              DEFAULT CURRENT_TIMESTAMP ON UPDATE CURRENT_TIMESTAMP COMMENT 'update time',
    `create_by`    varchar(256) NOT NULL COMMENT 'create by sb.',
    `update_by`    varchar(256)          DEFAULT NULL COMMENT 'update by sb.',
    PRIMARY KEY (`id`),
    UNIQUE KEY `user_name_uindex` (`name`)
) ENGINE = InnoDB
  DEFAULT CHARSET = utf8mb4 COMMENT ='User table';

-- create default admin user, username is 'admin', password is 'inlong'
INSERT INTO `user` (name, password, account_type, due_date, create_time, update_time, create_by, update_by)
VALUES ('admin', '628ed559bff5ae36bd2184d4216973cf', 0, '2099-12-31 23:59:59',
        CURRENT_TIMESTAMP, CURRENT_TIMESTAMP, 'inlong_init', 'inlong_init');

-- ----------------------------
-- Table structure for user_role
-- ----------------------------
DROP TABLE IF EXISTS `user_role`;
CREATE TABLE `user_role`
(
    `id`          int(11)      NOT NULL AUTO_INCREMENT,
    `user_name`   varchar(256) NOT NULL COMMENT 'username rtx',
    `role_code`   varchar(256) NOT NULL COMMENT 'role',
    `create_time` datetime     NOT NULL,
    `update_time` datetime     NOT NULL DEFAULT CURRENT_TIMESTAMP,
    `create_by`   varchar(256) NOT NULL,
    `update_by`   varchar(256) NOT NULL,
    `disabled`    tinyint(1)   NOT NULL DEFAULT '0' COMMENT 'Is it disabled?',
    PRIMARY KEY (`id`)
) ENGINE = InnoDB
  DEFAULT CHARSET = utf8mb4 COMMENT ='User Role Table';

-- ----------------------------
-- Table structure for wf_approver
-- ----------------------------
DROP TABLE IF EXISTS `wf_approver`;
CREATE TABLE `wf_approver`
(
    `id`                int(11)       NOT NULL AUTO_INCREMENT,
    `process_name`      varchar(256)  NOT NULL COMMENT 'process definition name',
    `task_name`         varchar(256)  NOT NULL COMMENT 'Approval task name',
    `filter_key`        varchar(64)   NOT NULL COMMENT 'filter condition KEY',
    `filter_value`      varchar(256)           DEFAULT NULL COMMENT 'Filter matching value',
    `filter_value_desc` varchar(256)           DEFAULT NULL COMMENT 'Filter value description',
    `approvers`         varchar(1024) NOT NULL COMMENT 'Approvers, separated by commas',
    `creator`           varchar(64)   NOT NULL COMMENT 'creator',
    `modifier`          varchar(64)   NOT NULL COMMENT 'modifier',
    `create_time`       timestamp     NOT NULL DEFAULT CURRENT_TIMESTAMP COMMENT 'Create time',
    `modify_time`       timestamp     NOT NULL DEFAULT CURRENT_TIMESTAMP ON UPDATE CURRENT_TIMESTAMP COMMENT 'Modify time',
    `is_deleted`        int(11)                DEFAULT '0' COMMENT 'Whether to delete, 0 is not deleted, if greater than 0, delete',
    PRIMARY KEY (`id`),
    KEY `process_name_task_name_index` (`process_name`, `task_name`)
) ENGINE = InnoDB
  DEFAULT CHARSET = utf8mb4 COMMENT ='Workflow approver table';

-- create default approver for new consumption and new business
INSERT INTO `wf_approver`(`process_name`, `task_name`, `filter_key`, `filter_value`, `approvers`,
                          `creator`, `modifier`, `create_time`, `modify_time`, `is_deleted`)
VALUES ('NEW_CONSUMPTION_WORKFLOW', 'ut_admin', 'DEFAULT', NULL, 'admin',
        'inlong_init', 'inlong_init', CURRENT_TIMESTAMP, CURRENT_TIMESTAMP, 0),
       ('NEW_BUSINESS_WORKFLOW', 'ut_admin', 'DEFAULT', NULL, 'admin',
        'inlong_init', 'inlong_init', CURRENT_TIMESTAMP, CURRENT_TIMESTAMP, 0);

-- ----------------------------
-- Table structure for wf_event_log
-- ----------------------------
DROP TABLE IF EXISTS `wf_event_log`;
CREATE TABLE `wf_event_log`
(
    `id`                   int(11)      NOT NULL AUTO_INCREMENT,
    `process_inst_id`      int(11)      NOT NULL,
    `process_name`         varchar(256)  DEFAULT NULL COMMENT 'Process name',
    `process_display_name` varchar(256) NOT NULL COMMENT 'Process name',
    `inlong_group_id`      varchar(256)  DEFAULT NULL COMMENT 'Business group id',
    `task_inst_id`         int(11)       DEFAULT NULL COMMENT 'Task ID',
    `element_name`         varchar(256) NOT NULL COMMENT 'The name of the component that triggered the event',
    `element_display_name` varchar(256) NOT NULL COMMENT 'Chinese name of the component that triggered the event',
    `event_type`           varchar(64)  NOT NULL COMMENT 'Event type: process event/task event',
    `event`                varchar(64)  NOT NULL COMMENT 'Event name',
    `listener`             varchar(1024) DEFAULT NULL COMMENT 'Event listener name',
    `state`                int(11)      NOT NULL COMMENT 'state',
    `async`                tinyint(1)   NOT NULL COMMENT 'Asynchronous or not',
    `ip`                   varchar(64)   DEFAULT NULL COMMENT 'IP address executed by listener',
    `start_time`           datetime     NOT NULL COMMENT 'Monitor start execution time',
    `end_time`             datetime      DEFAULT NULL COMMENT 'Listener end time',
    `remark`               text COMMENT 'Execution result remark information',
    `exception`            text COMMENT 'Exception information',
    PRIMARY KEY (`id`)
) ENGINE = InnoDB
  DEFAULT CHARSET = utf8mb4 COMMENT ='Workflow event log table';

-- ----------------------------
-- Table structure for wf_process_instance
-- ----------------------------
DROP TABLE IF EXISTS `wf_process_instance`;
CREATE TABLE `wf_process_instance`
(
    `id`              int(11)      NOT NULL AUTO_INCREMENT,
    `name`            varchar(256) NOT NULL COMMENT 'process name',
    `display_name`    varchar(256) NOT NULL COMMENT 'Process display name',
    `type`            varchar(256)          DEFAULT NULL COMMENT 'Process classification',
    `title`           varchar(256)          DEFAULT NULL COMMENT 'Process title',
    `inlong_group_id` varchar(256)          DEFAULT NULL COMMENT 'Business group id: to facilitate related business',
    `applicant`       varchar(256) NOT NULL COMMENT 'applicant',
    `state`           varchar(64)  NOT NULL COMMENT 'state',
    `form_data`       mediumtext COMMENT 'form information',
    `start_time`      datetime     NOT NULL COMMENT 'start time',
    `end_time`        datetime              DEFAULT NULL COMMENT 'End event',
    `ext`             text COMMENT 'Extended information-json',
    `hidden`          tinyint(1)   NOT NULL DEFAULT '0' COMMENT 'Is it hidden',
    PRIMARY KEY (`id`)
) ENGINE = InnoDB
  DEFAULT CHARSET = utf8mb4 COMMENT ='Process instance';

-- ----------------------------
-- Table structure for wf_task_instance
-- ----------------------------
DROP TABLE IF EXISTS `wf_task_instance`;
CREATE TABLE `wf_task_instance`
(
    `id`                   int(11)       NOT NULL AUTO_INCREMENT,
    `type`                 varchar(64)   NOT NULL COMMENT 'Task type: UserTask user task/ServiceTask system task',
    `process_inst_id`      int(11)       NOT NULL COMMENT 'process ID',
    `process_name`         varchar(256)  NOT NULL COMMENT 'process name',
    `process_display_name` varchar(256)  NOT NULL COMMENT 'process name',
    `name`                 varchar(256)  NOT NULL COMMENT 'task name',
    `display_name`         varchar(256)  NOT NULL COMMENT 'Task display name',
    `applicant`            varchar(64)   DEFAULT NULL COMMENT 'applicant',
    `approvers`            varchar(1024) NOT NULL COMMENT 'approvers',
    `state`                varchar(64)   NOT NULL COMMENT 'state',
    `operator`             varchar(256)  DEFAULT NULL COMMENT 'actual operator',
    `remark`               varchar(1024) DEFAULT NULL COMMENT 'Remark information',
    `form_data`            mediumtext COMMENT 'form information submitted by the current task',
    `start_time`           datetime      NOT NULL COMMENT 'start time',
    `end_time`             datetime      DEFAULT NULL COMMENT 'End time',
    `ext`                  text COMMENT 'Extended information-json',
    PRIMARY KEY (`id`)
) ENGINE = InnoDB
  DEFAULT CHARSET = utf8mb4 COMMENT ='Task instance';

-- ----------------------------
-- Table structure for cluster_set
-- ----------------------------
DROP TABLE IF EXISTS `cluster_set`;
CREATE TABLE `cluster_set`
(
    `id`              int(11)      NOT NULL AUTO_INCREMENT COMMENT 'Incremental primary key',
    `set_name`        varchar(128) NOT NULL COMMENT 'ClusterSet name, English, numbers and underscore',
    `cn_name`         varchar(256) COMMENT 'Chinese display name',
    `description`     varchar(256) COMMENT 'ClusterSet Introduction',
    `middleware_type` varchar(10)       DEFAULT 'TUBE' COMMENT 'The middleware type of message queue, high throughput: TUBE, high consistency: PULSAR',
    `in_charges`      varchar(512) COMMENT 'Name of responsible person, separated by commas',
    `followers`       varchar(512) COMMENT 'List of names of business followers, separated by commas',
    `status`          int(4)            DEFAULT '21' COMMENT 'ClusterSet status',
    `is_deleted`      int(11)           DEFAULT '0' COMMENT 'Whether to delete, 0: not deleted, 1: deleted',
    `creator`         varchar(64)  NOT NULL COMMENT 'Creator name',
    `modifier`        varchar(64)  NULL COMMENT 'Modifier name',
    `create_time`     timestamp    NULL DEFAULT CURRENT_TIMESTAMP COMMENT 'Create time',
    `modify_time`     timestamp    NULL DEFAULT CURRENT_TIMESTAMP ON UPDATE CURRENT_TIMESTAMP COMMENT 'Modify time',
    PRIMARY KEY (`id`),
    UNIQUE KEY `unique_cluster_set` (`set_name`)
) ENGINE = InnoDB
  DEFAULT CHARSET = utf8mb4 COMMENT ='ClusterSet table';

-- ----------------------------
-- Table structure for cluster_set_inlongid
-- ----------------------------
DROP TABLE IF EXISTS `cluster_set_inlongid`;
CREATE TABLE `cluster_set_inlongid`
(
    `id`              int(11)      NOT NULL AUTO_INCREMENT COMMENT 'Incremental primary key',
    `set_name`        varchar(256) NOT NULL COMMENT 'ClusterSet name, English, numbers and underscore',
    `inlong_group_id` varchar(256) NOT NULL COMMENT 'Business group id, filled in by the user, undeleted ones cannot be repeated',
    PRIMARY KEY (`id`),
    UNIQUE KEY `unique_cluster_set_inlongid` (`set_name`, `inlong_group_id`)
) ENGINE = InnoDB
  DEFAULT CHARSET = utf8mb4 COMMENT ='InlongId table';

-- ----------------------------
-- Table structure for cache_cluster
-- ----------------------------
DROP TABLE IF EXISTS `cache_cluster`;
CREATE TABLE `cache_cluster`
(
    `id`           int(11)      NOT NULL AUTO_INCREMENT COMMENT 'Incremental primary key',
    `cluster_name` varchar(128) NOT NULL COMMENT 'CacheCluster name, English, numbers and underscore',
    `set_name`     varchar(128) NOT NULL COMMENT 'ClusterSet name, English, numbers and underscore',
    `zone`         varchar(128) NOT NULL COMMENT 'Zone, sz/sh/tj',
    PRIMARY KEY (`id`),
    UNIQUE KEY `unique_cache_cluster` (`cluster_name`)
) ENGINE = InnoDB
  DEFAULT CHARSET = utf8mb4 COMMENT ='CacheCluster table';

-- ----------------------------
-- Table structure for cache_cluster_ext
-- ----------------------------
DROP TABLE IF EXISTS `cache_cluster_ext`;
CREATE TABLE `cache_cluster_ext`
(
    `id`           int(11)      NOT NULL AUTO_INCREMENT COMMENT 'Incremental primary key',
    `cluster_name` varchar(128) NOT NULL COMMENT 'CacheCluster name, English, numbers and underscore',
    `key_name`     varchar(64)  NOT NULL COMMENT 'Configuration item name',
    `key_value`    varchar(256) NULL COMMENT 'The value of the configuration item',
    `is_deleted`   int(11)           DEFAULT '0' COMMENT 'Whether to delete, 0: not deleted, 1: deleted',
    `modify_time`  timestamp    NULL DEFAULT CURRENT_TIMESTAMP ON UPDATE CURRENT_TIMESTAMP COMMENT 'Modify time',
    PRIMARY KEY (`id`),
    KEY `index_cache_cluster` (`cluster_name`)
) ENGINE = InnoDB
  DEFAULT CHARSET = utf8mb4 COMMENT ='CacheCluster extension table';

-- ----------------------------
-- Table structure for cache_topic
-- ----------------------------
DROP TABLE IF EXISTS `cache_topic`;
CREATE TABLE `cache_topic`
(
    `id`            int(11)      NOT NULL AUTO_INCREMENT COMMENT 'Incremental primary key',
    `topic_name`    varchar(128) NOT NULL COMMENT 'Topic name, English, numbers and underscore',
    `set_name`      varchar(128) NOT NULL COMMENT 'ClusterSet name, English, numbers and underscore',
    `partition_num` int(11)      NOT NULL COMMENT 'Partition number',
    PRIMARY KEY (`id`),
    UNIQUE KEY `unique_cache_topic` (`topic_name`, `set_name`)
) ENGINE = InnoDB
  DEFAULT CHARSET = utf8mb4 COMMENT ='CacheTopic table';

-- ----------------------------
-- Table structure for proxy_cluster
-- ----------------------------
DROP TABLE IF EXISTS `proxy_cluster`;
CREATE TABLE `proxy_cluster`
(
    `id`           int(11)      NOT NULL AUTO_INCREMENT COMMENT 'Incremental primary key',
    `cluster_name` varchar(128) NOT NULL COMMENT 'ProxyCluster name, English, numbers and underscore',
    `set_name`     varchar(128) NOT NULL COMMENT 'ClusterSet name, English, numbers and underscore',
    `zone`         varchar(128) NOT NULL COMMENT 'Zone, sz/sh/tj',
    PRIMARY KEY (`id`),
    UNIQUE KEY `unique_proxy_cluster` (`cluster_name`, `set_name`)
) ENGINE = InnoDB
  DEFAULT CHARSET = utf8mb4 COMMENT ='ProxyCluster table';

-- ----------------------------
-- Table structure for proxy_cluster_to_cache_cluster
-- ----------------------------
DROP TABLE IF EXISTS `proxy_cluster_to_cache_cluster`;
CREATE TABLE `proxy_cluster_to_cache_cluster`
(
    `id`                 int(11)      NOT NULL AUTO_INCREMENT COMMENT 'Incremental primary key',
    `proxy_cluster_name` varchar(128) NOT NULL COMMENT 'ProxyCluster name, English, numbers and underscore',
    `cache_cluster_name` varchar(128) NOT NULL COMMENT 'CacheCluster name, English, numbers and underscore',
    PRIMARY KEY (`id`),
    UNIQUE KEY `unique_proxy_cluster_to_cache_cluster` (`proxy_cluster_name`, `cache_cluster_name`)
) ENGINE = InnoDB
  DEFAULT CHARSET = utf8mb4 COMMENT ='The relation table of ProxyCluster and CacheCluster';

-- ----------------------------
-- Table structure for flume_source
-- ----------------------------
DROP TABLE IF EXISTS `flume_source`;
CREATE TABLE `flume_source`
(
    `id`            int(11)      NOT NULL AUTO_INCREMENT COMMENT 'Incremental primary key',
    `source_name`   varchar(128) NOT NULL COMMENT 'FlumeSource name, English, numbers and underscore',
    `set_name`      varchar(128) NOT NULL COMMENT 'ClusterSet name, English, numbers and underscore',
    `type`          varchar(128) NOT NULL COMMENT 'FlumeSource classname',
    `channels`      varchar(128) NOT NULL COMMENT 'The channels of FlumeSource, separated by space',
    `selector_type` varchar(128) NOT NULL COMMENT 'FlumeSource channel selector classname',
    PRIMARY KEY (`id`),
    UNIQUE KEY `unique_flume_source` (`source_name`, `set_name`)
) ENGINE = InnoDB
  DEFAULT CHARSET = utf8mb4 COMMENT ='FlumeSource table';

-- ----------------------------
-- Table structure for flume_source_ext
-- ----------------------------
DROP TABLE IF EXISTS `flume_source_ext`;
CREATE TABLE `flume_source_ext`
(
    `id`          int(11)      NOT NULL AUTO_INCREMENT COMMENT 'Incremental primary key',
    `parent_name` varchar(128) NOT NULL COMMENT 'FlumeSource name, English, numbers and underscore',
    `set_name`    varchar(128) NOT NULL COMMENT 'ClusterSet name, English, numbers and underscore',
    `key_name`    varchar(64)  NOT NULL COMMENT 'Configuration item name',
    `key_value`   varchar(256) NULL COMMENT 'The value of the configuration item',
    `is_deleted`  int(11)           DEFAULT '0' COMMENT 'Whether to delete, 0: not deleted, 1: deleted',
    `modify_time` timestamp    NULL DEFAULT CURRENT_TIMESTAMP ON UPDATE CURRENT_TIMESTAMP COMMENT 'Modify time',
    PRIMARY KEY (`id`),
    KEY `index_flume_source_ext` (`parent_name`)
) ENGINE = InnoDB
  DEFAULT CHARSET = utf8mb4 COMMENT ='FlumeSource extension table';

-- ----------------------------
-- Table structure for flume_channel
-- ----------------------------
DROP TABLE IF EXISTS `flume_channel`;
CREATE TABLE `flume_channel`
(
    `id`           int(11)      NOT NULL AUTO_INCREMENT COMMENT 'Incremental primary key',
    `channel_name` varchar(128) NOT NULL COMMENT 'FlumeChannel name, English, numbers and underscore',
    `set_name`     varchar(128) NOT NULL COMMENT 'ClusterSet name, English, numbers and underscore',
    `type`         varchar(128) NOT NULL COMMENT 'FlumeChannel classname',
    PRIMARY KEY (`id`),
    UNIQUE KEY `unique_flume_channel` (`channel_name`, `set_name`)
) ENGINE = InnoDB
  DEFAULT CHARSET = utf8mb4 COMMENT ='FlumeChannel table';

-- ----------------------------
-- Table structure for flume_channel_ext
-- ----------------------------
DROP TABLE IF EXISTS `flume_channel_ext`;
CREATE TABLE `flume_channel_ext`
(
    `id`          int(11)      NOT NULL AUTO_INCREMENT COMMENT 'Incremental primary key',
    `parent_name` varchar(128) NOT NULL COMMENT 'FlumeChannel name, English, numbers and underscore',
    `set_name`    varchar(128) NOT NULL COMMENT 'ClusterSet name, English, numbers and underscore',
    `key_name`    varchar(64)  NOT NULL COMMENT 'Configuration item name',
    `key_value`   varchar(256) NULL COMMENT 'The value of the configuration item',
    `is_deleted`  int(11)           DEFAULT '0' COMMENT 'Whether to delete, 0: not deleted, 1: deleted',
    `modify_time` timestamp    NULL DEFAULT CURRENT_TIMESTAMP ON UPDATE CURRENT_TIMESTAMP COMMENT 'Modify time',
    PRIMARY KEY (`id`),
    KEY `index_flume_channel_ext` (`parent_name`)
) ENGINE = InnoDB
  DEFAULT CHARSET = utf8mb4 COMMENT ='FlumeChannel extension table';

-- ----------------------------
-- Table structure for flume_sink
-- ----------------------------
DROP TABLE IF EXISTS `flume_sink`;
CREATE TABLE `flume_sink`
(
    `id`        int(11)      NOT NULL AUTO_INCREMENT COMMENT 'Incremental primary key',
    `sink_name` varchar(128) NOT NULL COMMENT 'FlumeSink name, English, numbers and underscore',
    `set_name`  varchar(128) NOT NULL COMMENT 'ClusterSet name, English, numbers and underscore',
    `type`      varchar(128) NOT NULL COMMENT 'FlumeSink classname',
    `channel`   varchar(128) NOT NULL COMMENT 'FlumeSink channel',
    PRIMARY KEY (`id`),
    UNIQUE KEY `unique_flume_sink` (`sink_name`, `set_name`)
) ENGINE = InnoDB
  DEFAULT CHARSET = utf8mb4 COMMENT ='FlumeSink table';

-- ----------------------------
-- Table structure for flume_sink_ext
-- ----------------------------
DROP TABLE IF EXISTS `flume_sink_ext`;
CREATE TABLE `flume_sink_ext`
(
    `id`          int(11)      NOT NULL AUTO_INCREMENT COMMENT 'Incremental primary key',
    `parent_name` varchar(128) NOT NULL COMMENT 'FlumeSink name, English, numbers and underscore',
    `set_name`    varchar(128) NOT NULL COMMENT 'ClusterSet name, English, numbers and underscore',
    `key_name`    varchar(64)  NOT NULL COMMENT 'Configuration item name',
    `key_value`   varchar(256) NULL COMMENT 'The value of the configuration item',
    `is_deleted`  int(11)           DEFAULT '0' COMMENT 'Whether to delete, 0: not deleted, > 0: deleted',
    `modify_time` timestamp    NULL DEFAULT CURRENT_TIMESTAMP ON UPDATE CURRENT_TIMESTAMP COMMENT 'Modify time',
    PRIMARY KEY (`id`),
    KEY `index_flume_sink_ext` (`parent_name`)
) ENGINE = InnoDB
  DEFAULT CHARSET = utf8mb4 COMMENT ='FlumeSink extension table';

-- ----------------------------
-- Table structure for db_collector_detail_task
-- ----------------------------
DROP TABLE IF EXISTS `db_collector_detail_task`;
CREATE TABLE `db_collector_detail_task`
(
    `id`            int(11)      NOT NULL AUTO_INCREMENT COMMENT 'Incremental primary key',
    `main_id`       varchar(128) NOT NULL COMMENT 'main task id',
    `type`          int(11)      NOT NULL COMMENT 'task type',
    `time_var`      varchar(64)  NOT NULL COMMENT 'time variable',
    `db_type`       int(11)      NOT NULL COMMENT 'db type',
    `ip`            varchar(64)  NOT NULL COMMENT 'db ip',
    `port`          int(11)      NOT NULL COMMENT 'db port',
    `db_name`       varchar(64)  NULL COMMENT 'db name',
    `user`          varchar(64)  NULL COMMENT 'user name',
    `password`      varchar(64)  NULL COMMENT 'password',
    `sql_statement` varchar(256) NULL COMMENT 'sql statement',
    `offset`        int(11)      NOT NULL COMMENT 'offset for the data source',
    `total_limit`   int(11)      NOT NULL COMMENT 'total limit in a task',
    `once_limit`    int(11)      NOT NULL COMMENT 'limit for one query',
    `time_limit`    int(11)      NOT NULL COMMENT 'time limit for task',
    `retry_times`   int(11)      NOT NULL COMMENT 'max retry times if task failes',
    `group_id`      varchar(64)  NULL COMMENT 'group id',
    `stream_id`     varchar(64)  NULL COMMENT 'stream id',
    `state`         int(11)      NOT NULL COMMENT 'task state',
    `create_time`   timestamp    NOT NULL DEFAULT CURRENT_TIMESTAMP COMMENT 'create time',
    `modify_time`   timestamp    NOT NULL DEFAULT CURRENT_TIMESTAMP ON UPDATE CURRENT_TIMESTAMP COMMENT 'modify time',
    PRIMARY KEY (`id`)
) ENGINE = InnoDB
  DEFAULT CHARSET = utf8mb4 COMMENT ='db collector detail task table';

-- ----------------------------
-- Table structure for sort_cluster_config
-- ----------------------------
DROP TABLE IF EXISTS `sort_cluster_config`;
CREATE TABLE `sort_cluster_config`
(
    `id`           int(11)      NOT NULL AUTO_INCREMENT COMMENT 'Incremental primary key',
    `cluster_name` varchar(128) NOT NULL COMMENT 'Cluster name',
    `task_name`    varchar(128) NOT NULL COMMENT 'Task name',
    `sink_type`    varchar(128) NOT NULL COMMENT 'Type of sink',
    PRIMARY KEY (`id`),
    KEY `index_sort_cluster_config` (`cluster_name`)
) ENGINE = InnoDB
  DEFAULT CHARSET = utf8mb4 COMMENT ='Sort cluster config table';

-- ----------------------------
-- Table structure for sort_task_id_param
-- ----------------------------
DROP TABLE IF EXISTS `sort_task_id_param`;
CREATE TABLE `sort_task_id_param`
(
    `id`          int(11)       NOT NULL AUTO_INCREMENT COMMENT 'Incremental primary key',
    `task_name`   varchar(128)  NOT NULL COMMENT 'Task name',
    `group_id`    varchar(128)  NOT NULL COMMENT 'Inlong group id',
    `stream_id`   varchar(128)  NULL COMMENT 'Inlong stream id',
    `param_key`   varchar(128)  NOT NULL COMMENT 'Key of param',
    `param_value` varchar(1024) NOT NULL COMMENT 'Value of param',
    PRIMARY KEY (`id`),
    KEY `index_sort_task_id_param` (`task_name`)
) ENGINE = InnoDB
  DEFAULT CHARSET = utf8mb4 COMMENT ='Sort task id params table';

-- ----------------------------
-- Table structure for sort_task_sink_param
-- ----------------------------
DROP TABLE IF EXISTS `sort_task_sink_param`;
CREATE TABLE `sort_task_sink_param`
(
    `id`          int(11)       NOT NULL AUTO_INCREMENT COMMENT 'Incremental primary key',
    `task_name`   varchar(128)  NOT NULL COMMENT 'Task name',
    `sink_type`   varchar(128)  NOT NULL COMMENT 'Type of sink',
    `param_key`   varchar(128)  NOT NULL COMMENT 'Key of param',
    `param_value` varchar(1024) NOT NULL COMMENT 'Value of param',
    PRIMARY KEY (`id`),
    KEY `index_sort_task_sink_params` (`task_name`, `sink_type`)
) ENGINE = InnoDB
  DEFAULT CHARSET = utf8mb4 COMMENT ='Sort task sink params table';

SET FOREIGN_KEY_CHECKS = 1;<|MERGE_RESOLUTION|>--- conflicted
+++ resolved
@@ -102,11 +102,8 @@
     `create_time`         timestamp    NULL DEFAULT CURRENT_TIMESTAMP COMMENT 'Create time',
     `modify_time`         timestamp    NULL DEFAULT CURRENT_TIMESTAMP ON UPDATE CURRENT_TIMESTAMP COMMENT 'Modify time',
     `temp_view`           json              DEFAULT NULL COMMENT 'Temporary view, used to save intermediate data that has not been submitted or approved after modification',
-<<<<<<< HEAD
     `zookeeper_enabled`   int(4)            DEFAULT '1'  COMMENT 'Need zookeeper support, 0 false 1 true',
-=======
     `proxy_cluster_id`    int(11)      NOT NULL COMMENT 'The id of dataproxy cluster',
->>>>>>> a46ac5af
     PRIMARY KEY (`id`),
     UNIQUE KEY `unique_business` (`inlong_group_id`, `is_deleted`, `modify_time`)
 ) ENGINE = InnoDB
