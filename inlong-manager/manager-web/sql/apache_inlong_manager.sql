/*
 * Licensed to the Apache Software Foundation (ASF) under one or more
 * contributor license agreements. See the NOTICE file distributed with
 * this work for additional information regarding copyright ownership.
 * The ASF licenses this file to You under the Apache License, Version 2.0
 * (the "License"); you may not use this file except in compliance with
 * the License. You may obtain a copy of the License at
 *
 * http://www.apache.org/licenses/LICENSE-2.0
 *
 * Unless required by applicable law or agreed to in writing, software
 * distributed under the License is distributed on an "AS IS" BASIS,
 * WITHOUT WARRANTIES OR CONDITIONS OF ANY KIND, either express or implied.
 * See the License for the specific language governing permissions and
 * limitations under the License.
 */

SET NAMES utf8mb4;
SET FOREIGN_KEY_CHECKS = 0;

-- ----------------------------
-- database for Manager Web
-- ----------------------------
CREATE DATABASE IF NOT EXISTS apache_inlong_manager;
USE apache_inlong_manager;

-- ----------------------------
-- Table structure for agent_heartbeat
-- ----------------------------
DROP TABLE IF EXISTS `agent_heartbeat`;
CREATE TABLE `agent_heartbeat`
(
    `ip`            varchar(64) NOT NULL COMMENT 'agent host ip',
    `version`       varchar(128)         DEFAULT NULL,
    `heartbeat_msg` text                 DEFAULT NULL COMMENT 'massage in heartbeat request',
    `modify_time`   timestamp   NOT NULL DEFAULT CURRENT_TIMESTAMP ON UPDATE CURRENT_TIMESTAMP COMMENT 'Modify time',
    PRIMARY KEY (`ip`)
) ENGINE = InnoDB
  DEFAULT CHARSET = utf8 COMMENT ='Agent heartbeat information table';

-- ----------------------------
-- Table structure for agent_sys_conf
-- ----------------------------
DROP TABLE IF EXISTS `agent_sys_conf`;
CREATE TABLE `agent_sys_conf`
(
    `ip`                            varchar(64) NOT NULL COMMENT 'ip',
    `max_retry_threads`             int(11)     NOT NULL DEFAULT '6' COMMENT 'Maximum number of retry threads',
    `min_retry_threads`             int(11)     NOT NULL DEFAULT '3' COMMENT 'Minimum number of retry threads',
    `db_path`                       varchar(64)          DEFAULT '../db' COMMENT 'The path where bd is located, use a relative path',
    `scan_interval_sec`             int(11)     NOT NULL DEFAULT '30' COMMENT 'Interval time to scan file directory',
    `batch_size`                    int(11)     NOT NULL DEFAULT '20' COMMENT 'The amount sent to data proxy in batch',
    `msg_size`                      int(11)     NOT NULL DEFAULT '100' COMMENT 'As many packages as possible at one time',
    `send_runnable_size`            int(11)     NOT NULL DEFAULT '5' COMMENT 'The number of sending threads corresponding to a data source',
    `msg_queue_size`                int(11)              DEFAULT '500',
    `max_reader_cnt`                int(11)     NOT NULL DEFAULT '18' COMMENT 'The maximum number of threads of an Agent',
    `thread_manager_sleep_interval` int(11)     NOT NULL DEFAULT '30000' COMMENT 'Interval time between manager thread to taskManager to fetch tasks',
    `oneline_size`                  int(11)     NOT NULL DEFAULT '1048576' COMMENT 'Maximum length of a row of data',
    `clear_day_offset`              int(11)     NOT NULL DEFAULT '11' COMMENT 'How many days ago to clear the data of BDB',
    `clear_interval_sec`            int(11)     NOT NULL DEFAULT '86400' COMMENT 'Interval time for clearing bdb data',
    `buffer_size_in_bytes`          int(16)     NOT NULL DEFAULT '268435456' COMMENT 'Maximum memory occupied by msg buffer',
    `agent_rpc_reconnect_time`      int(11)     NOT NULL DEFAULT '0' COMMENT 'The interval time to update the link, if it is 0, it will not be updated',
    `send_timeout_mill_sec`         int(11)     NOT NULL DEFAULT '60000' COMMENT 'The timeout period for sending a message (if the packet is not full within one minute, it will be sent out forcibly)',
    `flush_event_timeout_mill_sec`  int(11)     NOT NULL DEFAULT '16000',
    `stat_interval_sec`             int(11)     NOT NULL DEFAULT '60' COMMENT 'Statistical message sending frequency',
    `conf_refresh_interval_secs`    int(11)     NOT NULL DEFAULT '300' COMMENT 'The frequency at which the Agent regularly pulls the configuration from the InLongManager',
    `flow_size`                     int(11)              DEFAULT '1048576000',
    `bufferSize`                    int(11)              DEFAULT '1048576' COMMENT 'bufferSize, default 1048576',
    `compress`                      tinyint(2)           DEFAULT NULL COMMENT 'Whether to compress',
    `event_check_interval`          int(11)              DEFAULT NULL COMMENT 'File scanning period',
    `is_calMD5`                     tinyint(2)           DEFAULT NULL COMMENT 'Do you want to calculate the cumulative md5 of read characters',
    PRIMARY KEY (`ip`)
) ENGINE = InnoDB
  DEFAULT CHARSET = utf8 COMMENT ='Agent system configuration table';

-- ----------------------------
-- Table structure for inlong_group
-- ----------------------------
DROP TABLE IF EXISTS `inlong_group`;
CREATE TABLE `inlong_group`
(
    `id`                  int(11)      NOT NULL AUTO_INCREMENT COMMENT 'Incremental primary key',
    `inlong_group_id`     varchar(256) NOT NULL COMMENT 'Inlong group id, filled in by the user, undeleted ones cannot be repeated',
    `name`                varchar(128)      DEFAULT '' COMMENT 'Inlong group name, English, numbers and underscore',
    `cn_name`             varchar(256)      DEFAULT NULL COMMENT 'Chinese display name',
    `description`         varchar(256)      DEFAULT '' COMMENT 'Inlong group Introduction',
    `middleware_type`     varchar(20)       DEFAULT 'TUBE' COMMENT 'The middleware type of message queue, high throughput: TUBE, high consistency: PULSAR',
    `queue_module`        VARCHAR(20)  NULL DEFAULT 'parallel' COMMENT 'Queue model of Pulsar, parallel: multiple partitions, high throughput, out-of-order messages; serial: single partition, low throughput, and orderly messages',
    `topic_partition_num` INT(4)       NULL DEFAULT '3' COMMENT 'The number of partitions of Pulsar Topic, 1-20',
    `mq_resource_obj`     varchar(128) NOT NULL COMMENT 'MQ resource object, for Tube, its Topic, for Pulsar, its Namespace',
    `daily_records`       int(11)           DEFAULT '10' COMMENT 'Number of access records per day, unit: 10,000 records per day',
    `daily_storage`       int(11)           DEFAULT '10' COMMENT 'Access size by day, unit: GB per day',
    `peak_records`        int(11)           DEFAULT '1000' COMMENT 'Access peak per second, unit: records per second',
    `max_length`          int(11)           DEFAULT '10240' COMMENT 'The maximum length of a single piece of data, unit: Byte',
    `schema_name`         varchar(128)      DEFAULT NULL COMMENT 'Data type, associated data_schema table',
    `in_charges`          varchar(512) NOT NULL COMMENT 'Name of responsible person, separated by commas',
    `followers`           varchar(512)      DEFAULT NULL COMMENT 'Name of followers, separated by commas',
    `status`              int(4)            DEFAULT '21' COMMENT 'Inlong group status',
    `is_deleted`          int(11)           DEFAULT '0' COMMENT 'Whether to delete, 0: not deleted, > 0: deleted',
    `creator`             varchar(64)  NOT NULL COMMENT 'Creator name',
    `modifier`            varchar(64)       DEFAULT NULL COMMENT 'Modifier name',
    `create_time`         timestamp    NULL DEFAULT CURRENT_TIMESTAMP COMMENT 'Create time',
    `modify_time`         timestamp    NULL DEFAULT CURRENT_TIMESTAMP ON UPDATE CURRENT_TIMESTAMP COMMENT 'Modify time',
    `temp_view`           text              DEFAULT NULL COMMENT 'Temporary view, used to save intermediate data that has not been submitted or approved after modification',
    `zookeeper_enabled`   int(4)            DEFAULT '1' COMMENT 'Need zookeeper support, 0: false, 1: true',
    `proxy_cluster_id`    int(11)           DEFAULT NULL COMMENT 'The id of dataproxy cluster',
    PRIMARY KEY (`id`),
    UNIQUE KEY `unique_inlong_group` (`inlong_group_id`, `is_deleted`, `modify_time`)
) ENGINE = InnoDB
  DEFAULT CHARSET = utf8mb4 COMMENT ='Inlong group table';

-- ----------------------------
-- Table structure for inlong_group_pulsar
-- ----------------------------
DROP TABLE IF EXISTS `inlong_group_pulsar`;
CREATE TABLE `inlong_group_pulsar`
(
    `id`                  int(11)      NOT NULL AUTO_INCREMENT COMMENT 'Incremental primary key',
    `inlong_group_id`     varchar(256) NOT NULL COMMENT 'Inlong group id, filled in by the user, undeleted ones cannot be repeated',
    `ensemble`            int(3)            DEFAULT '3' COMMENT 'The writable nodes number of ledger',
    `write_quorum`        int(3)            DEFAULT '3' COMMENT 'The copies number of ledger',
    `ack_quorum`          int(3)            DEFAULT '2' COMMENT 'The number of requested acks',
    `retention_time`      int(11)           DEFAULT '72' COMMENT 'Message storage time',
    `retention_time_unit` char(20)          DEFAULT 'hours' COMMENT 'The unit of the message storage time',
    `ttl`                 int(11)           DEFAULT '24' COMMENT 'Message time-to-live duration',
    `ttl_unit`            varchar(20)       DEFAULT 'hours' COMMENT 'The unit of time-to-live duration',
    `retention_size`      int(11)           DEFAULT '-1' COMMENT 'Message size',
    `retention_size_unit` varchar(20)       DEFAULT 'MB' COMMENT 'The unit of message size',
    `is_deleted`          int(11)           DEFAULT '0' COMMENT 'Whether to delete, 0: not deleted, > 0: deleted',
    `create_time`         timestamp    NULL DEFAULT CURRENT_TIMESTAMP COMMENT 'Create time',
    `modify_time`         timestamp    NULL DEFAULT CURRENT_TIMESTAMP ON UPDATE CURRENT_TIMESTAMP COMMENT 'Modify time',
    PRIMARY KEY (`id`)
) ENGINE = InnoDB
  DEFAULT CHARSET = utf8mb4 COMMENT ='Pulsar info table';

-- ----------------------------
-- Table structure for inlong_group_ext
-- ----------------------------
DROP TABLE IF EXISTS `inlong_group_ext`;
CREATE TABLE `inlong_group_ext`
(
    `id`              int(11)      NOT NULL AUTO_INCREMENT COMMENT 'Incremental primary key',
    `inlong_group_id` varchar(256) NOT NULL COMMENT 'Inlong group id',
    `key_name`        varchar(256) NOT NULL COMMENT 'Configuration item name',
    `key_value`       text              DEFAULT NULL COMMENT 'The value of the configuration item',
    `is_deleted`      int(11)           DEFAULT '0' COMMENT 'Whether to delete, 0: not deleted, > 0: deleted',
    `modify_time`     timestamp    NULL DEFAULT CURRENT_TIMESTAMP ON UPDATE CURRENT_TIMESTAMP COMMENT 'Modify time',
    PRIMARY KEY (`id`),
    KEY `index_group_id` (`inlong_group_id`),
    UNIQUE KEY `group_key_idx` (`inlong_group_id`, `key_name`)
) ENGINE = InnoDB
  DEFAULT CHARSET = utf8mb4 COMMENT ='Inlong group extension table';

-- ----------------------------
-- Table structure for third_party_cluster
-- ----------------------------
DROP TABLE IF EXISTS `third_party_cluster`;
CREATE TABLE `third_party_cluster`
(
    `id`          int(11)      NOT NULL AUTO_INCREMENT COMMENT 'Incremental primary key',
    `name`        varchar(128) NOT NULL COMMENT 'Cluster name',
    `type`        varchar(32)  NOT NULL COMMENT 'Cluster type, including TUBE, PULSAR, etc.',
    `ip`          varchar(64)  NOT NULL COMMENT 'Cluster IP',
    `port`        int(11)      NOT NULL COMMENT 'Cluster port',
    `token`       varchar(128) COMMENT 'Cluster token',
    `url`         varchar(256)      DEFAULT NULL COMMENT 'Cluster URL address',
    `is_backup`   tinyint(1)        DEFAULT '0' COMMENT 'Whether it is a backup cluster, 0: no, 1: yes',
    `mq_set_name` varchar(128) NULL COMMENT 'MQ set name of this cluster',
    `ext_params`  text              DEFAULT NULL COMMENT 'Extended params',
    `in_charges`  varchar(512) NOT NULL COMMENT 'Name of responsible person, separated by commas',
    `status`      int(4)            DEFAULT '1' COMMENT 'Cluster status',
    `is_deleted`  int(11)           DEFAULT '0' COMMENT 'Whether to delete, 0: not deleted, > 0: deleted',
    `creator`     varchar(64)  NOT NULL COMMENT 'Creator name',
    `modifier`    varchar(64)       DEFAULT NULL COMMENT 'Modifier name',
    `create_time` timestamp    NULL DEFAULT CURRENT_TIMESTAMP COMMENT 'Create time',
    `modify_time` timestamp    NULL DEFAULT CURRENT_TIMESTAMP ON UPDATE CURRENT_TIMESTAMP COMMENT 'Modify time',
    PRIMARY KEY (`id`)
) ENGINE = InnoDB
  DEFAULT CHARSET = utf8mb4 COMMENT ='MQ Cluster Information Table';

-- ----------------------------
-- Table structure for common_db_server
-- ----------------------------
DROP TABLE IF EXISTS `common_db_server`;
CREATE TABLE `common_db_server`
(
    `id`                  int(11)      NOT NULL AUTO_INCREMENT COMMENT 'Incremental primary key',
    `access_type`         varchar(20)  NOT NULL COMMENT 'Collection type, with Agent, DataProxy client, LoadProxy',
    `connection_name`     varchar(128) NOT NULL COMMENT 'The name of the database connection',
    `db_type`             varchar(128)      DEFAULT 'MySQL' COMMENT 'DB type, such as MySQL, Oracle',
    `db_server_ip`        varchar(64)  NOT NULL COMMENT 'DB Server IP',
    `port`                int(11)      NOT NULL COMMENT 'Port number',
    `db_name`             varchar(128)      DEFAULT NULL COMMENT 'Target database name',
    `username`            varchar(64)  NOT NULL COMMENT 'Username',
    `password`            varchar(64)  NOT NULL COMMENT 'The password corresponding to the above user name',
    `has_select`          tinyint(1)        DEFAULT '0' COMMENT 'Is there DB permission select, 0: No, 1: Yes',
    `has_insert`          tinyint(1)        DEFAULT '0' COMMENT 'Is there DB permission to insert, 0: No, 1: Yes',
    `has_update`          tinyint(1)        DEFAULT '0' COMMENT 'Is there a DB permission update, 0: No, 1: Yes',
    `has_delete`          tinyint(1)        DEFAULT '0' COMMENT 'Is there a DB permission to delete, 0: No, 1: Yes',
    `in_charges`          varchar(512) NOT NULL COMMENT 'DB person in charge, separated by a comma when there are multiple ones',
    `is_region_id`        tinyint(1)        DEFAULT '0' COMMENT 'Whether it contains a region ID, 0: No, 1: Yes',
    `db_description`      varchar(256)      DEFAULT NULL COMMENT 'DB description',
    `backup_db_server_ip` varchar(64)       DEFAULT NULL COMMENT 'Backup DB HOST',
    `backup_db_port`      int(11)           DEFAULT NULL COMMENT 'Backup DB port',
    `status`              int(4)            DEFAULT '0' COMMENT 'status',
    `is_deleted`          int(11)           DEFAULT '0' COMMENT 'Whether to delete, 0: not deleted, > 0: deleted',
    `creator`             varchar(64)  NOT NULL COMMENT 'Creator name',
    `modifier`            varchar(64)       DEFAULT NULL COMMENT 'Modifier name',
    `create_time`         timestamp    NULL DEFAULT CURRENT_TIMESTAMP COMMENT 'Create time',
    `modify_time`         timestamp    NULL DEFAULT CURRENT_TIMESTAMP ON UPDATE CURRENT_TIMESTAMP COMMENT 'Modify time',
    `visible_person`      varchar(1024)     DEFAULT NULL COMMENT 'List of visible persons, separated by commas',
    `visible_group`       varchar(1024)     DEFAULT NULL COMMENT 'List of visible groups, separated by commas',
    PRIMARY KEY (`id`)
) ENGINE = InnoDB
  DEFAULT CHARSET = utf8mb4 COMMENT ='Common Database Server Table';

-- ----------------------------
-- Table structure for common_file_server
-- ----------------------------
DROP TABLE IF EXISTS `common_file_server`;
CREATE TABLE `common_file_server`
(
    `id`             int(11)     NOT NULL AUTO_INCREMENT COMMENT 'Incremental primary key',
    `access_type`    varchar(20) NOT NULL COMMENT 'Collection type, with Agent, DataProxy, LoadProxy',
    `ip`             varchar(64) NOT NULL COMMENT 'Data source IP',
    `port`           int(11)     NOT NULL COMMENT 'Port number',
    `is_inner_ip`    tinyint(1)           DEFAULT '0' COMMENT 'Whether it is intranet, 0: No, 1: Yes',
    `issue_type`     varchar(128)         DEFAULT NULL COMMENT 'Issuance method, such as SSH, TCS, etc.',
    `username`       varchar(64) NOT NULL COMMENT 'User name of the data source IP host',
    `password`       varchar(64) NOT NULL COMMENT 'The password corresponding to the above user name',
    `status`         int(4)               DEFAULT '0' COMMENT 'status',
    `is_deleted`     int(11)              DEFAULT '0' COMMENT 'Whether to delete, 0: not deleted, > 0: deleted',
    `creator`        varchar(64) NOT NULL COMMENT 'Creator name',
    `modifier`       varchar(64)          DEFAULT NULL COMMENT 'Modifier name',
    `create_time`    timestamp   NOT NULL DEFAULT CURRENT_TIMESTAMP COMMENT 'Create time',
    `modify_time`    timestamp   NOT NULL DEFAULT CURRENT_TIMESTAMP ON UPDATE CURRENT_TIMESTAMP COMMENT 'Modify time',
    `visible_person` varchar(1024)        DEFAULT NULL COMMENT 'List of visible persons, separated by commas',
    `visible_group`  varchar(1024)        DEFAULT NULL COMMENT 'List of visible groups, separated by commas',
    PRIMARY KEY (`id`)
) ENGINE = InnoDB
  DEFAULT CHARSET = utf8mb4 COMMENT ='Common File Server Table';

-- ----------------------------
-- Table structure for consumption
-- ----------------------------
DROP TABLE IF EXISTS `consumption`;
CREATE TABLE `consumption`
(
    `id`                  int(11)      NOT NULL AUTO_INCREMENT COMMENT 'Incremental primary key',
    `consumer_group_name` varchar(256)      DEFAULT NULL COMMENT 'consumer group name',
    `consumer_group_id`   varchar(256) NOT NULL COMMENT 'Consumer group ID',
    `in_charges`          varchar(512) NOT NULL COMMENT 'Person in charge of consumption',
    `inlong_group_id`     varchar(256) NOT NULL COMMENT 'Inlong group id',
    `middleware_type`     varchar(10)       DEFAULT 'TUBE' COMMENT 'The middleware type of message queue, high throughput: TUBE, high consistency: PULSAR',
    `topic`               varchar(256) NOT NULL COMMENT 'Consumption topic',
    `filter_enabled`      int(2)            DEFAULT '0' COMMENT 'Whether to filter, default 0, not filter consume',
    `inlong_stream_id`    varchar(256)      DEFAULT NULL COMMENT 'Inlong stream ID for consumption, if filter_enable is 1, it cannot empty',
    `status`              int(4)       NOT NULL COMMENT 'Status: draft, pending approval, approval rejected, approval passed',
    `is_deleted`          int(11)           DEFAULT '0' COMMENT 'Whether to delete, 0: not deleted, > 0: deleted',
    `creator`             varchar(64)  NOT NULL COMMENT 'creator',
    `modifier`            varchar(64)       DEFAULT NULL COMMENT 'modifier',
    `create_time`         timestamp    NULL DEFAULT CURRENT_TIMESTAMP COMMENT 'Create time',
    `modify_time`         timestamp    NULL DEFAULT CURRENT_TIMESTAMP ON UPDATE CURRENT_TIMESTAMP COMMENT 'Modify time',
    PRIMARY KEY (`id`)
) ENGINE = InnoDB
  DEFAULT CHARSET = utf8mb4 COMMENT ='Data consumption configuration table';

-- ----------------------------
-- Table structure for consumption_pulsar
-- ----------------------------
DROP TABLE IF EXISTS `consumption_pulsar`;
CREATE TABLE `consumption_pulsar`
(
    `id`                  int(11)      NOT NULL AUTO_INCREMENT,
    `consumption_id`      int(11)      DEFAULT NULL COMMENT 'ID of the consumption information to which it belongs, guaranteed to be uniquely associated with consumption information',
    `consumer_group_id`   varchar(256) NOT NULL COMMENT 'Consumer group ID',
    `consumer_group_name` varchar(256) DEFAULT NULL COMMENT 'Consumer group name',
    `inlong_group_id`     varchar(256) NOT NULL COMMENT 'Inlong group ID',
    `is_rlq`              tinyint(1)   DEFAULT '0' COMMENT 'Whether to configure the retry letter topic, 0: no configuration, 1: configuration',
    `retry_letter_topic`  varchar(256) DEFAULT NULL COMMENT 'The name of the retry queue topic',
    `is_dlq`              tinyint(1)   DEFAULT '0' COMMENT 'Whether to configure dead letter topic, 0: no configuration, 1: means configuration',
    `dead_letter_topic`   varchar(256) DEFAULT NULL COMMENT 'dead letter topic name',
    `is_deleted`          int(11)      DEFAULT '0' COMMENT 'Whether to delete, 0: not deleted, > 0: deleted',
    PRIMARY KEY (`id`)
) ENGINE = InnoDB
  DEFAULT CHARSET = utf8mb4 COMMENT ='Pulsar consumption table';

-- ----------------------------
-- Table structure for data_proxy_cluster
-- ----------------------------
DROP TABLE IF EXISTS `data_proxy_cluster`;
CREATE TABLE `data_proxy_cluster`
(
    `id`          int(11)      NOT NULL AUTO_INCREMENT COMMENT 'Incremental primary key',
    `name`        varchar(128) NOT NULL COMMENT 'Cluster name',
    `description` varchar(500)      DEFAULT NULL COMMENT 'Cluster description',
    `address`     varchar(128) NOT NULL COMMENT 'Cluster address',
    `port`        varchar(256)      DEFAULT '46801' COMMENT 'Access port number, multiple ports are separated by a comma',
    `is_backup`   tinyint(1)        DEFAULT '0' COMMENT 'Whether it is a backup cluster, 0: no, 1: yes',
    `mq_set_name` varchar(128) NULL COMMENT 'MQ set name of this cluster',
    `ext_params`  text              DEFAULT NULL COMMENT 'Extended params',
    `in_charges`  varchar(512)      DEFAULT NULL COMMENT 'Name of responsible person, separated by commas',
    `status`      int(4)            DEFAULT '1' COMMENT 'Cluster status',
    `is_deleted`  int(11)           DEFAULT '0' COMMENT 'Whether to delete, 0: not deleted, > 0: deleted',
    `creator`     varchar(64)  NOT NULL COMMENT 'Creator name',
    `modifier`    varchar(64)       DEFAULT NULL COMMENT 'Modifier name',
    `create_time` timestamp    NULL DEFAULT CURRENT_TIMESTAMP COMMENT 'Create time',
    `modify_time` timestamp    NULL DEFAULT CURRENT_TIMESTAMP ON UPDATE CURRENT_TIMESTAMP COMMENT 'Modify time',
    PRIMARY KEY (`id`),
    UNIQUE KEY `cluster_name` (`name`, `is_deleted`)
) ENGINE = InnoDB
  DEFAULT CHARSET = utf8mb4 COMMENT ='DataProxy cluster table';
-- add default data proxy address
insert into data_proxy_cluster (name, address, port, status, is_deleted, creator, create_time, modify_time)
values ("default_dataproxy", "dataproxy", 46801, 0, 0, "admin", now(), now());

-- ----------------------------
-- Table structure for data_schema
-- ----------------------------
DROP TABLE IF EXISTS `data_schema`;
CREATE TABLE `data_schema`
(
    `id`                 int(11)      NOT NULL AUTO_INCREMENT COMMENT 'Incremental primary key',
    `name`               varchar(128) NOT NULL COMMENT 'Data format name, globally unique',
    `agent_type`         varchar(20)  NOT NULL COMMENT 'Agent type: file, db_incr, db_full',
    `data_generate_rule` varchar(32)  NOT NULL COMMENT 'Data file generation rules, including day and hour',
    `sort_type`          int(11)      NOT NULL COMMENT 'sort logic rules, 0, 5, 9, 10, 13, 15',
    `time_offset`        varchar(10)  NOT NULL COMMENT 'time offset',
    PRIMARY KEY (`id`),
    UNIQUE KEY `name` (`name`)
) ENGINE = InnoDB
  DEFAULT CHARSET = utf8mb4 COMMENT ='Data format table';

-- create default data schema
INSERT INTO `data_schema` (name, agent_type, data_generate_rule, sort_type, time_offset)
values ('m0_day', 'file_agent', 'day', 0, '-0d');

-- ----------------------------
-- Table structure for stream_source_cmd_config
-- ----------------------------
DROP TABLE IF EXISTS `stream_source_cmd_config`;
CREATE TABLE `stream_source_cmd_config`
(
    `id`                  int(11)     NOT NULL AUTO_INCREMENT COMMENT 'cmd id',
    `cmd_type`            int(11)     NOT NULL,
    `task_id`             int(11)     NOT NULL,
    `specified_data_time` varchar(64) NOT NULL,
    `bSend`               tinyint(1)  NOT NULL,
    `create_time`         timestamp   NOT NULL DEFAULT CURRENT_TIMESTAMP COMMENT 'Create time',
    `modify_time`         timestamp   NOT NULL DEFAULT CURRENT_TIMESTAMP ON UPDATE CURRENT_TIMESTAMP COMMENT 'Modify time',
    `result_info`         varchar(64)          DEFAULT NULL,
    PRIMARY KEY (`id`),
    KEY `index_1` (`task_id`, `bSend`, `specified_data_time`)
) ENGINE = InnoDB
  DEFAULT CHARSET = utf8;

-- ----------------------------
-- Table structure for inlong_stream
-- ----------------------------
DROP TABLE IF EXISTS `inlong_stream`;
CREATE TABLE `inlong_stream`
(
    `id`                     int(11)      NOT NULL AUTO_INCREMENT COMMENT 'Incremental primary key',
    `inlong_stream_id`       varchar(256) NOT NULL COMMENT 'Inlong stream id, non-deleted globally unique',
    `inlong_group_id`        varchar(256) NOT NULL COMMENT 'Owning inlong group id',
    `name`                   varchar(64)       DEFAULT NULL COMMENT 'The name of the inlong stream page display, can be Chinese',
    `description`            varchar(256)      DEFAULT '' COMMENT 'Introduction to inlong stream',
    `mq_resource_obj`        varchar(128)      DEFAULT NULL COMMENT 'MQ resource object, in the inlong stream, Tube is inlong_stream_id, Pulsar is Topic',
    `data_source_type`       varchar(32)       DEFAULT 'FILE' COMMENT 'Data source type, including: FILE, DB, Auto-Push (DATA_PROXY_SDK, HTTP)',
    `storage_period`         int(11)           DEFAULT '1' COMMENT 'The storage period of data in MQ, unit: day',
    `data_type`              varchar(20)       DEFAULT 'TEXT' COMMENT 'Data type, there are: TEXT, KEY-VALUE, PB, BON, TEXT and BON should be treated differently',
    `data_encoding`          varchar(8)        DEFAULT 'UTF-8' COMMENT 'Data encoding format, including: UTF-8, GBK',
    `data_separator`         varchar(8)        DEFAULT NULL COMMENT 'The source data field separator, stored as ASCII code',
    `data_escape_char`       varchar(8)        DEFAULT NULL COMMENT 'Source data field escape character, the default is NULL (NULL), stored as 1 character',
    `have_predefined_fields` tinyint(1)        DEFAULT '0' COMMENT '(File, DB access) whether there are predefined fields, 0: none, 1: yes (save to inlong_stream_field)',
    `daily_records`          int(11)           DEFAULT '10' COMMENT 'Number of access records per day, unit: 10,000 records per day',
    `daily_storage`          int(11)           DEFAULT '10' COMMENT 'Access size by day, unit: GB per day',
    `peak_records`           int(11)           DEFAULT '1000' COMMENT 'Access peak per second, unit: records per second',
    `max_length`             int(11)           DEFAULT '10240' COMMENT 'The maximum length of a single piece of data, unit: Byte',
    `in_charges`             varchar(512)      DEFAULT NULL COMMENT 'Name of responsible person, separated by commas',
    `status`                 int(4)            DEFAULT '0' COMMENT 'Inlong stream status',
    `previous_status`        int(4)            DEFAULT '0' COMMENT 'Previous status',
    `is_deleted`             int(11)           DEFAULT '0' COMMENT 'Whether to delete, 0: not deleted, > 0: deleted',
    `creator`                varchar(64)       DEFAULT NULL COMMENT 'Creator name',
    `modifier`               varchar(64)       DEFAULT NULL COMMENT 'Modifier name',
    `create_time`            timestamp    NULL DEFAULT CURRENT_TIMESTAMP COMMENT 'Create time',
    `modify_time`            timestamp    NULL DEFAULT CURRENT_TIMESTAMP ON UPDATE CURRENT_TIMESTAMP COMMENT 'Modify time',
    `temp_view`              text              DEFAULT NULL COMMENT 'Temporary view, used to save intermediate data that has not been submitted or approved after modification',
    PRIMARY KEY (`id`),
    UNIQUE KEY `unique_inlong_stream` (`inlong_stream_id`, `inlong_group_id`, `is_deleted`, `modify_time`)
) ENGINE = InnoDB
  DEFAULT CHARSET = utf8mb4 COMMENT ='Inlong stream table';

-- ----------------------------
-- Table structure for inlong_stream_ext
-- ----------------------------
DROP TABLE IF EXISTS `inlong_stream_ext`;
CREATE TABLE `inlong_stream_ext`
(
    `id`               int(11)      NOT NULL AUTO_INCREMENT COMMENT 'Incremental primary key',
    `inlong_group_id`  varchar(256) NOT NULL COMMENT 'Owning inlong group id',
    `inlong_stream_id` varchar(256) NOT NULL COMMENT 'Owning inlong stream id',
    `key_name`         varchar(256) NOT NULL COMMENT 'Configuration item name',
    `key_value`        text              DEFAULT NULL COMMENT 'The value of the configuration item',
    `is_deleted`       int(11)           DEFAULT '0' COMMENT 'Whether to delete, 0: not deleted, > 0: deleted',
    `modify_time`      timestamp    NULL DEFAULT CURRENT_TIMESTAMP ON UPDATE CURRENT_TIMESTAMP COMMENT 'Modify time',
    PRIMARY KEY (`id`),
    KEY `index_stream_id` (`inlong_stream_id`),
    UNIQUE KEY `group_stream_key_idx` (`inlong_group_id`, `inlong_stream_id`, `key_name`)
) ENGINE = InnoDB
  DEFAULT CHARSET = utf8mb4 COMMENT ='Inlong stream extension table';

-- ----------------------------
-- Table structure for inlong_stream_field
-- ----------------------------
DROP TABLE IF EXISTS `inlong_stream_field`;
CREATE TABLE `inlong_stream_field`
(
    `id`                  int(11)      NOT NULL AUTO_INCREMENT COMMENT 'Incremental primary key',
    `inlong_group_id`     varchar(256) NOT NULL COMMENT 'Owning inlong group id',
    `inlong_stream_id`    varchar(256) NOT NULL COMMENT 'Owning inlong stream id',
    `is_predefined_field` tinyint(1)   DEFAULT '0' COMMENT 'Whether it is a predefined field, 0: no, 1: yes',
    `field_name`          varchar(20)  NOT NULL COMMENT 'field name',
    `field_value`         varchar(128) DEFAULT NULL COMMENT 'Field value, required if it is a predefined field',
    `pre_expression`      varchar(256) DEFAULT NULL COMMENT 'Pre-defined field value expression',
    `field_type`          varchar(20)  NOT NULL COMMENT 'field type',
    `field_comment`       varchar(50)  DEFAULT NULL COMMENT 'Field description',
    `rank_num`            smallint(6)  DEFAULT '0' COMMENT 'Field order (front-end display field order)',
    `is_deleted`          int(11)      DEFAULT '0' COMMENT 'Whether to delete, 0: not deleted, > 0: deleted',
    PRIMARY KEY (`id`),
    KEY `index_field_stream_id` (`inlong_stream_id`)
) ENGINE = InnoDB
  DEFAULT CHARSET = utf8mb4 COMMENT ='File/DB data source field table';

-- ----------------------------
-- Table structure for operation_log
-- ----------------------------
DROP TABLE IF EXISTS `operation_log`;
CREATE TABLE `operation_log`
(
    `id`                  int(11)   NOT NULL AUTO_INCREMENT,
    `authentication_type` varchar(64)        DEFAULT NULL COMMENT 'Authentication type',
    `operation_type`      varchar(256)       DEFAULT NULL COMMENT 'operation type',
    `http_method`         varchar(64)        DEFAULT NULL COMMENT 'Request method',
    `invoke_method`       varchar(256)       DEFAULT NULL COMMENT 'invoke method',
    `operator`            varchar(256)       DEFAULT NULL COMMENT 'operator',
    `proxy`               varchar(256)       DEFAULT NULL COMMENT 'proxy',
    `request_url`         varchar(256)       DEFAULT NULL COMMENT 'Request URL',
    `remote_address`      varchar(256)       DEFAULT NULL COMMENT 'Request IP',
    `cost_time`           bigint(20)         DEFAULT NULL COMMENT 'time-consuming',
    `body`                text COMMENT 'Request body',
    `param`               text COMMENT 'parameter',
    `status`              int(4)             DEFAULT NULL COMMENT 'status',
    `request_time`        timestamp NOT NULL DEFAULT CURRENT_TIMESTAMP ON UPDATE CURRENT_TIMESTAMP COMMENT 'request time',
    `err_msg`             text COMMENT 'Error message',
    PRIMARY KEY (`id`)
) ENGINE = InnoDB
  DEFAULT CHARSET = utf8mb4;

-- ----------------------------
-- Table structure for role
-- ----------------------------
DROP TABLE IF EXISTS `role`;
CREATE TABLE `role`
(
    `id`          int(11)      NOT NULL AUTO_INCREMENT,
    `role_code`   varchar(100) NOT NULL COMMENT 'Role code',
    `role_name`   varchar(256) NOT NULL COMMENT 'Role Chinese name',
    `create_time` datetime     NOT NULL,
    `update_time` datetime     NOT NULL DEFAULT CURRENT_TIMESTAMP,
    `create_by`   varchar(256) NOT NULL,
    `update_by`   varchar(256) NOT NULL,
    `disabled`    tinyint(1)   NOT NULL DEFAULT '0' COMMENT 'Is it disabled?',
    PRIMARY KEY (`id`),
    UNIQUE KEY `unique_role_code_idx` (`role_code`),
    UNIQUE KEY `unique_role_name_idx` (`role_name`)
) ENGINE = InnoDB
  DEFAULT CHARSET = utf8mb4 COMMENT ='Role Table';

-- ----------------------------
-- Table structure for source_db_basic
-- ----------------------------
DROP TABLE IF EXISTS `source_db_basic`;
CREATE TABLE `source_db_basic`
(
    `id`               int(11)      NOT NULL AUTO_INCREMENT COMMENT 'Incremental primary key',
    `inlong_group_id`  varchar(256) NOT NULL COMMENT 'Owning inlong group id',
    `inlong_stream_id` varchar(256) NOT NULL COMMENT 'Owning inlong stream id',
    `sync_type`        tinyint(1)        DEFAULT '0' COMMENT 'Data synchronization type, 0: FULL, full amount, 1: INCREMENTAL, incremental',
    `is_deleted`       int(11)           DEFAULT '0' COMMENT 'Whether to delete, 0: not deleted, > 0: deleted',
    `creator`          varchar(64)  NOT NULL COMMENT 'Creator name',
    `modifier`         varchar(64)       DEFAULT NULL COMMENT 'Modifier name',
    `create_time`      timestamp    NULL DEFAULT CURRENT_TIMESTAMP COMMENT 'Create time',
    `modify_time`      timestamp    NULL DEFAULT CURRENT_TIMESTAMP ON UPDATE CURRENT_TIMESTAMP COMMENT 'Modify time',
    `temp_view`        text              DEFAULT NULL COMMENT 'Temporary view, used to save intermediate data that has not been submitted or approved after modification',
    PRIMARY KEY (`id`)
) ENGINE = InnoDB
  DEFAULT CHARSET = utf8mb4 COMMENT ='Basic configuration of DB data source';

-- ----------------------------
-- Table structure for source_db_detail
-- ----------------------------
DROP TABLE IF EXISTS `source_db_detail`;
CREATE TABLE `source_db_detail`
(
    `id`               int(11)      NOT NULL AUTO_INCREMENT COMMENT 'Incremental primary key',
    `inlong_group_id`  varchar(256) NOT NULL COMMENT 'Owning inlong group id',
    `inlong_stream_id` varchar(256) NOT NULL COMMENT 'Owning inlong stream id',
    `access_type`      varchar(20)  NOT NULL COMMENT 'Collection type, with Agent, DataProxy client, LoadProxy',
    `db_name`          varchar(128)      DEFAULT NULL COMMENT 'database name',
    `transfer_ip`      varchar(64)       DEFAULT NULL COMMENT 'Transfer IP',
    `connection_name`  varchar(128)      DEFAULT NULL COMMENT 'The name of the database connection',
    `table_name`       varchar(128)      DEFAULT NULL COMMENT 'Data table name, required for increment',
    `table_fields`     longtext COMMENT 'Data table fields, multiple are separated by half-width commas, required for increment',
    `data_sql`         longtext COMMENT 'SQL statement to collect source data, required for full amount',
    `crontab`          varchar(56)       DEFAULT NULL COMMENT 'Timed scheduling expression, required for full amount',
    `status`           int(4)            DEFAULT '0' COMMENT 'Data source status',
    `previous_status`  int(4)            DEFAULT '0' COMMENT 'Previous status',
    `is_deleted`       int(11)           DEFAULT '0' COMMENT 'Whether to delete, 0: not deleted, > 0: deleted',
    `creator`          varchar(64)  NOT NULL COMMENT 'Creator name',
    `modifier`         varchar(64)       DEFAULT NULL COMMENT 'Modifier name',
    `create_time`      timestamp    NULL DEFAULT CURRENT_TIMESTAMP COMMENT 'Create time',
    `modify_time`      timestamp    NULL DEFAULT CURRENT_TIMESTAMP ON UPDATE CURRENT_TIMESTAMP COMMENT 'Modify time',
    `temp_view`        text              DEFAULT NULL COMMENT 'Temporary view, used to save un-submitted and unapproved intermediate data after modification',
    PRIMARY KEY (`id`)
) ENGINE = InnoDB
  DEFAULT CHARSET = utf8mb4 COMMENT ='DB data source details table';

-- ----------------------------
-- Table structure for source_file_basic
-- ----------------------------
DROP TABLE IF EXISTS `source_file_basic`;
CREATE TABLE `source_file_basic`
(
    `id`                int(11)      NOT NULL AUTO_INCREMENT COMMENT 'ID',
    `inlong_group_id`   varchar(256) NOT NULL COMMENT 'Inlong group id',
    `inlong_stream_id`  varchar(256) NOT NULL COMMENT 'Inlong stream id',
    `is_hybrid_source`  tinyint(1)        DEFAULT '0' COMMENT 'Whether to mix data sources',
    `is_table_mapping`  tinyint(1)        DEFAULT '0' COMMENT 'Is there a table name mapping',
    `date_offset`       int(4)            DEFAULT '0' COMMENT 'Time offset\n',
    `date_offset_unit`  varchar(2)        DEFAULT 'H' COMMENT 'Time offset unit',
    `file_rolling_type` varchar(2)        DEFAULT 'H' COMMENT 'File rolling type',
    `upload_max_size`   int(4)            DEFAULT '120' COMMENT 'Upload maximum size',
    `need_compress`     tinyint(1)        DEFAULT '0' COMMENT 'Whether need compress',
    `is_deleted`        int(11)           DEFAULT '0' COMMENT 'Whether to delete, 0: not deleted, > 0: deleted',
    `creator`           varchar(64)  NOT NULL COMMENT 'Creator',
    `modifier`          varchar(64)       DEFAULT NULL COMMENT 'Modifier',
    `create_time`       timestamp    NULL DEFAULT CURRENT_TIMESTAMP COMMENT 'Create time',
    `modify_time`       timestamp    NULL DEFAULT CURRENT_TIMESTAMP ON UPDATE CURRENT_TIMESTAMP COMMENT 'Modify time',
    `temp_view`         text              DEFAULT NULL COMMENT 'temp view',
    PRIMARY KEY (`id`)
) ENGINE = InnoDB
  DEFAULT CHARSET = utf8mb4 COMMENT ='basic configuration of file data source';

-- ----------------------------
-- Table structure for source_file_detail
-- ----------------------------
DROP TABLE IF EXISTS `source_file_detail`;
CREATE TABLE `source_file_detail`
(
    `id`               int(11)      NOT NULL AUTO_INCREMENT COMMENT 'Incremental primary key',
    `inlong_group_id`  varchar(256) NOT NULL COMMENT 'Owning inlong group id',
    `inlong_stream_id` varchar(256) NOT NULL COMMENT 'Owning inlong stream id',
    `access_type`      varchar(20)       DEFAULT 'Agent' COMMENT 'Collection type, there are Agent, DataProxy client, LoadProxy, the file can only be Agent temporarily',
    `server_name`      varchar(64)       DEFAULT NULL COMMENT 'The name of the data source service. If it is empty, add configuration through the following fields',
    `ip`               varchar(128) NOT NULL COMMENT 'Data source IP address',
    `port`             int(11)      NOT NULL COMMENT 'Data source port number',
    `is_inner_ip`      tinyint(1)        DEFAULT '0' COMMENT 'Whether it is intranet, 0: no, 1: yes',
    `issue_type`       varchar(10)       DEFAULT 'SSH' COMMENT 'Issuing method, there are SSH, TCS',
    `username`         varchar(32)       DEFAULT NULL COMMENT 'User name of the data source IP host',
    `password`         varchar(64)       DEFAULT NULL COMMENT 'The password corresponding to the above user name',
    `file_path`        varchar(256) NOT NULL COMMENT 'File path, supports regular matching',
    `status`           int(4)            DEFAULT '0' COMMENT 'Data source status',
    `previous_status`  int(4)            DEFAULT '0' COMMENT 'Previous status',
    `is_deleted`       int(11)           DEFAULT '0' COMMENT 'Whether to delete, 0: not deleted, > 0: deleted',
    `creator`          varchar(64)  NOT NULL COMMENT 'Creator name',
    `modifier`         varchar(64)       DEFAULT NULL COMMENT 'Modifier name',
    `create_time`      timestamp    NULL DEFAULT CURRENT_TIMESTAMP COMMENT 'Create time',
    `modify_time`      timestamp    NULL DEFAULT CURRENT_TIMESTAMP ON UPDATE CURRENT_TIMESTAMP COMMENT 'Modify time',
    `temp_view`        text              DEFAULT NULL COMMENT 'Temporary view, used to save un-submitted and unapproved intermediate data after modification',
    PRIMARY KEY (`id`)
) ENGINE = InnoDB
  DEFAULT CHARSET = utf8mb4 COMMENT ='Detailed table of file data source';

-- ----------------------------
-- Table structure for stream_source
-- ----------------------------
DROP TABLE IF EXISTS `stream_source`;
CREATE TABLE `stream_source`
(
    `id`               int(11)      NOT NULL AUTO_INCREMENT COMMENT 'ID',
    `inlong_group_id`  varchar(256) NOT NULL COMMENT 'Inlong group id',
    `inlong_stream_id` varchar(256) NOT NULL COMMENT 'Inlong stream id',
    `source_type`      varchar(20)       DEFAULT '0' COMMENT 'Source type, including: FILE, DB, etc',
    `agent_ip`         varchar(40)       DEFAULT NULL COMMENT 'Ip of the agent running the task',
    `uuid`             varchar(30)       DEFAULT NULL COMMENT 'Mac uuid of the agent running the task',
    `server_id`        int(11)           DEFAULT NULL COMMENT 'Id of the source server',
    `server_name`      varchar(50)       DEFAULT '' COMMENT 'Name of the source server',
    `cluster_id`       int(11)           DEFAULT NULL COMMENT 'Id of the cluster that collected this source',
    `cluster_name`     varchar(50)       DEFAULT '' COMMENT 'Name of the cluster that collected this source',
    `snapshot`         text              DEFAULT NULL COMMENT 'Snapshot of this source task',
    `report_time`      timestamp    NULL COMMENT 'Snapshot time',
    `ext_params`       text              DEFAULT NULL COMMENT 'Another fields will saved as JSON string, such as filePath, dbName, tableName, etc',
    `status`           int(4)            DEFAULT '0' COMMENT 'Data source status',
    `previous_status`  int(4)            DEFAULT '0' COMMENT 'Previous status',
    `is_deleted`       int(11)           DEFAULT '0' COMMENT 'Whether to delete, 0: not deleted, > 0: deleted',
    `creator`          varchar(64)  NOT NULL COMMENT 'Creator name',
    `modifier`         varchar(64)       DEFAULT NULL COMMENT 'Modifier name',
    `create_time`      timestamp    NULL DEFAULT CURRENT_TIMESTAMP COMMENT 'Create time',
    `modify_time`      timestamp    NULL DEFAULT CURRENT_TIMESTAMP ON UPDATE CURRENT_TIMESTAMP COMMENT 'Modify time',
    PRIMARY KEY (`id`)
) ENGINE = InnoDB
  DEFAULT CHARSET = utf8mb4 COMMENT ='Stream source table';

-- ----------------------------
-- Table structure for stream_sink
-- ----------------------------
DROP TABLE IF EXISTS `stream_sink`;
CREATE TABLE `stream_sink`
(
    `id`                     int(11)      NOT NULL AUTO_INCREMENT COMMENT 'Incremental primary key',
    `inlong_group_id`        varchar(256) NOT NULL COMMENT 'Owning inlong group id',
    `inlong_stream_id`       varchar(256) NOT NULL COMMENT 'Owning inlong stream id',
    `sink_type`              varchar(15)           DEFAULT 'HIVE' COMMENT 'Sink type, including: HIVE, ES, etc',
    `storage_period`         int(11)               DEFAULT '10' COMMENT 'Data storage period, unit: day',
    `enable_create_resource` tinyint(1)            DEFAULT '1' COMMENT 'Whether to enable create sink resource? 0: disable, 1: enable. default is 1',
    `ext_params`             text COMMENT 'Another fields, will saved as JSON type',
    `operate_log`            varchar(5000)         DEFAULT NULL COMMENT 'Background operate log',
    `status`                 int(11)               DEFAULT '0' COMMENT 'Status',
    `previous_status`        int(11)               DEFAULT '0' COMMENT 'Previous status',
    `is_deleted`             int(11)               DEFAULT '0' COMMENT 'Whether to delete, 0: not deleted, > 0: deleted',
    `creator`                varchar(64)  NOT NULL COMMENT 'Creator name',
    `modifier`               varchar(64)           DEFAULT NULL COMMENT 'Modifier name',
    `create_time`            timestamp    NOT NULL DEFAULT CURRENT_TIMESTAMP COMMENT 'Create time',
    `modify_time`            timestamp    NOT NULL DEFAULT CURRENT_TIMESTAMP ON UPDATE CURRENT_TIMESTAMP COMMENT 'Modify time',
    PRIMARY KEY (`id`)
) ENGINE = InnoDB
  DEFAULT CHARSET = utf8mb4 COMMENT ='Stream sink table';

-- ----------------------------
-- Table structure for stream_sink_ext
-- ----------------------------
DROP TABLE IF EXISTS `stream_sink_ext`;
CREATE TABLE `stream_sink_ext`
(
    `id`          int(11)      NOT NULL AUTO_INCREMENT COMMENT 'Incremental primary key',
    `sink_type`   varchar(20)  NOT NULL COMMENT 'Sink type, including: HDFS, HIVE, etc.',
    `sink_id`     int(11)      NOT NULL COMMENT 'Sink id',
    `key_name`    varchar(256) NOT NULL COMMENT 'Configuration item name',
    `key_value`   text                  DEFAULT NULL COMMENT 'The value of the configuration item',
    `is_deleted`  int(11)               DEFAULT '0' COMMENT 'Whether to delete, 0: not deleted, > 0: deleted',
    `modify_time` timestamp    NOT NULL DEFAULT CURRENT_TIMESTAMP ON UPDATE CURRENT_TIMESTAMP COMMENT 'Modify time',
    PRIMARY KEY (`id`),
    KEY `index_sink_id` (`sink_id`)
) ENGINE = InnoDB
  DEFAULT CHARSET = utf8mb4 COMMENT ='Stream sink extension table';

-- ----------------------------
-- Table structure for stream_sink_field
-- ----------------------------
DROP TABLE IF EXISTS `stream_sink_field`;
CREATE TABLE `stream_sink_field`
(
    `id`                int(11)      NOT NULL AUTO_INCREMENT COMMENT 'Incremental primary key',
    `inlong_group_id`   varchar(256) NOT NULL COMMENT 'Inlong group id',
    `inlong_stream_id`  varchar(256) NOT NULL COMMENT 'Inlong stream id',
    `sink_id`           int(11)      NOT NULL COMMENT 'Sink id',
    `sink_type`         varchar(15)  NOT NULL COMMENT 'Sink type',
    `source_field_name` varchar(50)   DEFAULT NULL COMMENT 'Source field name',
    `source_field_type` varchar(50)   DEFAULT NULL COMMENT 'Source field type',
    `field_name`        varchar(50)  NOT NULL COMMENT 'Field name',
    `field_type`        varchar(50)  NOT NULL COMMENT 'Field type',
    `field_comment`     varchar(2000) DEFAULT NULL COMMENT 'Field description',
    `rank_num`          smallint(6)   DEFAULT '0' COMMENT 'Field order (front-end display field order)',
    `is_deleted`        int(11)       DEFAULT '0' COMMENT 'Whether to delete, 0: not deleted, > 0: deleted',
    PRIMARY KEY (`id`)
) ENGINE = InnoDB
  DEFAULT CHARSET = utf8mb4 COMMENT ='Stream sink field table';

-- ----------------------------
-- Table structure for user
-- ----------------------------
DROP TABLE IF EXISTS `user`;
CREATE TABLE `user`
(
    `id`           int(11)      NOT NULL AUTO_INCREMENT,
    `name`         varchar(256) NOT NULL COMMENT 'account name',
    `password`     varchar(64)  NOT NULL COMMENT 'password md5',
    `account_type` int(11)      NOT NULL DEFAULT '1' COMMENT 'account type, 0-manager 1-normal',
    `due_date`     datetime              DEFAULT NULL COMMENT 'due date for account',
    `create_time`  datetime     NOT NULL DEFAULT CURRENT_TIMESTAMP COMMENT 'Create time',
    `update_time`  datetime              DEFAULT CURRENT_TIMESTAMP ON UPDATE CURRENT_TIMESTAMP COMMENT 'update time',
    `create_by`    varchar(256) NOT NULL COMMENT 'create by sb.',
    `update_by`    varchar(256)          DEFAULT NULL COMMENT 'update by sb.',
    PRIMARY KEY (`id`),
    UNIQUE KEY `unique_user_name_idx` (`name`)
) ENGINE = InnoDB
  DEFAULT CHARSET = utf8mb4 COMMENT ='User table';

-- create default admin user, username is 'admin', password is 'inlong'
INSERT INTO `user` (name, password, account_type, due_date, create_time, update_time, create_by, update_by)
VALUES ('admin', '628ed559bff5ae36bd2184d4216973cf', 0, '2099-12-31 23:59:59',
        CURRENT_TIMESTAMP, CURRENT_TIMESTAMP, 'inlong_init', 'inlong_init');

-- ----------------------------
-- Table structure for user_role
-- ----------------------------
DROP TABLE IF EXISTS `user_role`;
CREATE TABLE `user_role`
(
    `id`          int(11)      NOT NULL AUTO_INCREMENT,
    `user_name`   varchar(256) NOT NULL COMMENT 'username rtx',
    `role_code`   varchar(256) NOT NULL COMMENT 'role',
    `create_time` datetime     NOT NULL,
    `update_time` datetime     NOT NULL DEFAULT CURRENT_TIMESTAMP,
    `create_by`   varchar(256) NOT NULL,
    `update_by`   varchar(256) NOT NULL,
    `disabled`    tinyint(1)   NOT NULL DEFAULT '0' COMMENT 'Is it disabled?',
    PRIMARY KEY (`id`)
) ENGINE = InnoDB
  DEFAULT CHARSET = utf8mb4 COMMENT ='User Role Table';

-- ----------------------------
-- Table structure for workflow_approver
-- ----------------------------
DROP TABLE IF EXISTS `workflow_approver`;
CREATE TABLE `workflow_approver`
(
    `id`                int(11)       NOT NULL AUTO_INCREMENT,
    `process_name`      varchar(256)  NOT NULL COMMENT 'Process name',
    `task_name`         varchar(256)  NOT NULL COMMENT 'Approval task name',
    `filter_key`        varchar(64)   NOT NULL COMMENT 'Filter condition KEY',
    `filter_value`      varchar(256)           DEFAULT NULL COMMENT 'Filter matching value',
    `filter_value_desc` varchar(256)           DEFAULT NULL COMMENT 'Filter value description',
    `approvers`         varchar(1024) NOT NULL COMMENT 'Approvers, separated by commas',
    `creator`           varchar(64)   NOT NULL COMMENT 'Creator',
    `modifier`          varchar(64)   NOT NULL COMMENT 'Modifier',
    `create_time`       timestamp     NOT NULL DEFAULT CURRENT_TIMESTAMP COMMENT 'Create time',
    `modify_time`       timestamp     NOT NULL DEFAULT CURRENT_TIMESTAMP ON UPDATE CURRENT_TIMESTAMP COMMENT 'Modify time',
    `is_deleted`        int(11)                DEFAULT '0' COMMENT 'Whether to delete, 0 is not deleted, if greater than 0, delete',
    PRIMARY KEY (`id`),
    KEY `process_name_task_name_index` (`process_name`, `task_name`)
) ENGINE = InnoDB
  DEFAULT CHARSET = utf8mb4 COMMENT ='Workflow approver table';

-- create default approver for new consumption and new inlong group
INSERT INTO `workflow_approver`(`process_name`, `task_name`, `filter_key`, `filter_value`, `approvers`,
                                `creator`, `modifier`, `create_time`, `modify_time`, `is_deleted`)
VALUES ('NEW_CONSUMPTION_PROCESS', 'ut_admin', 'DEFAULT', NULL, 'admin',
        'inlong_init', 'inlong_init', CURRENT_TIMESTAMP, CURRENT_TIMESTAMP, 0),
       ('NEW_GROUP_PROCESS', 'ut_admin', 'DEFAULT', NULL, 'admin',
        'inlong_init', 'inlong_init', CURRENT_TIMESTAMP, CURRENT_TIMESTAMP, 0);

-- ----------------------------
-- Table structure for workflow_event_log
-- ----------------------------
DROP TABLE IF EXISTS `workflow_event_log`;
CREATE TABLE `workflow_event_log`
(
    `id`                   int(11)      NOT NULL AUTO_INCREMENT,
    `process_id`           int(11)      NOT NULL,
    `process_name`         varchar(256)  DEFAULT NULL COMMENT 'Process name',
    `process_display_name` varchar(256) NOT NULL COMMENT 'Process name',
    `inlong_group_id`      varchar(256)  DEFAULT NULL COMMENT 'Inlong group id',
    `task_id`              int(11)       DEFAULT NULL COMMENT 'Task ID',
    `element_name`         varchar(256) NOT NULL COMMENT 'Name of the component that triggered the event',
    `element_display_name` varchar(256) NOT NULL COMMENT 'Display name of the component that triggered the event',
    `event_type`           varchar(64)  NOT NULL COMMENT 'Event type: process / task ',
    `event`                varchar(64)  NOT NULL COMMENT 'Event name',
    `listener`             varchar(1024) DEFAULT NULL COMMENT 'Event listener name',
    `status`               int(11)      NOT NULL COMMENT 'Status',
    `async`                tinyint(1)   NOT NULL COMMENT 'Asynchronous or not',
    `ip`                   varchar(64)   DEFAULT NULL COMMENT 'IP address executed by listener',
    `start_time`           datetime     NOT NULL COMMENT 'Monitor start execution time',
    `end_time`             datetime      DEFAULT NULL COMMENT 'Listener end time',
    `remark`               text COMMENT 'Execution result remark information',
    `exception`            text COMMENT 'Exception information',
    PRIMARY KEY (`id`)
) ENGINE = InnoDB
  DEFAULT CHARSET = utf8mb4 COMMENT ='Workflow event log table';

-- ----------------------------
-- Table structure for workflow_process
-- ----------------------------
DROP TABLE IF EXISTS `workflow_process`;
CREATE TABLE `workflow_process`
(
    `id`              int(11)      NOT NULL AUTO_INCREMENT,
    `name`            varchar(256) NOT NULL COMMENT 'process name',
    `display_name`    varchar(256) NOT NULL COMMENT 'WorkflowProcess display name',
    `type`            varchar(256)          DEFAULT NULL COMMENT 'WorkflowProcess classification',
    `title`           varchar(256)          DEFAULT NULL COMMENT 'WorkflowProcess title',
    `inlong_group_id` varchar(256)          DEFAULT NULL COMMENT 'Inlong group id: to facilitate related inlong group',
    `applicant`       varchar(256) NOT NULL COMMENT 'applicant',
    `status`          varchar(64)  NOT NULL COMMENT 'status',
    `form_data`       text COMMENT 'form information',
    `start_time`      datetime     NOT NULL COMMENT 'start time',
    `end_time`        datetime              DEFAULT NULL COMMENT 'End event',
    `ext_params`      text COMMENT 'Extended information-json',
    `hidden`          tinyint(1)   NOT NULL DEFAULT '0' COMMENT 'Whether to hidden, 0: not hidden, 1: hidden',
    PRIMARY KEY (`id`)
) ENGINE = InnoDB
  DEFAULT CHARSET = utf8mb4 COMMENT ='Workflow process table';

-- ----------------------------
-- Table structure for workflow_task
-- ----------------------------
DROP TABLE IF EXISTS `workflow_task`;
CREATE TABLE `workflow_task`
(
    `id`                   int(11)       NOT NULL AUTO_INCREMENT,
    `type`                 varchar(64)   NOT NULL COMMENT 'Task type: UserTask / ServiceTask',
    `process_id`           int(11)       NOT NULL COMMENT 'Process ID',
    `process_name`         varchar(256)  NOT NULL COMMENT 'Process name',
    `process_display_name` varchar(256)  NOT NULL COMMENT 'Process name',
    `name`                 varchar(256)  NOT NULL COMMENT 'Task name',
    `display_name`         varchar(256)  NOT NULL COMMENT 'Task display name',
    `applicant`            varchar(64)   DEFAULT NULL COMMENT 'Applicant',
    `approvers`            varchar(1024) NOT NULL COMMENT 'Approvers',
    `status`               varchar(64)   NOT NULL COMMENT 'Status',
    `operator`             varchar(256)  DEFAULT NULL COMMENT 'Actual operator',
    `remark`               varchar(1024) DEFAULT NULL COMMENT 'Remark information',
    `form_data`            text COMMENT 'Form information submitted by the current task',
    `start_time`           datetime      NOT NULL COMMENT 'Start time',
    `end_time`             datetime      DEFAULT NULL COMMENT 'End time',
    `ext_params`           text COMMENT 'Extended information-json',
    PRIMARY KEY (`id`)
) ENGINE = InnoDB
  DEFAULT CHARSET = utf8mb4 COMMENT ='Workflow task table';

-- ----------------------------
-- Table structure for cluster_set
-- ----------------------------
DROP TABLE IF EXISTS `cluster_set`;
CREATE TABLE `cluster_set`
(
    `id`              int(11)      NOT NULL AUTO_INCREMENT COMMENT 'Incremental primary key',
    `set_name`        varchar(128) NOT NULL COMMENT 'ClusterSet name, English, numbers and underscore',
    `cn_name`         varchar(256) COMMENT 'Chinese display name',
    `description`     varchar(256) COMMENT 'ClusterSet Introduction',
    `middleware_type` varchar(10)       DEFAULT 'TUBE' COMMENT 'The middleware type of message queue, high throughput: TUBE, high consistency: PULSAR',
    `in_charges`      varchar(512) COMMENT 'Name of responsible person, separated by commas',
    `followers`       varchar(512) COMMENT 'Name of followers, separated by commas',
    `status`          int(4)            DEFAULT '21' COMMENT 'ClusterSet status',
    `is_deleted`      int(11)           DEFAULT '0' COMMENT 'Whether to delete, 0: not deleted, 1: deleted',
    `creator`         varchar(64)  NOT NULL COMMENT 'Creator name',
    `modifier`        varchar(64)  NULL COMMENT 'Modifier name',
    `create_time`     timestamp    NULL DEFAULT CURRENT_TIMESTAMP COMMENT 'Create time',
    `modify_time`     timestamp    NULL DEFAULT CURRENT_TIMESTAMP ON UPDATE CURRENT_TIMESTAMP COMMENT 'Modify time',
    PRIMARY KEY (`id`),
    UNIQUE KEY `unique_cluster_set` (`set_name`)
) ENGINE = InnoDB
  DEFAULT CHARSET = utf8mb4 COMMENT ='ClusterSet table';

-- ----------------------------
-- Table structure for cluster_set_inlongid
-- ----------------------------
DROP TABLE IF EXISTS `cluster_set_inlongid`;
CREATE TABLE `cluster_set_inlongid`
(
    `id`              int(11)      NOT NULL AUTO_INCREMENT COMMENT 'Incremental primary key',
    `set_name`        varchar(256) NOT NULL COMMENT 'ClusterSet name, English, numbers and underscore',
    `inlong_group_id` varchar(256) NOT NULL COMMENT 'Inlong group id, filled in by the user, undeleted ones cannot be repeated',
    PRIMARY KEY (`id`),
    UNIQUE KEY `unique_cluster_set_inlongid` (`set_name`, `inlong_group_id`)
) ENGINE = InnoDB
  DEFAULT CHARSET = utf8mb4 COMMENT ='InlongId table';

-- ----------------------------
-- Table structure for cache_cluster
-- ----------------------------
DROP TABLE IF EXISTS `cache_cluster`;
CREATE TABLE `cache_cluster`
(
    `id`           int(11)      NOT NULL AUTO_INCREMENT COMMENT 'Incremental primary key',
    `cluster_name` varchar(128) NOT NULL COMMENT 'CacheCluster name, English, numbers and underscore',
    `set_name`     varchar(128) NOT NULL COMMENT 'ClusterSet name, English, numbers and underscore',
    `zone`         varchar(128) NOT NULL COMMENT 'Zone, sz/sh/tj',
    PRIMARY KEY (`id`),
    UNIQUE KEY `unique_cache_cluster` (`cluster_name`)
) ENGINE = InnoDB
  DEFAULT CHARSET = utf8mb4 COMMENT ='CacheCluster table';

-- ----------------------------
-- Table structure for cache_cluster_ext
-- ----------------------------
DROP TABLE IF EXISTS `cache_cluster_ext`;
CREATE TABLE `cache_cluster_ext`
(
    `id`           int(11)      NOT NULL AUTO_INCREMENT COMMENT 'Incremental primary key',
    `cluster_name` varchar(128) NOT NULL COMMENT 'CacheCluster name, English, numbers and underscore',
    `key_name`     varchar(256) NOT NULL COMMENT 'Configuration item name',
    `key_value`    text         NULL COMMENT 'The value of the configuration item',
    `is_deleted`   int(11)           DEFAULT '0' COMMENT 'Whether to delete, 0: not deleted, 1: deleted',
    `modify_time`  timestamp    NULL DEFAULT CURRENT_TIMESTAMP ON UPDATE CURRENT_TIMESTAMP COMMENT 'Modify time',
    PRIMARY KEY (`id`),
    KEY `index_cache_cluster` (`cluster_name`)
) ENGINE = InnoDB
  DEFAULT CHARSET = utf8mb4 COMMENT ='CacheCluster extension table';

-- ----------------------------
-- Table structure for cache_topic
-- ----------------------------
DROP TABLE IF EXISTS `cache_topic`;
CREATE TABLE `cache_topic`
(
    `id`            int(11)      NOT NULL AUTO_INCREMENT COMMENT 'Incremental primary key',
    `topic_name`    varchar(128) NOT NULL COMMENT 'Topic name, English, numbers and underscore',
    `set_name`      varchar(128) NOT NULL COMMENT 'ClusterSet name, English, numbers and underscore',
    `partition_num` int(11)      NOT NULL COMMENT 'Partition number',
    PRIMARY KEY (`id`),
    UNIQUE KEY `unique_cache_topic` (`topic_name`, `set_name`)
) ENGINE = InnoDB
  DEFAULT CHARSET = utf8mb4 COMMENT ='CacheTopic table';

-- ----------------------------
-- Table structure for proxy_cluster
-- ----------------------------
DROP TABLE IF EXISTS `proxy_cluster`;
CREATE TABLE `proxy_cluster`
(
    `id`           int(11)      NOT NULL AUTO_INCREMENT COMMENT 'Incremental primary key',
    `cluster_name` varchar(128) NOT NULL COMMENT 'ProxyCluster name, English, numbers and underscore',
    `set_name`     varchar(128) NOT NULL COMMENT 'ClusterSet name, English, numbers and underscore',
    `zone`         varchar(128) NOT NULL COMMENT 'Zone, sz/sh/tj',
    PRIMARY KEY (`id`),
    UNIQUE KEY `unique_proxy_cluster` (`cluster_name`, `set_name`)
) ENGINE = InnoDB
  DEFAULT CHARSET = utf8mb4 COMMENT ='ProxyCluster table';

-- ----------------------------
-- Table structure for proxy_cluster_to_cache_cluster
-- ----------------------------
DROP TABLE IF EXISTS `proxy_cluster_to_cache_cluster`;
CREATE TABLE `proxy_cluster_to_cache_cluster`
(
    `id`                 int(11)      NOT NULL AUTO_INCREMENT COMMENT 'Incremental primary key',
    `proxy_cluster_name` varchar(128) NOT NULL COMMENT 'ProxyCluster name, English, numbers and underscore',
    `cache_cluster_name` varchar(128) NOT NULL COMMENT 'CacheCluster name, English, numbers and underscore',
    PRIMARY KEY (`id`),
    UNIQUE KEY `unique_proxy_cluster_to_cache_cluster` (`proxy_cluster_name`, `cache_cluster_name`)
) ENGINE = InnoDB
  DEFAULT CHARSET = utf8mb4 COMMENT ='The relation table of ProxyCluster and CacheCluster';

-- ----------------------------
-- Table structure for flume_source
-- ----------------------------
DROP TABLE IF EXISTS `flume_source`;
CREATE TABLE `flume_source`
(
    `id`            int(11)      NOT NULL AUTO_INCREMENT COMMENT 'Incremental primary key',
    `source_name`   varchar(128) NOT NULL COMMENT 'FlumeSource name, English, numbers and underscore',
    `set_name`      varchar(128) NOT NULL COMMENT 'ClusterSet name, English, numbers and underscore',
    `type`          varchar(128) NOT NULL COMMENT 'FlumeSource classname',
    `channels`      varchar(128) NOT NULL COMMENT 'The channels of FlumeSource, separated by space',
    `selector_type` varchar(128) NOT NULL COMMENT 'FlumeSource channel selector classname',
    PRIMARY KEY (`id`),
    UNIQUE KEY `unique_flume_source` (`source_name`, `set_name`)
) ENGINE = InnoDB
  DEFAULT CHARSET = utf8mb4 COMMENT ='FlumeSource table';

-- ----------------------------
-- Table structure for flume_source_ext
-- ----------------------------
DROP TABLE IF EXISTS `flume_source_ext`;
CREATE TABLE `flume_source_ext`
(
    `id`          int(11)      NOT NULL AUTO_INCREMENT COMMENT 'Incremental primary key',
    `parent_name` varchar(128) NOT NULL COMMENT 'FlumeSource name, English, numbers and underscore',
    `set_name`    varchar(128) NOT NULL COMMENT 'ClusterSet name, English, numbers and underscore',
    `key_name`    varchar(256) NOT NULL COMMENT 'Configuration item name',
    `key_value`   text         NULL COMMENT 'The value of the configuration item',
    `is_deleted`  int(11)           DEFAULT '0' COMMENT 'Whether to delete, 0: not deleted, 1: deleted',
    `modify_time` timestamp    NULL DEFAULT CURRENT_TIMESTAMP ON UPDATE CURRENT_TIMESTAMP COMMENT 'Modify time',
    PRIMARY KEY (`id`),
    KEY `index_flume_source_ext` (`parent_name`)
) ENGINE = InnoDB
  DEFAULT CHARSET = utf8mb4 COMMENT ='FlumeSource extension table';

-- ----------------------------
-- Table structure for flume_channel
-- ----------------------------
DROP TABLE IF EXISTS `flume_channel`;
CREATE TABLE `flume_channel`
(
    `id`           int(11)      NOT NULL AUTO_INCREMENT COMMENT 'Incremental primary key',
    `channel_name` varchar(128) NOT NULL COMMENT 'FlumeChannel name, English, numbers and underscore',
    `set_name`     varchar(128) NOT NULL COMMENT 'ClusterSet name, English, numbers and underscore',
    `type`         varchar(128) NOT NULL COMMENT 'FlumeChannel classname',
    PRIMARY KEY (`id`),
    UNIQUE KEY `unique_flume_channel` (`channel_name`, `set_name`)
) ENGINE = InnoDB
  DEFAULT CHARSET = utf8mb4 COMMENT ='FlumeChannel table';

-- ----------------------------
-- Table structure for flume_channel_ext
-- ----------------------------
DROP TABLE IF EXISTS `flume_channel_ext`;
CREATE TABLE `flume_channel_ext`
(
    `id`          int(11)      NOT NULL AUTO_INCREMENT COMMENT 'Incremental primary key',
    `parent_name` varchar(128) NOT NULL COMMENT 'FlumeChannel name, English, numbers and underscore',
    `set_name`    varchar(128) NOT NULL COMMENT 'ClusterSet name, English, numbers and underscore',
    `key_name`    varchar(256) NOT NULL COMMENT 'Configuration item name',
    `key_value`   text         NULL COMMENT 'The value of the configuration item',
    `is_deleted`  int(11)           DEFAULT '0' COMMENT 'Whether to delete, 0: not deleted, 1: deleted',
    `modify_time` timestamp    NULL DEFAULT CURRENT_TIMESTAMP ON UPDATE CURRENT_TIMESTAMP COMMENT 'Modify time',
    PRIMARY KEY (`id`),
    KEY `index_flume_channel_ext` (`parent_name`)
) ENGINE = InnoDB
  DEFAULT CHARSET = utf8mb4 COMMENT ='FlumeChannel extension table';

-- ----------------------------
-- Table structure for flume_sink
-- ----------------------------
DROP TABLE IF EXISTS `flume_sink`;
CREATE TABLE `flume_sink`
(
    `id`        int(11)      NOT NULL AUTO_INCREMENT COMMENT 'Incremental primary key',
    `sink_name` varchar(128) NOT NULL COMMENT 'FlumeSink name, English, numbers and underscore',
    `set_name`  varchar(128) NOT NULL COMMENT 'ClusterSet name, English, numbers and underscore',
    `type`      varchar(128) NOT NULL COMMENT 'FlumeSink classname',
    `channel`   varchar(128) NOT NULL COMMENT 'FlumeSink channel',
    PRIMARY KEY (`id`),
    UNIQUE KEY `unique_flume_sink` (`sink_name`, `set_name`)
) ENGINE = InnoDB
  DEFAULT CHARSET = utf8mb4 COMMENT ='FlumeSink table';

-- ----------------------------
-- Table structure for flume_sink_ext
-- ----------------------------
DROP TABLE IF EXISTS `flume_sink_ext`;
CREATE TABLE `flume_sink_ext`
(
    `id`          int(11)      NOT NULL AUTO_INCREMENT COMMENT 'Incremental primary key',
    `parent_name` varchar(128) NOT NULL COMMENT 'FlumeSink name, English, numbers and underscore',
    `set_name`    varchar(128) NOT NULL COMMENT 'ClusterSet name, English, numbers and underscore',
    `key_name`    varchar(256) NOT NULL COMMENT 'Configuration item name',
    `key_value`   text         NULL COMMENT 'The value of the configuration item',
    `is_deleted`  int(11)           DEFAULT '0' COMMENT 'Whether to delete, 0: not deleted, > 0: deleted',
    `modify_time` timestamp    NULL DEFAULT CURRENT_TIMESTAMP ON UPDATE CURRENT_TIMESTAMP COMMENT 'Modify time',
    PRIMARY KEY (`id`),
    KEY `index_flume_sink_ext` (`parent_name`)
) ENGINE = InnoDB
  DEFAULT CHARSET = utf8mb4 COMMENT ='FlumeSink extension table';

-- ----------------------------
-- Table structure for db_collector_detail_task
-- ----------------------------
DROP TABLE IF EXISTS `db_collector_detail_task`;
CREATE TABLE `db_collector_detail_task`
(
    `id`            int(11)      NOT NULL AUTO_INCREMENT COMMENT 'Incremental primary key',
    `main_id`       varchar(128) NOT NULL COMMENT 'main task id',
    `type`          int(11)      NOT NULL COMMENT 'task type',
    `time_var`      varchar(64)  NOT NULL COMMENT 'time variable',
    `db_type`       int(11)      NOT NULL COMMENT 'db type',
    `ip`            varchar(64)  NOT NULL COMMENT 'db ip',
    `port`          int(11)      NOT NULL COMMENT 'db port',
    `db_name`       varchar(64)  NULL COMMENT 'db name',
    `user`          varchar(64)  NULL COMMENT 'user name',
    `password`      varchar(64)  NULL COMMENT 'password',
    `sql_statement` varchar(256) NULL COMMENT 'sql statement',
    `offset`        int(11)      NOT NULL COMMENT 'offset for the data source',
    `total_limit`   int(11)      NOT NULL COMMENT 'total limit in a task',
    `once_limit`    int(11)      NOT NULL COMMENT 'limit for one query',
    `time_limit`    int(11)      NOT NULL COMMENT 'time limit for task',
    `retry_times`   int(11)      NOT NULL COMMENT 'max retry times if task failes',
    `group_id`      varchar(64)  NULL COMMENT 'group id',
    `stream_id`     varchar(64)  NULL COMMENT 'stream id',
    `state`         int(11)      NOT NULL COMMENT 'task state',
    `create_time`   timestamp    NOT NULL DEFAULT CURRENT_TIMESTAMP COMMENT 'create time',
    `modify_time`   timestamp    NOT NULL DEFAULT CURRENT_TIMESTAMP ON UPDATE CURRENT_TIMESTAMP COMMENT 'modify time',
    PRIMARY KEY (`id`)
) ENGINE = InnoDB
  DEFAULT CHARSET = utf8mb4 COMMENT ='db collector detail task table';

-- ----------------------------
-- Table structure for sort_cluster_config
-- ----------------------------
DROP TABLE IF EXISTS `sort_cluster_config`;
CREATE TABLE `sort_cluster_config`
(
    `id`           int(11)      NOT NULL AUTO_INCREMENT COMMENT 'Incremental primary key',
    `cluster_name` varchar(128) NOT NULL COMMENT 'Cluster name',
    `task_name`    varchar(128) NOT NULL COMMENT 'Task name',
    `sink_type`    varchar(128) NOT NULL COMMENT 'Type of sink',
    PRIMARY KEY (`id`),
    KEY `index_sort_cluster_config` (`cluster_name`)
) ENGINE = InnoDB
  DEFAULT CHARSET = utf8mb4 COMMENT ='Sort cluster config table';

-- ----------------------------
-- Table structure for sort_task_id_param
-- ----------------------------
DROP TABLE IF EXISTS `sort_task_id_param`;
CREATE TABLE `sort_task_id_param`
(
    `id`          int(11)       NOT NULL AUTO_INCREMENT COMMENT 'Incremental primary key',
    `task_name`   varchar(128)  NOT NULL COMMENT 'Task name',
    `group_id`    varchar(128)  NOT NULL COMMENT 'Inlong group id',
    `stream_id`   varchar(128)  NULL COMMENT 'Inlong stream id',
    `param_key`   varchar(128)  NOT NULL COMMENT 'Key of param',
    `param_value` varchar(1024) NOT NULL COMMENT 'Value of param',
    PRIMARY KEY (`id`),
    KEY `index_sort_task_id_param` (`task_name`)
) ENGINE = InnoDB
  DEFAULT CHARSET = utf8mb4 COMMENT ='Sort task id params table';

-- ----------------------------
-- Table structure for sort_task_sink_param
-- ----------------------------
DROP TABLE IF EXISTS `sort_task_sink_param`;
CREATE TABLE `sort_task_sink_param`
(
    `id`          int(11)       NOT NULL AUTO_INCREMENT COMMENT 'Incremental primary key',
    `task_name`   varchar(128)  NOT NULL COMMENT 'Task name',
    `sink_type`   varchar(128)  NOT NULL COMMENT 'Type of sink',
    `param_key`   varchar(128)  NOT NULL COMMENT 'Key of param',
    `param_value` varchar(1024) NOT NULL COMMENT 'Value of param',
    PRIMARY KEY (`id`),
    KEY `index_sort_task_sink_params` (`task_name`, `sink_type`)
) ENGINE = InnoDB
  DEFAULT CHARSET = utf8mb4 COMMENT ='Sort task sink params table';

-- ----------------------------
<<<<<<< HEAD
-- Table structure for sort_source_config
-- ----------------------------
DROP TABLE IF EXISTS `sort_source_config`;
CREATE TABLE `sort_source_config`
(
    `id`            int(11)       NOT NULL AUTO_INCREMENT COMMENT 'Incremental primary key',
    `cluster_name`  varchar(128)  NOT NULL COMMENT 'Cluster name',
    `task_name`     varchar(128)  NOT NULL COMMENT 'Task name',
    `zone_name`     varchar(128)  NOT NULL COMMENT 'Cache zone name',
    PRIMARY KEY (`id`),
    KEY `index_sort_source_config` (`cluster_name`, `task_name`)
) ENGINE = InnoDB
  DEFAULT CHARSET = utf8mb4 COMMENT ='Sort source config table';

-- ----------------------------
-- Table structure for sort_source_cache_zone_param
-- ----------------------------
DROP TABLE IF EXISTS `sort_source_cache_zone_param`;
CREATE TABLE `sort_source_cache_zone_param`
(
    `id`            int(11)       NOT NULL AUTO_INCREMENT COMMENT 'Incremental primary key',
    `zone_name`     varchar(128)  NOT NULL COMMENT 'Cache zone name',
    `param_key`     varchar(128)  NOT NULL COMMENT 'Key of param',
    `param_value`   varchar(1024) NOT NULL COMMENT 'Value of param',
    PRIMARY KEY (`id`),
    KEY `index_sort_source_cache_zone_param` (`zone_name`)
) ENGINE = InnoDB
  DEFAULT CHARSET = utf8mb4 COMMENT ='Sort source cache zone params table';

-- ----------------------------
-- Table structure for sort_source_topic_param
-- ----------------------------
DROP TABLE IF EXISTS `sort_source_topic_param`;
CREATE TABLE `sort_source_topic_param`
(
    `id`            int(11)       NOT NULL AUTO_INCREMENT COMMENT 'Incremental primary key',
    `zone_name`     varchar(128)  NOT NULL COMMENT 'Cache zone name',
    `topic`         varchar(128)  NOT NULL COMMENT 'Topic',
    `param_key`     varchar(128)  NOT NULL COMMENT 'Key of param',
    `param_value`   varchar(1024) NOT NULL COMMENT 'Value of param',
    PRIMARY KEY (`id`),
    KEY `index_sort_source_topic_param` (`zone_name`, `topic`)
) ENGINE = InnoDB
  DEFAULT CHARSET = utf8mb4 COMMENT ='Sort source topic params table';
=======
-- Table structure for config log report
-- ----------------------------
DROP TABLE IF EXISTS `stream_config_log`;
CREATE TABLE `stream_config_log`
(
    `id`               int(11)      NOT NULL AUTO_INCREMENT COMMENT 'Incremental primary key',
    `ip`               varchar(64)  NOT NULL COMMENT 'client host ip',
    `version`          varchar(128)          DEFAULT NULL COMMENT 'client version',
    `inlong_stream_id` varchar(256)          DEFAULT NULL COMMENT 'Inlong stream ID for consumption',
    `inlong_group_id`  varchar(256) NOT NULL COMMENT 'Inlong group id',
    `component_name`   varchar(64)  NOT NULL COMMENT 'current report info component name',
    `config_name`      varchar(64)           DEFAULT NULL COMMENT 'massage in heartbeat request',
    `log_type`         int(1)                DEFAULT NULL COMMENT '0 normal, 1 error',
    `log_info`         text                  DEFAULT NULL COMMENT 'massage in heartbeat request',
    `report_time`      timestamp    NOT NULL DEFAULT CURRENT_TIMESTAMP ON UPDATE CURRENT_TIMESTAMP COMMENT 'report time',
    `modify_time`      timestamp    NOT NULL DEFAULT CURRENT_TIMESTAMP ON UPDATE CURRENT_TIMESTAMP COMMENT 'Modify time',
    PRIMARY KEY (`id`),
    KEY `index_config_log_report` (`component_name`, `config_name`, `report_time`)
) ENGINE = InnoDB
  DEFAULT CHARSET = utf8 COMMENT ='stream config log report information table';

-- ----------------------------

-- Table structure for client metric report
-- ----------------------------
DROP TABLE IF EXISTS `stream_metric`;
CREATE TABLE `stream_metric`
(
    `id`               int(11)      NOT NULL AUTO_INCREMENT COMMENT 'Incremental primary key',
    `ip`               varchar(64)  NOT NULL COMMENT 'agent host ip',
    `version`          varchar(128)          DEFAULT NULL COMMENT 'client version',
    `inlong_stream_id` varchar(256)          DEFAULT NULL COMMENT 'Inlong stream ID for consumption',
    `inlong_group_id`  varchar(256) NOT NULL COMMENT 'Inlong group id',
    `component_name`   varchar(64)  NOT NULL COMMENT 'current report info component name',
    `metric_name`      varchar(64)  NOT NULL COMMENT 'current report info component name',
    `metric_info`      text                  DEFAULT NULL COMMENT 'massage in heartbeat request',
    `report_time`      timestamp    NOT NULL DEFAULT CURRENT_TIMESTAMP ON UPDATE CURRENT_TIMESTAMP COMMENT 'report time',
    `modify_time`      timestamp    NOT NULL DEFAULT CURRENT_TIMESTAMP ON UPDATE CURRENT_TIMESTAMP COMMENT 'Modify time',
    PRIMARY KEY (`id`),
    KEY `index_metric_report` (`component_name`, `metric_name`, `report_time`)
) ENGINE = InnoDB
  DEFAULT CHARSET = utf8 COMMENT ='stream metric report information table';
>>>>>>> 8b0ff6a7

SET FOREIGN_KEY_CHECKS = 1;<|MERGE_RESOLUTION|>--- conflicted
+++ resolved
@@ -1124,7 +1124,6 @@
   DEFAULT CHARSET = utf8mb4 COMMENT ='Sort task sink params table';
 
 -- ----------------------------
-<<<<<<< HEAD
 -- Table structure for sort_source_config
 -- ----------------------------
 DROP TABLE IF EXISTS `sort_source_config`;
@@ -1169,7 +1168,8 @@
     KEY `index_sort_source_topic_param` (`zone_name`, `topic`)
 ) ENGINE = InnoDB
   DEFAULT CHARSET = utf8mb4 COMMENT ='Sort source topic params table';
-=======
+
+-- ----------------------------
 -- Table structure for config log report
 -- ----------------------------
 DROP TABLE IF EXISTS `stream_config_log`;
@@ -1212,6 +1212,5 @@
     KEY `index_metric_report` (`component_name`, `metric_name`, `report_time`)
 ) ENGINE = InnoDB
   DEFAULT CHARSET = utf8 COMMENT ='stream metric report information table';
->>>>>>> 8b0ff6a7
 
 SET FOREIGN_KEY_CHECKS = 1;