/*
 * Licensed to the Apache Software Foundation (ASF) under one or more
 * contributor license agreements. See the NOTICE file distributed with
 * this work for additional information regarding copyright ownership.
 * The ASF licenses this file to You under the Apache License, Version 2.0
 * (the "License"); you may not use this file except in compliance with
 * the License. You may obtain a copy of the License at
 *
 * http://www.apache.org/licenses/LICENSE-2.0
 *
 * Unless required by applicable law or agreed to in writing, software
 * distributed under the License is distributed on an "AS IS" BASIS,
 * WITHOUT WARRANTIES OR CONDITIONS OF ANY KIND, either express or implied.
 * See the License for the specific language governing permissions and
 * limitations under the License.
 */

package org.apache.inlong.manager.common.pojo.group;

import com.fasterxml.jackson.annotation.JsonFormat;
import com.fasterxml.jackson.annotation.JsonIgnore;
import com.fasterxml.jackson.annotation.JsonSubTypes;
import com.fasterxml.jackson.annotation.JsonTypeInfo;
import io.swagger.annotations.ApiModel;
import io.swagger.annotations.ApiModelProperty;
import lombok.AllArgsConstructor;
import lombok.Builder;
import lombok.Data;
import lombok.NoArgsConstructor;
import lombok.experimental.SuperBuilder;
import org.apache.inlong.manager.common.auth.Authentication;
import org.apache.inlong.manager.common.enums.MQType;
import org.apache.inlong.manager.common.pojo.group.none.InlongNoneMqInfo;
import org.apache.inlong.manager.common.pojo.group.pulsar.InlongPulsarInfo;
import org.apache.inlong.manager.common.pojo.group.pulsar.InlongTdmqPulsarInfo;
import org.apache.inlong.manager.common.pojo.group.tube.InlongTubeInfo;
import org.apache.inlong.manager.common.pojo.sort.BaseSortConf;

import java.util.Date;
import java.util.List;

/**
 * Inlong group info
 */
@Data
@SuperBuilder
@NoArgsConstructor
@AllArgsConstructor
@ApiModel("Inlong group info")
<<<<<<< HEAD
@JsonTypeInfo(use = Id.NAME, visible = true, property = "mqType")
@JsonSubTypes({
        @JsonSubTypes.Type(value = InlongNoneMqInfo.class, name = MQType.MQ_NONE),
        @JsonSubTypes.Type(value = InlongPulsarInfo.class, name = MQType.MQ_PULSAR),
        @JsonSubTypes.Type(value = InlongTdmqPulsarInfo.class, name = MQType.MQ_TDMQ_PULSAR),
        @JsonSubTypes.Type(value = InlongTubeInfo.class, name = MQType.MQ_TUBE),
})
=======
@JsonTypeInfo(use = JsonTypeInfo.Id.NAME, visible = true, property = "mqType")
>>>>>>> bcaebe3a
public abstract class InlongGroupInfo {

    @ApiModelProperty(value = "Primary key")
    private Integer id;

    @ApiModelProperty(value = "Inlong group id")
    private String inlongGroupId;

    @ApiModelProperty(value = "Inlong group name")
    private String name;

    @ApiModelProperty(value = "Inlong group description")
    private String description;

    @Deprecated
    @ApiModelProperty(value = "MQ type, replaced by mqType")
    private String middlewareType;

    @ApiModelProperty(value = "MQ type, high throughput: TUBE, high consistency: PULSAR")
    private String mqType;

    @ApiModelProperty(value = "MQ resource",
            notes = "in inlong group, Tube corresponds to Topic, Pulsar corresponds to Namespace")
    private String mqResource;

    @ApiModelProperty(value = "Whether to enable zookeeper? 0: disable, 1: enable")
    @Builder.Default
    private Integer enableZookeeper = 0;

    @ApiModelProperty(value = "Whether to enable zookeeper? 0: disable, 1: enable")
    private Integer enableCreateResource;

    @ApiModelProperty(value = "Whether to use lightweight mode, 0: false, 1: true")
    private Integer lightweight;

    @ApiModelProperty(value = "Inlong cluster tag, which links to inlong_cluster table")
    private String inlongClusterTag;

    @ApiModelProperty(value = "Number of access items per day, unit: 10,000 items per day")
    private Integer dailyRecords;

    @ApiModelProperty(value = "Access size per day, unit: GB per day")
    private Integer dailyStorage;

    @ApiModelProperty(value = "peak access per second, unit: bars per second")
    private Integer peakRecords;

    @ApiModelProperty(value = "The maximum length of a single piece of data, unit: Byte")
    private Integer maxLength;

    @ApiModelProperty(value = "Name of responsible person, separated by commas")
    private String inCharges;

    @ApiModelProperty(value = "Name of followers, separated by commas")
    private String followers;

    @ApiModelProperty(value = "Status")
    private Integer status;

    @ApiModelProperty(value = "Name of creator")
    private String creator;

    @ApiModelProperty(value = "Name of modifier")
    private String modifier;

    @JsonFormat(pattern = "yyyy-MM-dd HH:mm:ss")
    private Date createTime;

    @JsonFormat(pattern = "yyyy-MM-dd HH:mm:ss")
    private Date modifyTime;

    @ApiModelProperty(value = "Inlong group Extension properties")
    private List<InlongGroupExtInfo> extList;

    @JsonIgnore
    @ApiModelProperty("Authentication info, will transfer into extList")
    private Authentication authentication;

    @ApiModelProperty("Sort configuration, will transfer into extList")
    private BaseSortConf sortConf;

    @ApiModelProperty(value = "Version number")
    private Integer version;

    public abstract InlongGroupRequest genRequest();

}<|MERGE_RESOLUTION|>--- conflicted
+++ resolved
@@ -21,6 +21,7 @@
 import com.fasterxml.jackson.annotation.JsonIgnore;
 import com.fasterxml.jackson.annotation.JsonSubTypes;
 import com.fasterxml.jackson.annotation.JsonTypeInfo;
+import com.fasterxml.jackson.annotation.JsonTypeInfo.Id;
 import io.swagger.annotations.ApiModel;
 import io.swagger.annotations.ApiModelProperty;
 import lombok.AllArgsConstructor;
@@ -47,7 +48,6 @@
 @NoArgsConstructor
 @AllArgsConstructor
 @ApiModel("Inlong group info")
-<<<<<<< HEAD
 @JsonTypeInfo(use = Id.NAME, visible = true, property = "mqType")
 @JsonSubTypes({
         @JsonSubTypes.Type(value = InlongNoneMqInfo.class, name = MQType.MQ_NONE),
@@ -55,9 +55,6 @@
         @JsonSubTypes.Type(value = InlongTdmqPulsarInfo.class, name = MQType.MQ_TDMQ_PULSAR),
         @JsonSubTypes.Type(value = InlongTubeInfo.class, name = MQType.MQ_TUBE),
 })
-=======
-@JsonTypeInfo(use = JsonTypeInfo.Id.NAME, visible = true, property = "mqType")
->>>>>>> bcaebe3a
 public abstract class InlongGroupInfo {
 
     @ApiModelProperty(value = "Primary key")
