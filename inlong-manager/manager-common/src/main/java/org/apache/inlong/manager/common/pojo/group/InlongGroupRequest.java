--- conflicted
+++ resolved
@@ -19,6 +19,7 @@
 
 import com.fasterxml.jackson.annotation.JsonSubTypes;
 import com.fasterxml.jackson.annotation.JsonTypeInfo;
+import com.fasterxml.jackson.annotation.JsonTypeInfo.Id;
 import io.swagger.annotations.ApiModel;
 import io.swagger.annotations.ApiModelProperty;
 import lombok.AllArgsConstructor;
@@ -42,7 +43,6 @@
 @NoArgsConstructor
 @AllArgsConstructor
 @ApiModel("Inlong group create request")
-<<<<<<< HEAD
 @JsonTypeInfo(use = Id.NAME, visible = true, property = "mqType")
 @JsonSubTypes({
         @JsonSubTypes.Type(value = InlongNoneMqRequest.class, name = MQType.MQ_NONE),
@@ -50,11 +50,7 @@
         @JsonSubTypes.Type(value = InlongTdmqPulsarRequest.class, name = MQType.MQ_TDMQ_PULSAR),
         @JsonSubTypes.Type(value = InlongTubeRequest.class, name = MQType.MQ_TUBE),
 })
-public class InlongGroupRequest {
-=======
-@JsonTypeInfo(use = JsonTypeInfo.Id.NAME, visible = true, property = "mqType")
 public abstract class InlongGroupRequest {
->>>>>>> bcaebe3a
 
     @NotBlank(message = "inlongGroupId cannot be blank")
     @ApiModelProperty(value = "Inlong group id", required = true)
