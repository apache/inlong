/*
 * Licensed to the Apache Software Foundation (ASF) under one or more
 * contributor license agreements. See the NOTICE file distributed with
 * this work for additional information regarding copyright ownership.
 * The ASF licenses this file to You under the Apache License, Version 2.0
 * (the "License"); you may not use this file except in compliance with
 * the License. You may obtain a copy of the License at
 *
 * http://www.apache.org/licenses/LICENSE-2.0
 *
 * Unless required by applicable law or agreed to in writing, software
 * distributed under the License is distributed on an "AS IS" BASIS,
 * WITHOUT WARRANTIES OR CONDITIONS OF ANY KIND, either express or implied.
 * See the License for the specific language governing permissions and
 * limitations under the License.
 */

package org.apache.inlong.manager.common.pojo.source.binlog;

import io.swagger.annotations.ApiModel;
import io.swagger.annotations.ApiModelProperty;
import lombok.Data;
import lombok.EqualsAndHashCode;
import lombok.ToString;
import org.apache.inlong.manager.common.enums.Constant;
import org.apache.inlong.manager.common.enums.SourceType;
import org.apache.inlong.manager.common.pojo.source.SourceRequest;
import org.apache.inlong.manager.common.util.JsonTypeDefine;

/**
 * Request of the binlog source info
 */
@Data
@ToString(callSuper = true)
@EqualsAndHashCode(callSuper = true)
@ApiModel(value = "Request of the binlog source info")
@JsonTypeDefine(value = Constant.SOURCE_DB_BINLOG)
public class BinlogSourceRequest extends SourceRequest {

    public BinlogSourceRequest() {
        this.setSourceType(SourceType.DB_BINLOG.toString());
    }

    @ApiModelProperty("Username of the DB server")
    private String user;

    @ApiModelProperty("Password of the DB server")
    private String password;

    @ApiModelProperty("Hostname of the DB server")
    private String hostname;

    @ApiModelProperty(value = "List of DBs to be collected, supporting regular expressions, "
            + "separate them with commas, for example: db1.tb1,db2.tb2",
            notes = "DBs not in this list are excluded. By default, all DBs are monitored")
    private String whitelist;

    @ApiModelProperty("Database time zone, Default is UTC")
    private String timeZone;

    @ApiModelProperty("The file path to store history info")
    private String storeHistoryFilename;

    @ApiModelProperty("The interval for recording an offset")
    private String intervalMs;

    /**
     * <code>initial</code>: Default mode, do a snapshot when no offset is found.
     * <p/>
     * <code>when_needed</code>: Similar to initial, do a snapshot when the binlog position
     * has been purged on the DB server.
     * <p/>
     * <code>never</code>: Do not snapshot.
     * <p/>
     * <code>schema_only</code>: All tables' column name will be taken, but the table data will not be exported,
     * and it will only be consumed from the end of the binlog at the task is started.
     * So it is very suitable for not caring about historical data, but only about recent changes. the
     * <p/>
     * <code>schema_only_recovery</code>: When <code>schema_only</code> mode fails, use this mode to recover, which is
     * generally not used.
     */
    @ApiModelProperty("Snapshot mode, supports: initial, when_needed, never, schema_only, schema_only_recovery")
    private String snapshotMode;
<<<<<<< HEAD
=======

    @ApiModelProperty("Timestamp standard for binlog: SQL, ISO_8601")
    private String timestampFormatStandard = "SQL";

>>>>>>> 903e8a83
}<|MERGE_RESOLUTION|>--- conflicted
+++ resolved
@@ -81,11 +81,8 @@
      */
     @ApiModelProperty("Snapshot mode, supports: initial, when_needed, never, schema_only, schema_only_recovery")
     private String snapshotMode;
-<<<<<<< HEAD
-=======
 
     @ApiModelProperty("Timestamp standard for binlog: SQL, ISO_8601")
     private String timestampFormatStandard = "SQL";
 
->>>>>>> 903e8a83
 }