--- conflicted
+++ resolved
@@ -37,36 +37,10 @@
 @JsonTypeDefine(value = Constant.SOURCE_DB_BINLOG)
 public class BinlogSourceRequest extends SourceRequest {
 
-<<<<<<< HEAD
     public BinlogSourceRequest() {
         this.setSourceType(SourceType.DB_BINLOG.toString());
     }
 
-    @ApiModelProperty("Source database name")
-    private String dbName;
-
-    @ApiModelProperty("Source table name")
-    private String tableName;
-
-    @ApiModelProperty("Data charset")
-    private String charset;
-
-    @ApiModelProperty(value = "Table fields, separated by commas")
-    private String tableFields;
-
-    @ApiModelProperty(value = "Data separator, default is 0x01")
-    private String dataSeparator = "0x01";
-
-    @ApiModelProperty(value = "Whether to skip delete events in binlog, default: 1, that is skip")
-    private Integer skipDelete;
-
-    @ApiModelProperty(value = "Collect starts from the specified binlog location, and it is modified after delivery."
-            + "If it is empty, an empty string is returned")
-    private String startPosition;
-
-    @ApiModelProperty(value = "When the field value is null, the replaced field defaults to 'null'")
-    private String nullFieldChar;
-=======
     @ApiModelProperty("Username of the DB server")
     private String user;
 
@@ -107,7 +81,4 @@
      */
     @ApiModelProperty("Snapshot mode, supports: initial, when_needed, never, schema_only, schema_only_recovery")
     private String snapshotMode;
-
->>>>>>> 1fc08fd8
-
 }