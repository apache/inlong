--- conflicted
+++ resolved
@@ -89,12 +89,7 @@
 
     static {
         // new
-<<<<<<< HEAD
-        SOURCE_FINITE_STATE_AUTOMATON.put(SOURCE_NEW,
-                Sets.newHashSet(SOURCE_NEW, TO_BE_ISSUED_ADD, TO_BE_ISSUED_DELETE));
-=======
-        SOURCE_STATE_AUTOMATON.put(SOURCE_NEW, Sets.newHashSet(SOURCE_NEW, TO_BE_ISSUED_ADD));
->>>>>>> c2bd4704
+        SOURCE_STATE_AUTOMATON.put(SOURCE_NEW, Sets.newHashSet(SOURCE_NEW, TO_BE_ISSUED_ADD, TO_BE_ISSUED_DELETE));
 
         // normal
         SOURCE_STATE_AUTOMATON.put(SOURCE_NORMAL,
