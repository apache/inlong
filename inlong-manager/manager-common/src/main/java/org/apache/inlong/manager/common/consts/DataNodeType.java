--- conflicted
+++ resolved
@@ -36,9 +36,6 @@
     public static final String ORACLE = "ORACLE";
     public static final String SQLSERVER = "SQLSERVER";
     public static final String MONGODB = "MONGODB";
-<<<<<<< HEAD
     public static final String CLS = "CLS";
-=======
     public static final String PULSAR = "PULSAR";
->>>>>>> cb03b1b6
 }