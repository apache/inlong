--- conflicted
+++ resolved
@@ -64,14 +64,9 @@
     @ApiModelProperty("File format, support: Parquet, Orc, Avro")
     private String fileFormat;
 
-<<<<<<< HEAD
-    @ApiModelProperty("Catalog type, like: HIVE, HADOOP, default is HIVE")
+    @ApiModelProperty("Partition type, like: H-hour, D-day, W-week, M-month, O-once, R-regulation")
     @Builder.Default
-    private String catalogType = "HIVE";
-=======
-    @ApiModelProperty("Partition type, like: H-hour, D-day, W-week, M-month, O-once, R-regulation")
     private String partitionType;
->>>>>>> d4fc60c7
 
     @ApiModelProperty("Primary key")
     private String primaryKey;
