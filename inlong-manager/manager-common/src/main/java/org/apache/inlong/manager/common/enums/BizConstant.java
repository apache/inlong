/*
 * Licensed to the Apache Software Foundation (ASF) under one or more
 * contributor license agreements. See the NOTICE file distributed with
 * this work for additional information regarding copyright ownership.
 * The ASF licenses this file to You under the Apache License, Version 2.0
 * (the "License"); you may not use this file except in compliance with
 * the License. You may obtain a copy of the License at
 *
 * http://www.apache.org/licenses/LICENSE-2.0
 *
 * Unless required by applicable law or agreed to in writing, software
 * distributed under the License is distributed on an "AS IS" BASIS,
 * WITHOUT WARRANTIES OR CONDITIONS OF ANY KIND, either express or implied.
 * See the License for the specific language governing permissions and
 * limitations under the License.
 */

package org.apache.inlong.manager.common.enums;

/**
 * Constant for business
 */
public class BizConstant {

    public static final String STORAGE_HIVE = "HIVE";

<<<<<<< HEAD
    public static final String STORAGE_CLICKHOUSE = "CLICKHOUSE";
=======
    public static final String STORAGE_KAFKA = "KAFKA";
>>>>>>> fcec4d91

    public static final String DATA_SOURCE_DB = "DB";

    public static final String DATA_SOURCE_FILE = "FILE";

    public static final String DATA_SOURCE_AUTO_PUSH = "AUTO_PUSH";

    public static final String DATA_TYPE_TEXT = "TEXT";

    public static final String DATA_TYPE_KEY_VALUE = "KEY-VALUE";

    public static final String FILE_FORMAT_TEXT = "TextFile";

    public static final String FILE_FORMAT_ORC = "OrcFile";

    public static final String FILE_FORMAT_SEQUENCE = "SequenceFile";

    public static final String FILE_FORMAT_PARQUET = "Parquet";

    public static final String MIDDLEWARE_TUBE = "TUBE";

    public static final String MIDDLEWARE_PULSAR = "PULSAR";

    public static final String SCHEMA_M0_DAY = "m0_day";

    public static final String CLUSTER_HIVE_TOPO = "HIVE_TOPO";

    public static final String ID_IS_EMPTY = "primary key is empty";

    public static final String GROUP_ID_IS_EMPTY = "data group id is empty";

    public static final String STREAM_ID_IS_EMPTY = "data stream id is empty";

    public static final String REQUEST_IS_EMPTY = "request is empty";

    public static final String STORAGE_TYPE_IS_EMPTY = "storageType is empty";

    public static final String STORAGE_TYPE_NOT_SAME = "Expected storageType is %s, but found %s";

    public static final String PULSAR_TOPIC_TYPE_SERIAL = "SERIAL";

    public static final String PULSAR_TOPIC_TYPE_PARALLEL = "PARALLEL";

    public static final String SYSTEM_USER = "SYSTEM"; // system user

    public static final String PREFIX_DLQ = "dlq"; // prefix of the Topic of the dead letter queue

    public static final String PREFIX_RLQ = "rlq"; // prefix of the Topic of the retry letter queue

    public static final Integer ENABLE_CREATE_RESOURCE = 1; // Enable create resource

    public static final Integer DISABLE_CREATE_RESOURCE = 0; // Disable create resource

    public static final String STORAGE_ICEBERG = "ICEBERG";

}<|MERGE_RESOLUTION|>--- conflicted
+++ resolved
@@ -24,11 +24,9 @@
 
     public static final String STORAGE_HIVE = "HIVE";
 
-<<<<<<< HEAD
+    public static final String STORAGE_KAFKA = "KAFKA";
+
     public static final String STORAGE_CLICKHOUSE = "CLICKHOUSE";
-=======
-    public static final String STORAGE_KAFKA = "KAFKA";
->>>>>>> fcec4d91
 
     public static final String DATA_SOURCE_DB = "DB";
 
@@ -82,6 +80,4 @@
 
     public static final Integer DISABLE_CREATE_RESOURCE = 0; // Disable create resource
 
-    public static final String STORAGE_ICEBERG = "ICEBERG";
-
 }