<?xml version="1.0" encoding="UTF-8"?>
<!--
  ~ Licensed to the Apache Software Foundation (ASF) under one or more
  ~ contributor license agreements. See the NOTICE file distributed with
  ~ this work for additional information regarding copyright ownership.
  ~ The ASF licenses this file to You under the Apache License, Version 2.0
  ~ (the "License"); you may not use this file except in compliance with
  ~ the License. You may obtain a copy of the License at
  ~
  ~ http://www.apache.org/licenses/LICENSE-2.0
  ~
  ~ Unless required by applicable law or agreed to in writing, software
  ~ distributed under the License is distributed on an "AS IS" BASIS,
  ~ WITHOUT WARRANTIES OR CONDITIONS OF ANY KIND, either express or implied.
  ~ See the License for the specific language governing permissions and
  ~ limitations under the License.
  -->

<project xmlns:xsi="http://www.w3.org/2001/XMLSchema-instance"
        xmlns="http://maven.apache.org/POM/4.0.0"
        xsi:schemaLocation="http://maven.apache.org/POM/4.0.0 https://maven.apache.org/xsd/maven-4.0.0.xsd">
    <modelVersion>4.0.0</modelVersion>
    <parent>
        <groupId>org.apache.inlong</groupId>
        <artifactId>inlong</artifactId>
<<<<<<< HEAD
        <version>1.3.0</version>
=======
        <version>1.4.0-SNAPSHOT</version>
>>>>>>> 486627a9
    </parent>
    <packaging>pom</packaging>
    <artifactId>inlong-manager</artifactId>
    <name>Apache InLong - Manager</name>

    <modules>
        <module>manager-test</module>
        <module>manager-common</module>
        <module>manager-pojo</module>
        <module>manager-client</module>
        <module>manager-client-examples</module>
        <module>manager-client-tools</module>
        <module>manager-dao</module>
        <module>manager-service</module>
        <module>manager-workflow</module>
        <module>manager-plugins</module>
        <module>manager-web</module>
        <module>manager-docker</module>
    </modules>

    <dependencies>
        <dependency>
            <groupId>org.springframework.boot</groupId>
            <artifactId>spring-boot-starter</artifactId>
            <exclusions>
                <exclusion>
                    <groupId>org.springframework.boot</groupId>
                    <artifactId>spring-boot-starter-logging</artifactId>
                </exclusion>
                <exclusion>
                    <groupId>org.springframework</groupId>
                    <artifactId>spring-aop</artifactId>
                </exclusion>
                <exclusion>
                    <groupId>org.yaml</groupId>
                    <artifactId>snakeyaml</artifactId>
                </exclusion>
            </exclusions>
        </dependency>
        <dependency>
            <groupId>org.springframework.boot</groupId>
            <artifactId>spring-boot-configuration-processor</artifactId>
        </dependency>
        <dependency>
            <groupId>io.springfox</groupId>
            <artifactId>springfox-oas</artifactId>
            <version>${spring.fox.version}</version>
            <exclusions>
                <exclusion>
                    <groupId>org.springframework</groupId>
                    <artifactId>spring-aop</artifactId>
                </exclusion>
                <exclusion>
                    <groupId>io.swagger</groupId>
                    <artifactId>swagger-models</artifactId>
                </exclusion>
                <exclusion>
                    <groupId>org.springframework</groupId>
                    <artifactId>spring-context</artifactId>
                </exclusion>
            </exclusions>
        </dependency>
    </dependencies>

    <repositories>
        <repository>
            <id>central</id>
            <name>Central Repository</name>
            <url>https://repo.maven.apache.org/maven2</url>
            <layout>default</layout>
            <snapshots>
                <enabled>false</enabled>
            </snapshots>
        </repository>
    </repositories>

    <build>
        <plugins>
            <plugin>
                <groupId>org.apache.maven.plugins</groupId>
                <artifactId>maven-compiler-plugin</artifactId>
                <version>${plugin.compile.version}</version>
                <configuration>
                    <encoding>${project.build.encoding}</encoding>
                    <source>${maven.compiler.source}</source>
                    <target>${maven.compiler.target}</target>
                    <showDeprecation>true</showDeprecation>
                    <showWarnings>true</showWarnings>
                    <compilerArgument>-Xlint:unchecked</compilerArgument>
                    <annotationProcessorPaths>
                        <path>
                            <groupId>org.projectlombok</groupId>
                            <artifactId>lombok</artifactId>
                            <version>${lombok.version}</version>
                        </path>
                    </annotationProcessorPaths>
                </configuration>
            </plugin>
            <plugin>
                <groupId>org.apache.maven.plugins</groupId>
                <artifactId>maven-surefire-plugin</artifactId>
                <version>${plugin.surefire.version}</version>
                <dependencies>
                    <dependency>
                        <groupId>org.junit.jupiter</groupId>
                        <artifactId>junit-jupiter-engine</artifactId>
                        <version>${jupiter.version}</version>
                    </dependency>
                </dependencies>
            </plugin>
            <plugin>
                <groupId>org.apache.maven.plugins</groupId>
                <artifactId>maven-failsafe-plugin</artifactId>
                <version>${plugin.failsafe.version}</version>
            </plugin>
        </plugins>
    </build>

</project><|MERGE_RESOLUTION|>--- conflicted
+++ resolved
@@ -23,11 +23,7 @@
     <parent>
         <groupId>org.apache.inlong</groupId>
         <artifactId>inlong</artifactId>
-<<<<<<< HEAD
-        <version>1.3.0</version>
-=======
         <version>1.4.0-SNAPSHOT</version>
->>>>>>> 486627a9
     </parent>
     <packaging>pom</packaging>
     <artifactId>inlong-manager</artifactId>
