--- conflicted
+++ resolved
@@ -40,13 +40,8 @@
     @GET("user/get/{id}")
     Call<Response<UserInfo>> getById(@Path("id") Integer id);
 
-<<<<<<< HEAD
-    @GET("user/listAll")
-    Call<Response<PageResult<UserInfo>>> list(UserRequest request);
-=======
     @POST("user/listAll")
-    Call<Response<PageInfo<UserInfo>>> list(@Body UserRequest request);
->>>>>>> 23a424d7
+    Call<Response<PageResult<UserInfo>>> list(@Body UserRequest request);
 
     @POST("user/update")
     Call<Response<Integer>> update(@Body UserRequest userInfo);
