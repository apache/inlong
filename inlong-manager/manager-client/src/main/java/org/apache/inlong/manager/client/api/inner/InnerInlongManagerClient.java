--- conflicted
+++ resolved
@@ -533,7 +533,7 @@
         String path = HTTP_PATH;
         if (async) {
             path += "/group/deleteAsync/" + groupId;
-            String finalGroupId = this.sendDeleteForClass(
+            String finalGroupId = this.sendDelete(
                     formatUrl(path),
                     null,
                     String.class
@@ -541,21 +541,12 @@
             return groupId.equals(finalGroupId);
         } else {
             path += "/group/delete/" + groupId;
-            return this.sendDeleteForClass(
+            return this.sendDelete(
                     formatUrl(path),
                     null,
                     Boolean.class
             );
         }
-<<<<<<< HEAD
-
-        return this.sendDelete(
-                formatUrl(path),
-                null,
-                Boolean.class
-        );
-=======
->>>>>>> 20df23a0
     }
 
     /**
