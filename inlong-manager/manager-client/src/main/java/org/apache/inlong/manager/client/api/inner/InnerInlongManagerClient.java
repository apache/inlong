/*
 * Licensed to the Apache Software Foundation (ASF) under one or more
 * contributor license agreements. See the NOTICE file distributed with
 * this work for additional information regarding copyright ownership.
 * The ASF licenses this file to You under the Apache License, Version 2.0
 * (the "License"); you may not use this file except in compliance with
 * the License. You may obtain a copy of the License at
 *
 * http://www.apache.org/licenses/LICENSE-2.0
 *
 * Unless required by applicable law or agreed to in writing, software
 * distributed under the License is distributed on an "AS IS" BASIS,
 * WITHOUT WARRANTIES OR CONDITIONS OF ANY KIND, either express or implied.
 * See the License for the specific language governing permissions and
 * limitations under the License.
 */

package org.apache.inlong.manager.client.api.inner;

import com.fasterxml.jackson.core.type.TypeReference;
import com.fasterxml.jackson.databind.ObjectMapper;
import com.fasterxml.jackson.databind.node.ObjectNode;
import com.github.pagehelper.PageInfo;
import com.google.common.base.Preconditions;
import com.google.common.collect.Lists;
import lombok.SneakyThrows;
import lombok.extern.slf4j.Slf4j;
import okhttp3.OkHttpClient;
import okhttp3.Request;
import org.apache.commons.lang3.tuple.Pair;
import org.apache.inlong.manager.client.api.ClientConfiguration;
import org.apache.inlong.manager.client.api.enums.SimpleGroupStatus;
import org.apache.inlong.manager.client.api.service.AuthInterceptor;
import org.apache.inlong.manager.client.api.service.InlongClusterApi;
import org.apache.inlong.manager.client.api.service.InlongGroupApi;
import org.apache.inlong.manager.client.api.service.InlongStreamApi;
import org.apache.inlong.manager.client.api.service.StreamSinkApi;
import org.apache.inlong.manager.client.api.service.StreamSourceApi;
import org.apache.inlong.manager.client.api.service.StreamTransformApi;
import org.apache.inlong.manager.client.api.service.WorkflowApi;
import org.apache.inlong.manager.common.auth.Authentication;
import org.apache.inlong.manager.common.auth.DefaultAuthentication;
import org.apache.inlong.manager.common.beans.Response;
import org.apache.inlong.manager.common.pojo.cluster.InlongClusterRequest;
import org.apache.inlong.manager.common.pojo.group.InlongGroupInfo;
import org.apache.inlong.manager.common.pojo.group.InlongGroupListResponse;
import org.apache.inlong.manager.common.pojo.group.InlongGroupPageRequest;
import org.apache.inlong.manager.common.pojo.group.InlongGroupRequest;
import org.apache.inlong.manager.common.pojo.sink.SinkListResponse;
import org.apache.inlong.manager.common.pojo.sink.SinkRequest;
import org.apache.inlong.manager.common.pojo.source.SourceListResponse;
import org.apache.inlong.manager.common.pojo.source.SourceRequest;
import org.apache.inlong.manager.common.pojo.stream.FullStreamResponse;
import org.apache.inlong.manager.common.pojo.stream.InlongStreamConfigLogListResponse;
import org.apache.inlong.manager.common.pojo.stream.InlongStreamInfo;
import org.apache.inlong.manager.common.pojo.stream.InlongStreamPageRequest;
import org.apache.inlong.manager.common.pojo.transform.TransformRequest;
import org.apache.inlong.manager.common.pojo.transform.TransformResponse;
import org.apache.inlong.manager.common.pojo.workflow.EventLogView;
import org.apache.inlong.manager.common.pojo.workflow.WorkflowResult;
import org.apache.inlong.manager.common.pojo.workflow.form.NewGroupProcessForm;
import org.apache.inlong.manager.common.util.AssertUtils;
import org.apache.inlong.manager.common.util.JsonUtils;
import org.springframework.boot.configurationprocessor.json.JSONObject;
import retrofit2.Call;
import retrofit2.Retrofit;
import retrofit2.converter.jackson.JacksonConverterFactory;

import java.io.IOException;
import java.util.List;
import java.util.Map;

import static org.apache.inlong.manager.client.api.impl.InlongGroupImpl.MQ_FIELD;
import static org.apache.inlong.manager.client.api.impl.InlongGroupImpl.MQ_FIELD_OLD;

/**
 * InnerInlongManagerClient is used to invoke http api of inlong manager.
 */
@Slf4j
public class InnerInlongManagerClient {

    private final ObjectMapper objectMapper = new ObjectMapper();

    protected final String host;
    protected final int port;

<<<<<<< HEAD
=======
    private final ObjectMapper objectMapper = new ObjectMapper();

    private final InlongClusterApi inlongClusterApi;
>>>>>>> 8fb0bdc0
    private final InlongStreamApi inlongStreamApi;
    private final InlongGroupApi inlongGroupApi;
    private final StreamSourceApi streamSourceApi;
    private final StreamTransformApi streamTransformApi;
    private final StreamSinkApi streamSinkApi;
    private final WorkflowApi workflowApi;

    public InnerInlongManagerClient(ClientConfiguration configuration) {
        this.host = configuration.getBindHost();
        this.port = configuration.getBindPort();

        Authentication authentication = configuration.getAuthentication();
        AssertUtils.notNull(authentication, "Inlong should be authenticated");
        AssertUtils.isTrue(authentication instanceof DefaultAuthentication,
                "Inlong only support default authentication");
        DefaultAuthentication defaultAuthentication = (DefaultAuthentication) authentication;

        OkHttpClient okHttpClient = new OkHttpClient.Builder()
                .addInterceptor(
                        new AuthInterceptor(defaultAuthentication.getUserName(), defaultAuthentication.getPassword()))
                .connectTimeout(configuration.getConnectTimeout(), configuration.getTimeUnit())
                .readTimeout(configuration.getReadTimeout(), configuration.getTimeUnit())
                .writeTimeout(configuration.getWriteTimeout(), configuration.getTimeUnit())
                .retryOnConnectionFailure(true)
                .build();

        Retrofit retrofit = new Retrofit.Builder()
                .baseUrl("http://" + host + ":" + port + "/api/inlong/manager/")
                .addConverterFactory(JacksonConverterFactory.create(JsonUtils.OBJECT_MAPPER))
                .client(okHttpClient)
                .build();

        inlongStreamApi = retrofit.create(InlongStreamApi.class);
        inlongGroupApi = retrofit.create(InlongGroupApi.class);
        streamSinkApi = retrofit.create(StreamSinkApi.class);
        streamSourceApi = retrofit.create(StreamSourceApi.class);
        streamTransformApi = retrofit.create(StreamTransformApi.class);
        workflowApi = retrofit.create(WorkflowApi.class);
        inlongClusterApi = retrofit.create(InlongClusterApi.class);
    }

    /**
     * Save component cluster for Inlong
     *
     * @param request cluster create request
     * @return clusterIndex
     */
    public Integer saveCluster(InlongClusterRequest request) {
        AssertUtils.notEmpty(request.getName(), "cluster name should not be empty");
        AssertUtils.notEmpty(request.getType(), "cluster type should not be empty");
        AssertUtils.notEmpty(request.getClusterTag(), "cluster tag should not be empty");
        Response<Integer> clusterIndexResponse = executeHttpCall(inlongClusterApi.save(request));
        assertRespSuccess(clusterIndexResponse);
        return clusterIndexResponse.getData();
    }

    /**
     * Get inlong group by the given inlong group id.
     *
     * @param inlongGroupId the given inlong group id
     * @return inlong group info if exists, null will be returned if not exits
     */
    public InlongGroupInfo getGroupIfExists(String inlongGroupId) {
        if (this.isGroupExists(inlongGroupId)) {
            return getGroupInfo(inlongGroupId);
        }
        return null;
    }

    /**
     * Check whether a group exists based on the group ID.
     */
    public Boolean isGroupExists(String inlongGroupId) {
        AssertUtils.notEmpty(inlongGroupId, "InlongGroupId should not be empty");

        Response<Boolean> response = executeHttpCall(inlongGroupApi.isGroupExists(inlongGroupId));
        assertRespSuccess(response);
        return response.getData();
    }

    /**
     * Get information of group.
     */
    @SneakyThrows
    public InlongGroupInfo getGroupInfo(String inlongGroupId) {
        AssertUtils.notEmpty(inlongGroupId, "InlongGroupId should not be empty");

        Response<Object> responseBody = executeHttpCall(inlongGroupApi.getGroupInfo(inlongGroupId));
        if (responseBody.isSuccess()) {
            JSONObject groupInfoJson = JsonUtils.parseObject(
                    JsonUtils.toJsonString(JsonUtils.toJsonString(responseBody.getData())),
                    JSONObject.class);
            if (groupInfoJson.has(MQ_FIELD_OLD) && !groupInfoJson.has(MQ_FIELD)) {
                groupInfoJson.put(MQ_FIELD, groupInfoJson.get(MQ_FIELD_OLD));
            }
            InlongGroupInfo inlongGroupInfo = JsonUtils.parseObject(
                    groupInfoJson.toString(), InlongGroupInfo.class);
            return inlongGroupInfo;
        }

        if (responseBody.getErrMsg().contains("not exist")) {
            return null;
        } else {
            throw new RuntimeException(responseBody.getErrMsg());
        }
    }

    /**
     * Get information of groups.
     */
    public PageInfo<InlongGroupListResponse> listGroups(String keyword, int status, int pageNum, int pageSize) {
        InlongGroupPageRequest request = InlongGroupPageRequest.builder()
                .keyword(keyword)
                .status(status)
                .build();
        request.setPageNum(pageNum <= 0 ? 1 : pageNum);
        request.setPageSize(pageSize);

        Response<PageInfo<InlongGroupListResponse>> pageInfoResponse = executeHttpCall(
                inlongGroupApi.listGroups(request));

        if (pageInfoResponse.isSuccess()) {
            return pageInfoResponse.getData();
        }
        if (pageInfoResponse.getErrMsg().contains("not exist")) {
            return null;
        } else {
            throw new RuntimeException(pageInfoResponse.getErrMsg());
        }
    }

    /**
     * List inlong group by the page request
     *
     * @param pageRequest The pageRequest
     * @return Response encapsulate of inlong group list
     */
    public PageInfo<InlongGroupListResponse> listGroups(InlongGroupPageRequest pageRequest) {
        Response<PageInfo<InlongGroupListResponse>> pageInfoResponse = executeHttpCall(
                inlongGroupApi.listGroups(pageRequest));
        assertRespSuccess(pageInfoResponse);
        return pageInfoResponse.getData();
    }

    /**
     * Create inlong group
     */
    public String createGroup(InlongGroupRequest groupInfo) {
        Response<String> response = executeHttpCall(inlongGroupApi.createGroup(groupInfo));
        assertRespSuccess(response);
        return response.getData();
    }

    /**
     * Update inlong group info
     *
     * @return groupId && errMsg
     */
    public Pair<String, String> updateGroup(InlongGroupRequest groupRequest) {
        Response<String> response = executeHttpCall(inlongGroupApi.updateGroup(groupRequest));
        return Pair.of(response.getData(), response.getErrMsg());
    }

    /**
     * Create information of stream.
     */
    public Integer createStreamInfo(InlongStreamInfo streamInfo) {
        Response<Integer> response = executeHttpCall(inlongStreamApi.createStream(streamInfo));
        assertRespSuccess(response);
        return response.getData();
    }

    public Boolean isStreamExists(InlongStreamInfo streamInfo) {
        final String groupId = streamInfo.getInlongGroupId();
        final String streamId = streamInfo.getInlongStreamId();
        AssertUtils.notEmpty(groupId, "InlongGroupId should not be empty");
        AssertUtils.notEmpty(streamId, "InlongStreamId should not be empty");

        Response<Boolean> response = executeHttpCall(inlongStreamApi.isStreamExists(groupId, streamId));
        assertRespSuccess(response);
        return response.getData();
    }

    public Pair<Boolean, String> updateStreamInfo(InlongStreamInfo streamInfo) {
        Response<Boolean> resp = executeHttpCall(inlongStreamApi.updateStream(streamInfo));

        if (resp.getData() != null) {
            return Pair.of(resp.getData(), resp.getErrMsg());
        } else {
            return Pair.of(false, resp.getErrMsg());
        }
    }

    /**
     * Get inlong stream by the given groupId and streamId.
     */
    public InlongStreamInfo getStreamInfo(String groupId, String streamId) {
        Response<InlongStreamInfo> response = executeHttpCall(inlongStreamApi.getStream(groupId, streamId));

        if (response.isSuccess()) {
            return response.getData();
        }
        if (response.getErrMsg().contains("not exist")) {
            return null;
        } else {
            throw new RuntimeException(response.getErrMsg());
        }
    }

    /**
     * Get information of stream.
     */
    public List<FullStreamResponse> listStreamInfo(String inlongGroupId) {
        InlongStreamPageRequest pageRequest = new InlongStreamPageRequest();
        pageRequest.setInlongGroupId(inlongGroupId);

        Response<PageInfo<FullStreamResponse>> response = executeHttpCall(inlongStreamApi.listStream(pageRequest));
        assertRespSuccess(response);
        return response.getData().getList();
    }

    /**
     * Create an inlong stream source.
     */
    public Integer createSource(SourceRequest request) {
        Response<Integer> response = executeHttpCall(streamSourceApi.createSource(request));
        assertRespSuccess(response);
        return response.getData();
    }

    /**
     * Get information of sources.
     */
    public List<SourceListResponse> listSources(String groupId, String streamId) {
        return listSources(groupId, streamId, null);
    }

    /**
     * List information of sources by the specified source type.
     */
    public List<SourceListResponse> listSources(String groupId, String streamId, String sourceType) {
        Response<PageInfo<SourceListResponse>> response = executeHttpCall(
                streamSourceApi.listSources(groupId, streamId, sourceType));
        assertRespSuccess(response);
        return response.getData().getList();
    }

    /**
     * Update data Source Information.
     */
    public Pair<Boolean, String> updateSource(SourceRequest request) {
        Response<Boolean> response = executeHttpCall(streamSourceApi.updateSource(request));
        if (response.getData() != null) {
            return Pair.of(response.getData(), response.getErrMsg());
        } else {
            return Pair.of(false, response.getErrMsg());
        }
    }

    /**
     * Delete data source information by id.
     */
    public boolean deleteSource(int id) {
        AssertUtils.isTrue(id > 0, "sourceId is illegal");
        Response<Boolean> response = executeHttpCall(streamSourceApi.deleteSource(id));
        assertRespSuccess(response);
        return response.getData();
    }

    /**
     * Create a conversion function information.
     */
    public Integer createTransform(TransformRequest transformRequest) {
        Response<Integer> response = executeHttpCall(streamTransformApi.createTransform(transformRequest));
        assertRespSuccess(response);
        return response.getData();
    }

    /**
     * Get all conversion function information.
     */
    public List<TransformResponse> listTransform(String groupId, String streamId) {
        Response<List<TransformResponse>> response = executeHttpCall(
                streamTransformApi.listTransform(groupId, streamId));
        assertRespSuccess(response);
        return response.getData();
    }

    /**
     * Update conversion function information.
     */
    public Pair<Boolean, String> updateTransform(TransformRequest transformRequest) {
        Response<Boolean> response = executeHttpCall(streamTransformApi.updateTransform(transformRequest));

        if (response.getData() != null) {
            return Pair.of(response.getData(), response.getErrMsg());
        } else {
            return Pair.of(false, response.getErrMsg());
        }
    }

    /**
     * Delete conversion function information.
     */
    public boolean deleteTransform(TransformRequest transformRequest) {
        AssertUtils.notEmpty(transformRequest.getInlongGroupId(), "inlongGroupId should not be null");
        AssertUtils.notEmpty(transformRequest.getInlongStreamId(), "inlongStreamId should not be null");
        AssertUtils.notEmpty(transformRequest.getTransformName(), "transformName should not be null");

        Response<Boolean> response = executeHttpCall(
                streamTransformApi.deleteTransform(transformRequest.getInlongGroupId(),
                        transformRequest.getInlongStreamId(), transformRequest.getTransformName()));
        assertRespSuccess(response);
        return response.getData();
    }

    public Integer createSink(SinkRequest sinkRequest) {
        Response<Integer> response = executeHttpCall(streamSinkApi.createSink(sinkRequest));
        assertRespSuccess(response);
        return response.getData();
    }

    /**
     * Delete information of data sink by ID.
     */
    public boolean deleteSink(int id) {
        AssertUtils.isTrue(id > 0, "sinkId is illegal");
        Response<Boolean> response = executeHttpCall(streamSinkApi.deleteSink(id));
        assertRespSuccess(response);
        return response.getData();
    }

    /**
     * Get information of data sinks.
     */
    public List<SinkListResponse> listSinks(String groupId, String streamId) {
        return listSinks(groupId, streamId, null);
    }

    /**
     * Get information of data sinks.
     */
    public List<SinkListResponse> listSinks(String groupId, String streamId, String sinkType) {
        Response<PageInfo<SinkListResponse>> response = executeHttpCall(
                streamSinkApi.listSinks(groupId, streamId, sinkType));
        assertRespSuccess(response);
        return response.getData().getList();
    }

    /**
     * Update information of data sink.
     */
    public Pair<Boolean, String> updateSink(SinkRequest sinkRequest) {
        Response<Boolean> responseBody = executeHttpCall(streamSinkApi.updateSink(sinkRequest));
        assertRespSuccess(responseBody);

        if (responseBody.getData() != null) {
            return Pair.of(responseBody.getData(), responseBody.getErrMsg());
        } else {
            return Pair.of(false, responseBody.getErrMsg());
        }
    }

    public WorkflowResult initInlongGroup(InlongGroupRequest groupInfo) {
        Response<WorkflowResult> responseBody = executeHttpCall(
                inlongGroupApi.initInlongGroup(groupInfo.getInlongGroupId()));
        assertRespSuccess(responseBody);
        return responseBody.getData();
    }

    public WorkflowResult startInlongGroup(int taskId, NewGroupProcessForm newGroupProcessForm) {
        ObjectNode workflowTaskOperation = objectMapper.createObjectNode();
        workflowTaskOperation.putPOJO("transferTo", Lists.newArrayList());
        workflowTaskOperation.put("remark", "approved by system");

        ObjectNode inlongGroupApproveForm = objectMapper.createObjectNode();
        inlongGroupApproveForm.putPOJO("groupApproveInfo", newGroupProcessForm.getGroupInfo());
        inlongGroupApproveForm.putPOJO("streamApproveInfoList", newGroupProcessForm.getStreamInfoList());
        inlongGroupApproveForm.put("formName", "InlongGroupApproveForm");
        workflowTaskOperation.set("form", inlongGroupApproveForm);

        log.info("startInlongGroup workflowTaskOperation: {}", inlongGroupApproveForm);

        Map<String, Object> requestMap = JsonUtils.OBJECT_MAPPER.convertValue(workflowTaskOperation,
                new TypeReference<Map<String, Object>>() {
                });
        Response<WorkflowResult> response = executeHttpCall(workflowApi.startInlongGroup(taskId, requestMap));
        assertRespSuccess(response);

        return response.getData();
    }

    public boolean operateInlongGroup(String groupId, SimpleGroupStatus status) {
        return operateInlongGroup(groupId, status, false);
    }

    public boolean operateInlongGroup(String groupId, SimpleGroupStatus status, boolean async) {
        Call<Response<String>> responseCall;
        if (status == SimpleGroupStatus.STOPPED) {
            if (async) {
                responseCall = inlongGroupApi.suspendProcessAsync(groupId);
            } else {
                responseCall = inlongGroupApi.suspendProcess(groupId);
            }
        } else if (status == SimpleGroupStatus.STARTED) {
            if (async) {
                responseCall = inlongGroupApi.restartProcessAsync(groupId);
            } else {
                responseCall = inlongGroupApi.restartProcess(groupId);
            }
        } else {
            throw new IllegalArgumentException(String.format("Unsupported state: %s", status));
        }

        Response<String> responseBody = executeHttpCall(responseCall);

        String errMsg = responseBody.getErrMsg();
        return responseBody.isSuccess()
                || errMsg == null
                || !errMsg.contains("not allowed");
    }

    public boolean deleteInlongGroup(String groupId) {
        return deleteInlongGroup(groupId, false);
    }

    public boolean deleteInlongGroup(String groupId, boolean async) {
        if (async) {
            Response<String> response = executeHttpCall(inlongGroupApi.deleteGroupAsync(groupId));
            assertRespSuccess(response);
            return groupId.equals(response.getData());
        } else {
            Response<Boolean> response = executeHttpCall(inlongGroupApi.deleteGroup(groupId));
            assertRespSuccess(response);
            return response.getData();
        }
    }

    /**
     * get inlong group error messages
     */
    public List<EventLogView> getInlongGroupError(String inlongGroupId) {
        Response<PageInfo<EventLogView>> response = executeHttpCall(workflowApi.getInlongGroupError(inlongGroupId, -1));
        assertRespSuccess(response);
        return response.getData().getList();
    }

    /**
     * get inlong group error messages
     */
    public List<InlongStreamConfigLogListResponse> getStreamLogs(String inlongGroupId, String inlongStreamId) {
        Response<PageInfo<InlongStreamConfigLogListResponse>> response = executeHttpCall(
                inlongStreamApi.getStreamLogs(inlongGroupId, inlongStreamId));
        assertRespSuccess(response);
        return response.getData().getList();
    }

    private <T> T executeHttpCall(Call<T> call) {
        Request request = call.request();
        String url = request.url().encodedPath();
        try {
            retrofit2.Response<T> response = call.execute();
            Preconditions.checkState(response.isSuccessful(),
                    "Request to Inlong %s failed: %s", url, response.message());
            return response.body();
        } catch (IOException e) {
            log.error(String.format("Request to Inlong %s failed: %s", url, e.getMessage()), e);
            throw new RuntimeException(String.format("Request to Inlong %s failed: %s", url, e.getMessage()), e);
        }
    }

    private void assertRespSuccess(Response<?> response) {
        Preconditions.checkState(response.isSuccess(), "Inlong request failed: %s", response.getErrMsg());
    }

}<|MERGE_RESOLUTION|>--- conflicted
+++ resolved
@@ -46,11 +46,11 @@
 import org.apache.inlong.manager.common.pojo.group.InlongGroupListResponse;
 import org.apache.inlong.manager.common.pojo.group.InlongGroupPageRequest;
 import org.apache.inlong.manager.common.pojo.group.InlongGroupRequest;
+import org.apache.inlong.manager.common.pojo.group.InlongGroupResetRequest;
 import org.apache.inlong.manager.common.pojo.sink.SinkListResponse;
 import org.apache.inlong.manager.common.pojo.sink.SinkRequest;
 import org.apache.inlong.manager.common.pojo.source.SourceListResponse;
 import org.apache.inlong.manager.common.pojo.source.SourceRequest;
-import org.apache.inlong.manager.common.pojo.stream.FullStreamResponse;
 import org.apache.inlong.manager.common.pojo.stream.InlongStreamConfigLogListResponse;
 import org.apache.inlong.manager.common.pojo.stream.InlongStreamInfo;
 import org.apache.inlong.manager.common.pojo.stream.InlongStreamPageRequest;
@@ -79,17 +79,12 @@
 @Slf4j
 public class InnerInlongManagerClient {
 
-    private final ObjectMapper objectMapper = new ObjectMapper();
-
     protected final String host;
     protected final int port;
 
-<<<<<<< HEAD
-=======
     private final ObjectMapper objectMapper = new ObjectMapper();
 
     private final InlongClusterApi inlongClusterApi;
->>>>>>> 8fb0bdc0
     private final InlongStreamApi inlongStreamApi;
     private final InlongGroupApi inlongGroupApi;
     private final StreamSourceApi streamSourceApi;
@@ -254,6 +249,15 @@
     }
 
     /**
+     * Reset inlong group info
+     */
+    public boolean resetGroup(InlongGroupResetRequest resetRequest) {
+        Response<Boolean> response = executeHttpCall(inlongGroupApi.resetGroup(resetRequest));
+        assertRespSuccess(response);
+        return response.getData();
+    }
+
+    /**
      * Create information of stream.
      */
     public Integer createStreamInfo(InlongStreamInfo streamInfo) {
@@ -302,11 +306,11 @@
     /**
      * Get information of stream.
      */
-    public List<FullStreamResponse> listStreamInfo(String inlongGroupId) {
+    public List<InlongStreamInfo> listStreamInfo(String inlongGroupId) {
         InlongStreamPageRequest pageRequest = new InlongStreamPageRequest();
         pageRequest.setInlongGroupId(inlongGroupId);
 
-        Response<PageInfo<FullStreamResponse>> response = executeHttpCall(inlongStreamApi.listStream(pageRequest));
+        Response<PageInfo<InlongStreamInfo>> response = executeHttpCall(inlongStreamApi.listStream(pageRequest));
         assertRespSuccess(response);
         return response.getData().getList();
     }
