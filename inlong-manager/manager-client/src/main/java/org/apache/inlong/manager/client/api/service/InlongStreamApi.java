/*
 * Licensed to the Apache Software Foundation (ASF) under one or more
 * contributor license agreements. See the NOTICE file distributed with
 * this work for additional information regarding copyright ownership.
 * The ASF licenses this file to You under the Apache License, Version 2.0
 * (the "License"); you may not use this file except in compliance with
 * the License. You may obtain a copy of the License at
 *
 * http://www.apache.org/licenses/LICENSE-2.0
 *
 * Unless required by applicable law or agreed to in writing, software
 * distributed under the License is distributed on an "AS IS" BASIS,
 * WITHOUT WARRANTIES OR CONDITIONS OF ANY KIND, either express or implied.
 * See the License for the specific language governing permissions and
 * limitations under the License.
 */

package org.apache.inlong.manager.client.api.service;

import org.apache.inlong.manager.pojo.common.PageResult;
import org.apache.inlong.manager.pojo.common.Response;
import org.apache.inlong.manager.pojo.stream.InlongStreamBriefInfo;
import org.apache.inlong.manager.pojo.stream.InlongStreamInfo;
import org.apache.inlong.manager.pojo.stream.InlongStreamPageRequest;
import retrofit2.Call;
import retrofit2.http.Body;
import retrofit2.http.DELETE;
import retrofit2.http.GET;
import retrofit2.http.POST;
import retrofit2.http.Path;
import retrofit2.http.Query;

public interface InlongStreamApi {

    @POST("stream/save")
    Call<Response<Integer>> createStream(@Body InlongStreamInfo stream);

    @GET("stream/exist/{groupId}/{streamId}")
    Call<Response<Boolean>> isStreamExists(@Path("groupId") String groupId, @Path("streamId") String streamId);

    @POST("stream/update")
    Call<Response<Boolean>> updateStream(@Body InlongStreamInfo stream);

    @GET("stream/get")
    Call<Response<InlongStreamInfo>> getStream(@Query("groupId") String groupId,
            @Query("streamId") String streamId);

<<<<<<< HEAD
    @POST("/stream/list")
    Call<Response<PageResult<InlongStreamBriefInfo>>> listByCondition(@Body InlongStreamPageRequest request);
=======
    @POST("stream/list")
    Call<Response<PageInfo<InlongStreamBriefInfo>>> listByCondition(@Body InlongStreamPageRequest request);
>>>>>>> 23a424d7

    @POST("stream/listAll")
    Call<Response<PageResult<InlongStreamInfo>>> listStream(@Body InlongStreamPageRequest request);

    @POST("stream/startProcess/{groupId}/{streamId}")
    Call<Response<Boolean>> startProcess(@Path("groupId") String groupId, @Path("streamId") String streamId);

    @POST("stream/suspendProcess/{groupId}/{streamId}")
    Call<Response<Boolean>> suspendProcess(@Path("groupId") String groupId, @Path("streamId") String streamId);

    @POST("stream/restartProcess/{groupId}/{streamId}")
    Call<Response<Boolean>> restartProcess(@Path("groupId") String groupId, @Path("streamId") String streamId);

    @POST("stream/deleteProcess/{groupId}/{streamId}")
    Call<Response<Boolean>> deleteProcess(@Path("groupId") String groupId, @Path("streamId") String streamId);

    @DELETE("stream/delete")
    Call<Response<Boolean>> delete(@Path("groupId") String groupId, @Path("streamId") String streamId);
}<|MERGE_RESOLUTION|>--- conflicted
+++ resolved
@@ -45,13 +45,8 @@
     Call<Response<InlongStreamInfo>> getStream(@Query("groupId") String groupId,
             @Query("streamId") String streamId);
 
-<<<<<<< HEAD
-    @POST("/stream/list")
+    @POST("stream/list")
     Call<Response<PageResult<InlongStreamBriefInfo>>> listByCondition(@Body InlongStreamPageRequest request);
-=======
-    @POST("stream/list")
-    Call<Response<PageInfo<InlongStreamBriefInfo>>> listByCondition(@Body InlongStreamPageRequest request);
->>>>>>> 23a424d7
 
     @POST("stream/listAll")
     Call<Response<PageResult<InlongStreamInfo>>> listStream(@Body InlongStreamPageRequest request);
