--- conflicted
+++ resolved
@@ -51,11 +51,7 @@
     Call<Response<InlongStreamInfo>> getStream(@Query("groupId") String groupId,
             @Query("streamId") String streamId);
 
-<<<<<<< HEAD
-    @GET("/stream/getBrieft")
-=======
     @GET("stream/getBrief")
->>>>>>> c0234b5f
     Call<Response<InlongStreamBriefInfo>> getStreamBriefInfo(@Query("groupId") String groupId,
             @Query("streamId") String streamId);
 
