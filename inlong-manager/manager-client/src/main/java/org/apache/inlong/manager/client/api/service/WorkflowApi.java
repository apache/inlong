--- conflicted
+++ resolved
@@ -40,11 +40,6 @@
     @POST("workflow/approve/{taskId}")
     Call<Response<WorkflowResult>> startInlongGroup(@Path("taskId") Integer taskId, @Body Map<String, Object> request);
 
-<<<<<<< HEAD
-    @GET("workflow/event/list")
-    Call<Response<PageResult<EventLogResponse>>> getInlongGroupError(@Query("inlongGroupId") String groupId,
-            @Query("status") Integer status);
-=======
     @POST("workflow/start")
     Call<Response<WorkflowResult>> start(@Body WorkflowOperationRequest request);
 
@@ -65,10 +60,9 @@
     Call<Response<ProcessDetailResponse>> detail(@Path("processId") Integer processId, @Query("taskId") Integer taskId);
 
     @GET("workflow/listProcess")
-    Call<Response<PageInfo<ProcessResponse>>> listProcess(@Query("query") Map<String, Object> query);
+    Call<Response<PageResult<ProcessResponse>>> listProcess(@Query("query") Map<String, Object> query);
 
     @GET("workflow/listTask")
-    Call<Response<PageInfo<TaskResponse>>> listTask(@Query("query") Map<String, Object> query);
->>>>>>> 23a424d7
+    Call<Response<PageResult<TaskResponse>>> listTask(@Query("query") Map<String, Object> query);
 
 }