/*
 * Licensed to the Apache Software Foundation (ASF) under one or more
 * contributor license agreements. See the NOTICE file distributed with
 * this work for additional information regarding copyright ownership.
 * The ASF licenses this file to You under the Apache License, Version 2.0
 * (the "License"); you may not use this file except in compliance with
 * the License. You may obtain a copy of the License at
 *
 * http://www.apache.org/licenses/LICENSE-2.0
 *
 * Unless required by applicable law or agreed to in writing, software
 * distributed under the License is distributed on an "AS IS" BASIS,
 * WITHOUT WARRANTIES OR CONDITIONS OF ANY KIND, either express or implied.
 * See the License for the specific language governing permissions and
 * limitations under the License.
 */

package org.apache.inlong.manager.client.api.inner;

import com.github.pagehelper.PageInfo;
import com.github.tomakehurst.wiremock.WireMockServer;
import com.github.tomakehurst.wiremock.client.WireMock;
import com.google.common.collect.Lists;
import lombok.extern.slf4j.Slf4j;
import org.apache.commons.lang3.StringUtils;
import org.apache.commons.lang3.tuple.Pair;
import org.apache.inlong.manager.client.api.ClientConfiguration;
import org.apache.inlong.manager.client.api.impl.InlongClientImpl;
import org.apache.inlong.manager.common.auth.DefaultAuthentication;
import org.apache.inlong.manager.common.beans.Response;
import org.apache.inlong.manager.common.pojo.cluster.InlongClusterRequest;
import org.apache.inlong.manager.common.pojo.group.InlongGroupExtInfo;
import org.apache.inlong.manager.common.pojo.group.InlongGroupInfo;
import org.apache.inlong.manager.common.pojo.group.InlongGroupListResponse;
import org.apache.inlong.manager.common.pojo.group.InlongGroupRequest;
import org.apache.inlong.manager.common.pojo.group.pulsar.InlongPulsarInfo;
import org.apache.inlong.manager.common.pojo.sink.SinkListResponse;
import org.apache.inlong.manager.common.pojo.sink.ck.ClickHouseSink;
import org.apache.inlong.manager.common.pojo.sink.ck.ClickHouseSinkListResponse;
import org.apache.inlong.manager.common.pojo.sink.es.ElasticsearchSinkListResponse;
import org.apache.inlong.manager.common.pojo.sink.hbase.HBaseSinkListResponse;
import org.apache.inlong.manager.common.pojo.sink.hive.HiveSink;
import org.apache.inlong.manager.common.pojo.sink.hive.HiveSinkListResponse;
import org.apache.inlong.manager.common.pojo.sink.iceberg.IcebergSink;
import org.apache.inlong.manager.common.pojo.sink.iceberg.IcebergSinkListResponse;
import org.apache.inlong.manager.common.pojo.sink.kafka.KafkaSink;
import org.apache.inlong.manager.common.pojo.sink.kafka.KafkaSinkListResponse;
import org.apache.inlong.manager.common.pojo.sink.postgres.PostgresSinkListResponse;
import org.apache.inlong.manager.common.pojo.source.SourceListResponse;
import org.apache.inlong.manager.common.pojo.source.autopush.AutoPushSource;
import org.apache.inlong.manager.common.pojo.source.autopush.AutoPushSourceListResponse;
import org.apache.inlong.manager.common.pojo.source.file.FileSource;
import org.apache.inlong.manager.common.pojo.source.file.FileSourceListResponse;
import org.apache.inlong.manager.common.pojo.source.kafka.KafkaSource;
import org.apache.inlong.manager.common.pojo.source.kafka.KafkaSourceListResponse;
import org.apache.inlong.manager.common.pojo.source.mysql.MySQLBinlogSource;
import org.apache.inlong.manager.common.pojo.source.mysql.MySQLBinlogSourceListResponse;
import org.apache.inlong.manager.common.pojo.stream.FullStreamResponse;
import org.apache.inlong.manager.common.pojo.stream.InlongStreamInfo;
import org.apache.inlong.manager.common.pojo.stream.InlongStreamResponse;
import org.apache.inlong.manager.common.pojo.stream.StreamField;
import org.apache.inlong.manager.common.util.JsonUtils;
import org.junit.jupiter.api.AfterAll;
import org.junit.jupiter.api.Assertions;
import org.junit.jupiter.api.BeforeAll;
import org.junit.jupiter.api.Test;

import java.util.ArrayList;
import java.util.Date;
import java.util.List;

import static com.github.tomakehurst.wiremock.client.WireMock.get;
import static com.github.tomakehurst.wiremock.client.WireMock.okJson;
import static com.github.tomakehurst.wiremock.client.WireMock.post;
import static com.github.tomakehurst.wiremock.client.WireMock.stubFor;
import static com.github.tomakehurst.wiremock.client.WireMock.urlMatching;
import static com.github.tomakehurst.wiremock.core.WireMockConfiguration.options;

/**
 * Test class for InnerInlongManagerClientTest.
 */
@Slf4j
class InnerInlongManagerClientTest {

    public static WireMockServer wireMockServer;
    public static InnerInlongManagerClient innerInlongManagerClient;

    private static final int SERVICE_PORT = 8085;

    @BeforeAll
    static void setup() {
        wireMockServer = new WireMockServer(options().port(SERVICE_PORT));
        wireMockServer.start();
        WireMock.configureFor(wireMockServer.port());

        String serviceUrl = "127.0.0.1:" + SERVICE_PORT;
        ClientConfiguration configuration = new ClientConfiguration();
        configuration.setAuthentication(new DefaultAuthentication("admin", "inlong"));
        InlongClientImpl inlongClient = new InlongClientImpl(serviceUrl, configuration);
        innerInlongManagerClient = new InnerInlongManagerClient(inlongClient.getConfiguration());
    }

    @AfterAll
    static void teardown() {
        wireMockServer.stop();
    }

    @Test
    void testGroupExist() {
        stubFor(
                get(urlMatching("/api/inlong/manager/group/exist/123.*"))
                        .willReturn(
                                okJson(JsonUtils.toJsonString(Response.success(true)))
                        )
        );
        Boolean groupExists = innerInlongManagerClient.isGroupExists("123");
        Assertions.assertTrue(groupExists);
    }

    @Test
    void testGetGroupInfo() {
        InlongPulsarInfo inlongGroupResponse = InlongPulsarInfo.builder()
                .id(1)
                .inlongGroupId("1")
                .mqType("PULSAR")
                .enableCreateResource(1)
                .extList(
                        Lists.newArrayList(InlongGroupExtInfo.builder()
                                .id(1)
                                .inlongGroupId("1")
                                .keyName("keyName")
                                .keyValue("keyValue")
                                .build()
                        )
                ).build();

        stubFor(
                get(urlMatching("/api/inlong/manager/group/get/1.*"))
                        .willReturn(
                                okJson(JsonUtils.toJsonString(Response.success(inlongGroupResponse)))
                        )
        );

        InlongGroupInfo groupInfo = innerInlongManagerClient.getGroupInfo("1");
        Assertions.assertTrue(groupInfo instanceof InlongPulsarInfo);
        Assertions.assertEquals(JsonUtils.toJsonString(inlongGroupResponse), JsonUtils.toJsonString(groupInfo));
    }

    @Test
    void testListGroup4AutoPushSource() {
        List<InlongGroupListResponse> groupListResponses = Lists.newArrayList(
                InlongGroupListResponse.builder()
                        .id(1)
                        .inlongGroupId("1")
                        .name("name")
                        .sourceResponses(
                                Lists.newArrayList(
                                        AutoPushSourceListResponse.builder()
                                                .id(22)
                                                .inlongGroupId("1")
                                                .inlongStreamId("2")
                                                .sourceType("AUTO_PUSH")
                                                .dataProxyGroup("111")
                                                .build()
                                )
                        ).build()
        );

        stubFor(
                post(urlMatching("/api/inlong/manager/group/list.*"))
                        .willReturn(
                                okJson(JsonUtils.toJsonString(Response.success(new PageInfo<>(groupListResponses))))
                        )
        );

        PageInfo<InlongGroupListResponse> listResponse = innerInlongManagerClient.listGroups("keyword", 1, 1, 10);
        Assertions.assertEquals(JsonUtils.toJsonString(groupListResponses),
                JsonUtils.toJsonString(listResponse.getList()));
    }

    @Test
    void testListGroup4BinlogSource() {
        List<InlongGroupListResponse> groupListResponses = Lists.newArrayList(
                InlongGroupListResponse.builder()
                        .id(1)
                        .inlongGroupId("1")
                        .name("name")
                        .sourceResponses(
                                Lists.newArrayList(
                                        MySQLBinlogSourceListResponse.builder()
                                                .id(22)
                                                .inlongGroupId("1")
                                                .inlongStreamId("2")
                                                .sourceType("BINLOG")
                                                .clusterId(1)
                                                .status(1)
                                                .user("root")
                                                .password("pwd")
                                                .databaseWhiteList("")
                                                .build()
                                )
                        ).build()
        );

        stubFor(
                post(urlMatching("/api/inlong/manager/group/list.*"))
                        .willReturn(
                                okJson(JsonUtils.toJsonString(Response.success(new PageInfo<>(groupListResponses))))
                        )
        );

        PageInfo<InlongGroupListResponse> listResponse = innerInlongManagerClient.listGroups("keyword", 1, 1, 10);
        Assertions.assertEquals(JsonUtils.toJsonString(groupListResponses),
                JsonUtils.toJsonString(listResponse.getList()));
    }

    @Test
    void testListGroup4FileSource() {
        List<InlongGroupListResponse> groupListResponses = Lists.newArrayList(
                InlongGroupListResponse.builder()
                        .id(1)
                        .inlongGroupId("1")
                        .name("name")
                        .inCharges("admin")
                        .status(1)
                        .createTime(new Date())
                        .modifyTime(new Date())
                        .sourceResponses(
                                Lists.newArrayList(
                                        FileSourceListResponse.builder()
                                                .id(22)
                                                .inlongGroupId("1")
                                                .inlongStreamId("2")
                                                .sourceType("FILE")
                                                .status(1)
                                                .ip("127.0.0.1")
                                                .pattern("pattern")
                                                .build()
                                )
                        ).build()
        );

        stubFor(
                post(urlMatching("/api/inlong/manager/group/list.*"))
                        .willReturn(
                                okJson(JsonUtils.toJsonString(Response.success(new PageInfo<>(groupListResponses))))
                        )
        );

        PageInfo<InlongGroupListResponse> listResponse = innerInlongManagerClient.listGroups("keyword", 1, 1, 10);
        Assertions.assertEquals(JsonUtils.toJsonString(groupListResponses),
                JsonUtils.toJsonString(listResponse.getList()));
    }

    @Test
    void testListGroup4KafkaSource() {
        List<InlongGroupListResponse> groupListResponses = Lists.newArrayList(
                InlongGroupListResponse.builder()
                        .id(1)
                        .inlongGroupId("1")
                        .sourceResponses(
                                Lists.newArrayList(
                                        KafkaSourceListResponse.builder()
                                                .id(22)
                                                .inlongGroupId("1")
                                                .inlongStreamId("2")
                                                .sourceType("KAFKA")
                                                .dataNodeName("dataNodeName")
                                                .version(1)
                                                .createTime(new Date())
                                                .modifyTime(new Date())
                                                .topic("topic")
                                                .groupId("111")
                                                .bootstrapServers("bootstrapServers")
                                                .recordSpeedLimit("recordSpeedLimit")
                                                .primaryKey("primaryKey")
                                                .build()
                                )
                        )
                        .build()
        );

        stubFor(
                post(urlMatching("/api/inlong/manager/group/list.*"))
                        .willReturn(
                                okJson(JsonUtils.toJsonString(Response.success(new PageInfo<>(groupListResponses))))
                        )
        );

        PageInfo<InlongGroupListResponse> listResponse = innerInlongManagerClient.listGroups("keyword", 1, 1, 10);
        Assertions.assertEquals(JsonUtils.toJsonString(groupListResponses),
                JsonUtils.toJsonString(listResponse.getList()));
    }

    @Test
    void testListGroup4AllSource() {
        ArrayList<SourceListResponse> sourceListResponses = Lists.newArrayList(
                AutoPushSourceListResponse.builder()
                        .id(22)
                        .inlongGroupId("1")
                        .inlongStreamId("2")
                        .sourceType("AUTO_PUSH")
                        .version(1)
                        .build(),

                MySQLBinlogSourceListResponse.builder()
                        .id(22)
                        .inlongGroupId("1")
                        .inlongStreamId("2")
                        .sourceType("BINLOG")
                        .user("root")
                        .password("pwd")
                        .hostname("localhost")
                        .includeSchema("false")
                        .databaseWhiteList("")
                        .tableWhiteList("")
                        .build(),

                FileSourceListResponse.builder()
                        .id(22)
                        .inlongGroupId("1")
                        .inlongStreamId("2")
                        .version(1)
                        .ip("127.0.0.1")
                        .pattern("pattern")
                        .timeOffset("timeOffset")
                        .build(),

                KafkaSourceListResponse.builder()
                        .id(22)
                        .inlongGroupId("1")
                        .inlongStreamId("2")
                        .sourceType("KAFKA")
                        .sourceName("source name")
                        .serializationType("csv")
                        .dataNodeName("dataNodeName")

                        .topic("topic")
                        .groupId("111")
                        .bootstrapServers("bootstrapServers")
                        .recordSpeedLimit("recordSpeedLimit")
                        .primaryKey("primaryKey")
                        .build()
        );
        List<InlongGroupListResponse> groupListResponses = Lists.newArrayList(
                InlongGroupListResponse.builder()
                        .id(1)
                        .inlongGroupId("1")
                        .name("name")
                        .inCharges("admin")
                        .sourceResponses(sourceListResponses)
                        .build()
        );

        stubFor(
                post(urlMatching("/api/inlong/manager/group/list.*"))
                        .willReturn(
                                okJson(JsonUtils.toJsonString(Response.success(new PageInfo<>(groupListResponses)))
                                )
                        )
        );

        PageInfo<InlongGroupListResponse> listResponse = innerInlongManagerClient.listGroups("keyword", 1, 1, 10);
        Assertions.assertEquals(JsonUtils.toJsonString(groupListResponses),
                JsonUtils.toJsonString(listResponse.getList()));
    }

    @Test
    void testListGroup4NotExist() {
        stubFor(
                post(urlMatching("/api/inlong/manager/group/list.*"))
                        .willReturn(
                                okJson(JsonUtils.toJsonString(
                                        Response.fail("Inlong group does not exist/no operation authority"))
                                )
                        )
        );

        PageInfo<InlongGroupListResponse> listResponse = innerInlongManagerClient.listGroups("keyword", 1, 1, 10);
        Assertions.assertNull(listResponse);
    }

    @Test
    void testCreateGroup() {
        stubFor(
                post(urlMatching("/api/inlong/manager/group/save.*"))
                        .willReturn(
                                okJson(JsonUtils.toJsonString(Response.success("1111")))
                        )
        );

        String groupId = innerInlongManagerClient.createGroup(new InlongGroupRequest());
        Assertions.assertEquals("1111", groupId);
    }

    @Test
    void testUpdateGroup() {
        stubFor(
                post(urlMatching("/api/inlong/manager/group/update.*"))
                        .willReturn(
                                okJson(JsonUtils.toJsonString(Response.success("1111")))
                        )
        );

        Pair<String, String> updateGroup = innerInlongManagerClient.updateGroup(new InlongGroupRequest());
        Assertions.assertEquals("1111", updateGroup.getKey());
        Assertions.assertTrue(StringUtils.isBlank(updateGroup.getValue()));
    }

    @Test
    void testCreateStream() {
        stubFor(
                post(urlMatching("/api/inlong/manager/stream/save.*"))
                        .willReturn(
                                okJson(JsonUtils.toJsonString(Response.success(11)))
                        )
        );

        Integer groupId = innerInlongManagerClient.createStreamInfo(new InlongStreamInfo());
        Assertions.assertEquals(11, groupId);
    }

    @Test
    void testStreamExist() {
        stubFor(
                get(urlMatching("/api/inlong/manager/stream/exist/123/11.*"))
                        .willReturn(
                                okJson(JsonUtils.toJsonString(Response.success(true)))
                        )
        );

        InlongStreamInfo streamInfo = new InlongStreamInfo();
        streamInfo.setInlongGroupId("123");
        streamInfo.setInlongStreamId("11");
        Boolean groupExists = innerInlongManagerClient.isStreamExists(streamInfo);

        Assertions.assertTrue(groupExists);
    }

    @Test
    void testGetStream() {
        InlongStreamResponse streamResponse = InlongStreamResponse.builder()
                .id(1)
                .inlongGroupId("123")
                .inlongStreamId("11")
                .name("name")
                .fieldList(
                        Lists.newArrayList(
                                StreamField.builder()
                                        .id(1)
                                        .inlongGroupId("123")
                                        .fieldType("string")
                                        .build(),
                                StreamField.builder()
                                        .id(2)
                                        .inlongGroupId("123")
                                        .inlongGroupId("11")
                                        .isMetaField(1)
                                        .build()
                        )
                ).build();

        stubFor(
                get(urlMatching("/api/inlong/manager/stream/get.*"))
                        .willReturn(
                                okJson(JsonUtils.toJsonString(Response.success(streamResponse)))
                        )
        );

        InlongStreamInfo inlongStreamInfo = innerInlongManagerClient.getStreamInfo("123", "11");
        Assertions.assertNotNull(inlongStreamInfo);
    }

    @Test
    void testGetStream4NotExist() {
        stubFor(
                get(urlMatching("/api/inlong/manager/stream/get.*"))
                        .willReturn(
                                okJson(JsonUtils.toJsonString(
                                        Response.fail("Inlong stream does not exist/no operation permission")))
                        )
        );

        InlongStreamInfo inlongStreamInfo = innerInlongManagerClient.getStreamInfo("123", "11");
        Assertions.assertNull(inlongStreamInfo);
    }

    @Test
    void testListStream4AllSink() {
        FullStreamResponse fullStreamResponse = FullStreamResponse.builder()
                .streamInfo(
                        InlongStreamInfo.builder()
                                .id(1)
                                .inlongGroupId("11")
                                .inlongStreamId("11")
                                .fieldList(
                                        Lists.newArrayList(
                                                StreamField.builder()
                                                        .id(1)
                                                        .inlongGroupId("123")
                                                        .inlongGroupId("11")
                                                        .build(),
                                                StreamField.builder()
                                                        .id(2)
                                                        .isMetaField(1)
                                                        .fieldFormat("yyyy-MM-dd HH:mm:ss")
                                                        .build()
                                        )
                                ).build()
                )
                .sourceInfo(
                        Lists.newArrayList(
                                AutoPushSource.builder()
                                        .id(1)
                                        .inlongStreamId("11")
                                        .inlongGroupId("11")
                                        .sourceType("AUTO_PUSH")
                                        .createTime(new Date())

                                        .dataProxyGroup("111")
                                        .build(),
                                MySQLBinlogSource.builder()
                                        .id(2)
                                        .sourceType("BINLOG")
                                        .user("user")
                                        .password("pwd")
                                        .build(),
                                FileSource.builder()
                                        .id(3)
                                        .sourceType("FILE")
                                        .agentIp("127.0.0.1")
                                        .pattern("pattern")
                                        .build(),
                                KafkaSource.builder()
                                        .id(4)
                                        .sourceType("KAFKA")
                                        .autoOffsetReset("11")
                                        .bootstrapServers("10.110.221.22")
                                        .build()
                        )
                )
                .sinkInfo(
                        Lists.newArrayList(
                                HiveSink.builder()
                                        .sinkType("HIVE")
                                        .id(1)
                                        .jdbcUrl("127.0.0.1")
                                        .build(),
                                ClickHouseSink.builder()
                                        .sinkType("CLICKHOUSE")
                                        .id(2)
                                        .flushInterval(11)
                                        .build(),
                                IcebergSink.builder()
                                        .sinkType("ICEBERG")
                                        .id(3)
                                        .dataPath("hdfs://aabb")
                                        .build(),
                                KafkaSink.builder()
                                        .sinkType("KAFKA")
                                        .id(4)
                                        .bootstrapServers("127.0.0.1")
                                        .build()
                        )
                ).build();

        stubFor(
                post(urlMatching("/api/inlong/manager/stream/listAll.*"))
                        .willReturn(
                                okJson(JsonUtils.toJsonString(Response.success(
                                        new PageInfo<>(Lists.newArrayList(fullStreamResponse))))
                                )
                        )
        );

        List<FullStreamResponse> fullStreamResponses = innerInlongManagerClient.listStreamInfo("11");
        Assertions.assertEquals(JsonUtils.toJsonString(fullStreamResponse),
                JsonUtils.toJsonString(fullStreamResponses.get(0)));
    }

    @Test
    void testListSink4AllType() {
        List<SinkListResponse> listResponses = Lists.newArrayList(
                ClickHouseSinkListResponse.builder()
                        .id(1)
                        .sinkType("CLICKHOUSE")
                        .jdbcUrl("127.0.0.1")
                        .partitionStrategy("BALANCE")
                        .partitionFields("partitionFields")
                        .build(),
                ElasticsearchSinkListResponse.builder()
                        .id(2)
                        .sinkType("ELASTICSEARCH")
                        .host("127.0.0.1")
                        .flushInterval(2)
                        .build(),
                HBaseSinkListResponse.builder()
                        .id(3)
                        .sinkType("HBASE")
                        .tableName("tableName")
                        .rowKey("rowKey")
                        .build(),
                HiveSinkListResponse.builder()
                        .id(4)
                        .sinkType("HIVE")
                        .dataPath("hdfs://ip:port/user/hive/warehouse/test.db")
                        .hiveVersion("hiveVersion")
                        .build(),
                IcebergSinkListResponse.builder()
                        .id(5)
                        .sinkType("ICEBERG")
                        .partitionType("H-hour")
                        .build(),
                KafkaSinkListResponse.builder()
                        .id(6)
                        .sinkType("KAFKA")
                        .topicName("test")
                        .partitionNum("6")
                        .build(),
                PostgresSinkListResponse.builder()
                        .id(7)
                        .sinkType("POSTGRES")
                        .primaryKey("test")
                        .build()
        );

        stubFor(
                get(urlMatching("/api/inlong/manager/sink/list.*"))
                        .willReturn(
                                okJson(JsonUtils.toJsonString(
                                        Response.success(new PageInfo<>(Lists.newArrayList(listResponses))))
                                )
                        )
        );

        List<SinkListResponse> sinkListResponses = innerInlongManagerClient.listSinks("11", "11");
        Assertions.assertEquals(JsonUtils.toJsonString(listResponses), JsonUtils.toJsonString(sinkListResponses));
    }

    @Test
    void testListSink4AllTypeShouldThrowException() {
        stubFor(
                get(urlMatching("/api/inlong/manager/sink/list.*"))
                        .willReturn(
                                okJson(JsonUtils.toJsonString(
                                        Response.fail("groupId should not empty"))
                                )
                        )
        );

        RuntimeException exception = Assertions.assertThrows(IllegalStateException.class,
                () -> innerInlongManagerClient.listSinks("", "11"));

        Assertions.assertTrue(exception.getMessage().contains("groupId should not empty"));
    }
<<<<<<< HEAD
=======

    @Test
    void testResetGroup() {
        stubFor(
                post(urlMatching("/api/inlong/manager/group/reset.*"))
                        .willReturn(
                                okJson(JsonUtils.toJsonString(
                                        Response.success(true))
                                )
                        )
        );

        boolean isReset = innerInlongManagerClient.resetGroup(new InlongGroupResetRequest());
        Assertions.assertTrue(isReset);
    }

    @Test
    void testSaveCluster() {
        stubFor(
                post(urlMatching("/api/inlong/manager/cluster/save.*"))
                        .willReturn(
                                okJson(JsonUtils.toJsonString(
                                        Response.success(1))
                                )
                        )
        );
        InlongClusterRequest request = new InlongClusterRequest();
        request.setName("pulsar");
        request.setType("PULSAR");
        request.setClusterTag("test_cluster");
        Integer clusterIndex = innerInlongManagerClient.saveCluster(request);
        Assertions.assertTrue(clusterIndex == 1);
    }

>>>>>>> 8fb0bdc0
}<|MERGE_RESOLUTION|>--- conflicted
+++ resolved
@@ -33,8 +33,10 @@
 import org.apache.inlong.manager.common.pojo.group.InlongGroupInfo;
 import org.apache.inlong.manager.common.pojo.group.InlongGroupListResponse;
 import org.apache.inlong.manager.common.pojo.group.InlongGroupRequest;
+import org.apache.inlong.manager.common.pojo.group.InlongGroupResetRequest;
 import org.apache.inlong.manager.common.pojo.group.pulsar.InlongPulsarInfo;
 import org.apache.inlong.manager.common.pojo.sink.SinkListResponse;
+import org.apache.inlong.manager.common.pojo.sink.StreamSink;
 import org.apache.inlong.manager.common.pojo.sink.ck.ClickHouseSink;
 import org.apache.inlong.manager.common.pojo.sink.ck.ClickHouseSinkListResponse;
 import org.apache.inlong.manager.common.pojo.sink.es.ElasticsearchSinkListResponse;
@@ -47,6 +49,7 @@
 import org.apache.inlong.manager.common.pojo.sink.kafka.KafkaSinkListResponse;
 import org.apache.inlong.manager.common.pojo.sink.postgres.PostgresSinkListResponse;
 import org.apache.inlong.manager.common.pojo.source.SourceListResponse;
+import org.apache.inlong.manager.common.pojo.source.StreamSource;
 import org.apache.inlong.manager.common.pojo.source.autopush.AutoPushSource;
 import org.apache.inlong.manager.common.pojo.source.autopush.AutoPushSourceListResponse;
 import org.apache.inlong.manager.common.pojo.source.file.FileSource;
@@ -55,7 +58,6 @@
 import org.apache.inlong.manager.common.pojo.source.kafka.KafkaSourceListResponse;
 import org.apache.inlong.manager.common.pojo.source.mysql.MySQLBinlogSource;
 import org.apache.inlong.manager.common.pojo.source.mysql.MySQLBinlogSourceListResponse;
-import org.apache.inlong.manager.common.pojo.stream.FullStreamResponse;
 import org.apache.inlong.manager.common.pojo.stream.InlongStreamInfo;
 import org.apache.inlong.manager.common.pojo.stream.InlongStreamResponse;
 import org.apache.inlong.manager.common.pojo.stream.StreamField;
@@ -77,15 +79,14 @@
 import static com.github.tomakehurst.wiremock.core.WireMockConfiguration.options;
 
 /**
- * Test class for InnerInlongManagerClientTest.
+ * Unit test for {@link InnerInlongManagerClient}.
  */
 @Slf4j
 class InnerInlongManagerClientTest {
 
-    public static WireMockServer wireMockServer;
-    public static InnerInlongManagerClient innerInlongManagerClient;
-
     private static final int SERVICE_PORT = 8085;
+    private static WireMockServer wireMockServer;
+    private static InnerInlongManagerClient innerInlongManagerClient;
 
     @BeforeAll
     static void setup() {
@@ -487,95 +488,92 @@
 
     @Test
     void testListStream4AllSink() {
-        FullStreamResponse fullStreamResponse = FullStreamResponse.builder()
-                .streamInfo(
-                        InlongStreamInfo.builder()
-                                .id(1)
-                                .inlongGroupId("11")
-                                .inlongStreamId("11")
-                                .fieldList(
-                                        Lists.newArrayList(
-                                                StreamField.builder()
-                                                        .id(1)
-                                                        .inlongGroupId("123")
-                                                        .inlongGroupId("11")
-                                                        .build(),
-                                                StreamField.builder()
-                                                        .id(2)
-                                                        .isMetaField(1)
-                                                        .fieldFormat("yyyy-MM-dd HH:mm:ss")
-                                                        .build()
-                                        )
-                                ).build()
-                )
-                .sourceInfo(
+        InlongStreamInfo streamInfo = InlongStreamInfo.builder()
+                .id(1)
+                .inlongGroupId("11")
+                .inlongStreamId("11")
+                .fieldList(
                         Lists.newArrayList(
-                                AutoPushSource.builder()
+                                StreamField.builder()
                                         .id(1)
-                                        .inlongStreamId("11")
+                                        .inlongGroupId("123")
                                         .inlongGroupId("11")
-                                        .sourceType("AUTO_PUSH")
-                                        .createTime(new Date())
-
-                                        .dataProxyGroup("111")
                                         .build(),
-                                MySQLBinlogSource.builder()
+                                StreamField.builder()
                                         .id(2)
-                                        .sourceType("BINLOG")
-                                        .user("user")
-                                        .password("pwd")
-                                        .build(),
-                                FileSource.builder()
-                                        .id(3)
-                                        .sourceType("FILE")
-                                        .agentIp("127.0.0.1")
-                                        .pattern("pattern")
-                                        .build(),
-                                KafkaSource.builder()
-                                        .id(4)
-                                        .sourceType("KAFKA")
-                                        .autoOffsetReset("11")
-                                        .bootstrapServers("10.110.221.22")
+                                        .isMetaField(1)
+                                        .fieldFormat("yyyy-MM-dd HH:mm:ss")
                                         .build()
                         )
-                )
-                .sinkInfo(
-                        Lists.newArrayList(
-                                HiveSink.builder()
-                                        .sinkType("HIVE")
-                                        .id(1)
-                                        .jdbcUrl("127.0.0.1")
-                                        .build(),
-                                ClickHouseSink.builder()
-                                        .sinkType("CLICKHOUSE")
-                                        .id(2)
-                                        .flushInterval(11)
-                                        .build(),
-                                IcebergSink.builder()
-                                        .sinkType("ICEBERG")
-                                        .id(3)
-                                        .dataPath("hdfs://aabb")
-                                        .build(),
-                                KafkaSink.builder()
-                                        .sinkType("KAFKA")
-                                        .id(4)
-                                        .bootstrapServers("127.0.0.1")
-                                        .build()
-                        )
                 ).build();
 
+        ArrayList<StreamSource> sourceList = Lists.newArrayList(
+                AutoPushSource.builder()
+                        .id(1)
+                        .inlongStreamId("11")
+                        .inlongGroupId("11")
+                        .sourceType("AUTO_PUSH")
+                        .createTime(new Date())
+
+                        .dataProxyGroup("111")
+                        .build(),
+                MySQLBinlogSource.builder()
+                        .id(2)
+                        .sourceType("BINLOG")
+                        .user("user")
+                        .password("pwd")
+                        .build(),
+                FileSource.builder()
+                        .id(3)
+                        .sourceType("FILE")
+                        .agentIp("127.0.0.1")
+                        .pattern("pattern")
+                        .build(),
+                KafkaSource.builder()
+                        .id(4)
+                        .sourceType("KAFKA")
+                        .autoOffsetReset("11")
+                        .bootstrapServers("10.110.221.22")
+                        .build()
+        );
+
+        ArrayList<StreamSink> sinkList = Lists.newArrayList(
+                HiveSink.builder()
+                        .sinkType("HIVE")
+                        .id(1)
+                        .jdbcUrl("127.0.0.1")
+                        .build(),
+                ClickHouseSink.builder()
+                        .sinkType("CLICKHOUSE")
+                        .id(2)
+                        .flushInterval(11)
+                        .build(),
+                IcebergSink.builder()
+                        .sinkType("ICEBERG")
+                        .id(3)
+                        .dataPath("hdfs://aabb")
+                        .build(),
+                KafkaSink.builder()
+                        .sinkType("KAFKA")
+                        .id(4)
+                        .bootstrapServers("127.0.0.1")
+                        .build()
+        );
+
+        streamInfo.setSourceList(sourceList);
+        streamInfo.setSinkList(sinkList);
+
         stubFor(
                 post(urlMatching("/api/inlong/manager/stream/listAll.*"))
                         .willReturn(
-                                okJson(JsonUtils.toJsonString(Response.success(
-                                        new PageInfo<>(Lists.newArrayList(fullStreamResponse))))
-                                )
-                        )
-        );
-
-        List<FullStreamResponse> fullStreamResponses = innerInlongManagerClient.listStreamInfo("11");
-        Assertions.assertEquals(JsonUtils.toJsonString(fullStreamResponse),
-                JsonUtils.toJsonString(fullStreamResponses.get(0)));
+                                okJson(JsonUtils.toJsonString(
+                                        Response.success(new PageInfo<>(Lists.newArrayList(streamInfo))))
+                                )
+                        )
+        );
+
+        List<InlongStreamInfo> streamInfos = innerInlongManagerClient.listStreamInfo("11");
+        Assertions.assertEquals(JsonUtils.toJsonString(streamInfo), JsonUtils.toJsonString(streamInfos.get(0)));
     }
 
     @Test
@@ -653,8 +651,6 @@
 
         Assertions.assertTrue(exception.getMessage().contains("groupId should not empty"));
     }
-<<<<<<< HEAD
-=======
 
     @Test
     void testResetGroup() {
@@ -689,5 +685,4 @@
         Assertions.assertTrue(clusterIndex == 1);
     }
 
->>>>>>> 8fb0bdc0
 }