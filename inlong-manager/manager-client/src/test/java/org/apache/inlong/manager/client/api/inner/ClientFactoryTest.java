/*
 * Licensed to the Apache Software Foundation (ASF) under one or more
 * contributor license agreements. See the NOTICE file distributed with
 * this work for additional information regarding copyright ownership.
 * The ASF licenses this file to You under the Apache License, Version 2.0
 * (the "License"); you may not use this file except in compliance with
 * the License. You may obtain a copy of the License at
 *
 * http://www.apache.org/licenses/LICENSE-2.0
 *
 * Unless required by applicable law or agreed to in writing, software
 * distributed under the License is distributed on an "AS IS" BASIS,
 * WITHOUT WARRANTIES OR CONDITIONS OF ANY KIND, either express or implied.
 * See the License for the specific language governing permissions and
 * limitations under the License.
 */

package org.apache.inlong.manager.client.api.inner;

import com.github.pagehelper.PageInfo;
import com.github.tomakehurst.wiremock.WireMockServer;
import com.github.tomakehurst.wiremock.client.WireMock;
import com.google.common.collect.Lists;
import lombok.extern.slf4j.Slf4j;
import org.apache.commons.lang3.StringUtils;
import org.apache.commons.lang3.tuple.Pair;
import org.apache.inlong.manager.client.api.ClientConfiguration;
import org.apache.inlong.manager.client.api.impl.InlongClientImpl;
import org.apache.inlong.manager.client.api.inner.client.ClientFactory;
import org.apache.inlong.manager.client.api.inner.client.InlongClusterClient;
import org.apache.inlong.manager.client.api.inner.client.InlongGroupClient;
import org.apache.inlong.manager.client.api.inner.client.InlongStreamClient;
import org.apache.inlong.manager.client.api.inner.client.StreamSinkClient;
import org.apache.inlong.manager.client.api.util.ClientUtils;
import org.apache.inlong.manager.common.auth.DefaultAuthentication;
import org.apache.inlong.manager.common.beans.Response;
import org.apache.inlong.manager.common.enums.ClusterType;
import org.apache.inlong.manager.common.enums.SinkType;
import org.apache.inlong.manager.common.pojo.cluster.BindTagRequest;
import org.apache.inlong.manager.common.pojo.cluster.ClusterInfo;
import org.apache.inlong.manager.common.pojo.cluster.ClusterNodeRequest;
import org.apache.inlong.manager.common.pojo.cluster.ClusterNodeResponse;
import org.apache.inlong.manager.common.pojo.cluster.ClusterRequest;
import org.apache.inlong.manager.common.pojo.cluster.ClusterTagRequest;
import org.apache.inlong.manager.common.pojo.cluster.ClusterTagResponse;
import org.apache.inlong.manager.common.pojo.cluster.pulsar.PulsarClusterInfo;
import org.apache.inlong.manager.common.pojo.cluster.pulsar.PulsarClusterRequest;
<<<<<<< HEAD
import org.apache.inlong.manager.common.pojo.group.InlongGroupCountResponse;
=======
import org.apache.inlong.manager.common.pojo.group.InlongGroupBriefInfo;
>>>>>>> 5a8a0c1c
import org.apache.inlong.manager.common.pojo.group.InlongGroupExtInfo;
import org.apache.inlong.manager.common.pojo.group.InlongGroupInfo;
import org.apache.inlong.manager.common.pojo.group.InlongGroupResetRequest;
import org.apache.inlong.manager.common.pojo.group.InlongGroupTopicInfo;
import org.apache.inlong.manager.common.pojo.group.pulsar.InlongPulsarInfo;
import org.apache.inlong.manager.common.pojo.group.pulsar.InlongPulsarRequest;
import org.apache.inlong.manager.common.pojo.sink.StreamSink;
import org.apache.inlong.manager.common.pojo.sink.ck.ClickHouseSink;
import org.apache.inlong.manager.common.pojo.sink.es.ElasticsearchSink;
import org.apache.inlong.manager.common.pojo.sink.hbase.HBaseSink;
import org.apache.inlong.manager.common.pojo.sink.hive.HiveSink;
import org.apache.inlong.manager.common.pojo.sink.iceberg.IcebergSink;
import org.apache.inlong.manager.common.pojo.sink.kafka.KafkaSink;
import org.apache.inlong.manager.common.pojo.sink.mysql.MySQLSink;
import org.apache.inlong.manager.common.pojo.sink.postgresql.PostgreSQLSink;
import org.apache.inlong.manager.common.pojo.source.StreamSource;
import org.apache.inlong.manager.common.pojo.source.autopush.AutoPushSource;
import org.apache.inlong.manager.common.pojo.source.file.FileSource;
import org.apache.inlong.manager.common.pojo.source.kafka.KafkaSource;
import org.apache.inlong.manager.common.pojo.source.mysql.MySQLBinlogSource;
import org.apache.inlong.manager.common.pojo.stream.InlongStreamBriefInfo;
import org.apache.inlong.manager.common.pojo.stream.InlongStreamInfo;
import org.apache.inlong.manager.common.pojo.stream.InlongStreamResponse;
import org.apache.inlong.manager.common.pojo.stream.StreamField;
import org.apache.inlong.manager.common.util.JsonUtils;
import org.junit.jupiter.api.AfterAll;
import org.junit.jupiter.api.Assertions;
import org.junit.jupiter.api.BeforeAll;
import org.junit.jupiter.api.Test;

import java.util.ArrayList;
import java.util.Date;
import java.util.HashSet;
import java.util.List;

import static com.github.tomakehurst.wiremock.client.WireMock.get;
import static com.github.tomakehurst.wiremock.client.WireMock.okJson;
import static com.github.tomakehurst.wiremock.client.WireMock.post;
import static com.github.tomakehurst.wiremock.client.WireMock.stubFor;
import static com.github.tomakehurst.wiremock.client.WireMock.urlEqualTo;
import static com.github.tomakehurst.wiremock.client.WireMock.urlMatching;
import static com.github.tomakehurst.wiremock.core.WireMockConfiguration.options;

/**
 * Unit test for {@link ClientFactory}.
 */
@Slf4j
class ClientFactoryTest {

    private static final int SERVICE_PORT = 8085;
    private static WireMockServer wireMockServer;
    private static InlongGroupClient groupClient;
    private static InlongStreamClient streamClient;
    private static StreamSinkClient sinkClient;
    private static InlongClusterClient clusterClient;

    @BeforeAll
    static void setup() {
        wireMockServer = new WireMockServer(options().port(SERVICE_PORT));
        wireMockServer.start();
        WireMock.configureFor(wireMockServer.port());

        String serviceUrl = "127.0.0.1:" + SERVICE_PORT;
        ClientConfiguration configuration = new ClientConfiguration();
        configuration.setAuthentication(new DefaultAuthentication("admin", "inlong"));
        InlongClientImpl inlongClient = new InlongClientImpl(serviceUrl, configuration);
        ClientFactory clientFactory = ClientUtils.getClientFactory(inlongClient.getConfiguration());
        groupClient = clientFactory.getGroupClient();
        streamClient = clientFactory.getStreamClient();
        sinkClient = clientFactory.getSinkClient();
        streamClient = clientFactory.getStreamClient();
        clusterClient = clientFactory.getClusterClient();
    }

    @AfterAll
    static void teardown() {
        wireMockServer.stop();
    }

    @Test
    void testGroupExist() {
        stubFor(
                get(urlMatching("/api/inlong/manager/group/exist/123.*"))
                        .willReturn(
                                okJson(JsonUtils.toJsonString(Response.success(true)))
                        )
        );
        Boolean groupExists = groupClient.isGroupExists("123");
        Assertions.assertTrue(groupExists);
    }

    @Test
    void testGetGroupInfo() {
        InlongPulsarInfo inlongGroupResponse = InlongPulsarInfo.builder()
                .id(1)
                .inlongGroupId("1")
                .mqType("PULSAR")
                .enableCreateResource(1)
                .extList(
                        Lists.newArrayList(InlongGroupExtInfo.builder()
                                .id(1)
                                .inlongGroupId("1")
                                .keyName("keyName")
                                .keyValue("keyValue")
                                .build()
                        )
                ).build();

        stubFor(
                get(urlMatching("/api/inlong/manager/group/get/1.*"))
                        .willReturn(
                                okJson(JsonUtils.toJsonString(Response.success(inlongGroupResponse)))
                        )
        );

        InlongGroupInfo groupInfo = groupClient.getGroupInfo("1");
        Assertions.assertTrue(groupInfo instanceof InlongPulsarInfo);
        Assertions.assertEquals(JsonUtils.toJsonString(inlongGroupResponse), JsonUtils.toJsonString(groupInfo));
    }

    @Test
    void testListGroup4AutoPushSource() {
        List<InlongGroupBriefInfo> groupBriefInfos = Lists.newArrayList(
                InlongGroupBriefInfo.builder()
                        .id(1)
                        .inlongGroupId("1")
                        .name("name")
                        .streamSources(
                                Lists.newArrayList(
                                        AutoPushSource.builder()
                                                .id(22)
                                                .inlongGroupId("1")
                                                .inlongStreamId("2")
                                                .sourceType("AUTO_PUSH")
                                                .dataProxyGroup("111")
                                                .build()
                                )
                        ).build()
        );

        stubFor(
                post(urlMatching("/api/inlong/manager/group/list.*"))
                        .willReturn(
                                okJson(JsonUtils.toJsonString(Response.success(new PageInfo<>(groupBriefInfos))))
                        )
        );

        PageInfo<InlongGroupBriefInfo> pageInfo = groupClient.listGroups("keyword", 1, 1, 10);
        Assertions.assertEquals(JsonUtils.toJsonString(groupBriefInfos),
                JsonUtils.toJsonString(pageInfo.getList()));
    }

    @Test
    void testListGroup4BinlogSource() {
        List<InlongGroupBriefInfo> groupBriefInfos = Lists.newArrayList(
                InlongGroupBriefInfo.builder()
                        .id(1)
                        .inlongGroupId("1")
                        .name("name")
                        .streamSources(
                                Lists.newArrayList(
                                        MySQLBinlogSource.builder()
                                                .id(22)
                                                .inlongGroupId("1")
                                                .inlongStreamId("2")
                                                .sourceType("BINLOG")
                                                .clusterId(1)
                                                .status(1)
                                                .user("root")
                                                .password("pwd")
                                                .databaseWhiteList("")
                                                .build()
                                )
                        ).build()
        );

        stubFor(
                post(urlMatching("/api/inlong/manager/group/list.*"))
                        .willReturn(
                                okJson(JsonUtils.toJsonString(Response.success(new PageInfo<>(groupBriefInfos))))
                        )
        );

        PageInfo<InlongGroupBriefInfo> pageInfo = groupClient.listGroups("keyword", 1, 1, 10);
        Assertions.assertEquals(JsonUtils.toJsonString(groupBriefInfos),
                JsonUtils.toJsonString(pageInfo.getList()));
    }

    @Test
    void testListGroup4FileSource() {
        List<InlongGroupBriefInfo> groupBriefInfos = Lists.newArrayList(
                InlongGroupBriefInfo.builder()
                        .id(1)
                        .inlongGroupId("1")
                        .name("name")
                        .inCharges("admin")
                        .status(1)
                        .createTime(new Date())
                        .modifyTime(new Date())
                        .streamSources(
                                Lists.newArrayList(
                                        FileSource.builder()
                                                .id(22)
                                                .inlongGroupId("1")
                                                .inlongStreamId("2")
                                                .sourceType("FILE")
                                                .status(1)
                                                .ip("127.0.0.1")
                                                .pattern("pattern")
                                                .build()
                                )
                        ).build()
        );

        stubFor(
                post(urlMatching("/api/inlong/manager/group/list.*"))
                        .willReturn(
                                okJson(JsonUtils.toJsonString(Response.success(new PageInfo<>(groupBriefInfos))))
                        )
        );

        PageInfo<InlongGroupBriefInfo> pageInfo = groupClient.listGroups("keyword", 1, 1, 10);
        Assertions.assertEquals(JsonUtils.toJsonString(groupBriefInfos),
                JsonUtils.toJsonString(pageInfo.getList()));
    }

    @Test
    void testListGroup4KafkaSource() {
        List<InlongGroupBriefInfo> groupBriefInfos = Lists.newArrayList(
                InlongGroupBriefInfo.builder()
                        .id(1)
                        .inlongGroupId("1")
                        .streamSources(
                                Lists.newArrayList(
                                        KafkaSource.builder()
                                                .id(22)
                                                .inlongGroupId("1")
                                                .inlongStreamId("2")
                                                .sourceType("KAFKA")
                                                .dataNodeName("dataNodeName")
                                                .version(1)
                                                .createTime(new Date())
                                                .modifyTime(new Date())
                                                .topic("topic")
                                                .groupId("111")
                                                .bootstrapServers("bootstrapServers")
                                                .recordSpeedLimit("recordSpeedLimit")
                                                .primaryKey("primaryKey")
                                                .build()
                                )
                        )
                        .build()
        );

        stubFor(
                post(urlMatching("/api/inlong/manager/group/list.*"))
                        .willReturn(
                                okJson(JsonUtils.toJsonString(Response.success(new PageInfo<>(groupBriefInfos))))
                        )
        );

        PageInfo<InlongGroupBriefInfo> pageInfo = groupClient.listGroups("keyword", 1, 1, 10);
        Assertions.assertEquals(JsonUtils.toJsonString(groupBriefInfos),
                JsonUtils.toJsonString(pageInfo.getList()));
    }

    @Test
    void testListGroup4AllSource() {
        ArrayList<StreamSource> streamSources = Lists.newArrayList(
                AutoPushSource.builder()
                        .id(22)
                        .inlongGroupId("1")
                        .inlongStreamId("2")
                        .sourceType("AUTO_PUSH")
                        .version(1)
                        .build(),

                MySQLBinlogSource.builder()
                        .id(22)
                        .inlongGroupId("1")
                        .inlongStreamId("2")
                        .sourceType("BINLOG")
                        .user("root")
                        .password("pwd")
                        .hostname("localhost")
                        .includeSchema("false")
                        .databaseWhiteList("")
                        .tableWhiteList("")
                        .build(),

                FileSource.builder()
                        .id(22)
                        .inlongGroupId("1")
                        .inlongStreamId("2")
                        .version(1)
                        .ip("127.0.0.1")
                        .pattern("pattern")
                        .timeOffset("timeOffset")
                        .build(),

                KafkaSource.builder()
                        .id(22)
                        .inlongGroupId("1")
                        .inlongStreamId("2")
                        .sourceType("KAFKA")
                        .sourceName("source name")
                        .serializationType("csv")
                        .dataNodeName("dataNodeName")
                        .topic("topic")
                        .groupId("111")
                        .bootstrapServers("bootstrapServers")
                        .recordSpeedLimit("recordSpeedLimit")
                        .primaryKey("primaryKey")
                        .build()
        );
        List<InlongGroupBriefInfo> groupBriefInfos = Lists.newArrayList(
                InlongGroupBriefInfo.builder()
                        .id(1)
                        .inlongGroupId("1")
                        .name("name")
                        .inCharges("admin")
                        .streamSources(streamSources)
                        .build()
        );

        stubFor(
                post(urlMatching("/api/inlong/manager/group/list.*"))
                        .willReturn(
                                okJson(JsonUtils.toJsonString(Response.success(new PageInfo<>(groupBriefInfos)))
                                )
                        )
        );

        PageInfo<InlongGroupBriefInfo> pageInfo = groupClient.listGroups("keyword", 1, 1, 10);
        Assertions.assertEquals(JsonUtils.toJsonString(groupBriefInfos),
                JsonUtils.toJsonString(pageInfo.getList()));
    }

    @Test
    void testListGroup4NotExist() {
        stubFor(
                post(urlMatching("/api/inlong/manager/group/list.*"))
                        .willReturn(
                                okJson(JsonUtils.toJsonString(
                                        Response.fail("Inlong group does not exist/no operation authority"))
                                )
                        )
        );

        PageInfo<InlongGroupBriefInfo> pageInfo = groupClient.listGroups("keyword", 1, 1, 10);
        Assertions.assertNull(pageInfo);
    }

    @Test
    void testCreateGroup() {
        stubFor(
                post(urlMatching("/api/inlong/manager/group/save.*"))
                        .willReturn(
                                okJson(JsonUtils.toJsonString(Response.success("1111")))
                        )
        );

        String groupId = groupClient.createGroup(new InlongPulsarRequest());
        Assertions.assertEquals("1111", groupId);
    }

    @Test
    void testUpdateGroup() {
        stubFor(
                post(urlMatching("/api/inlong/manager/group/update.*"))
                        .willReturn(
                                okJson(JsonUtils.toJsonString(Response.success("1111")))
                        )
        );

        Pair<String, String> updateGroup = groupClient.updateGroup(new InlongPulsarRequest());
        Assertions.assertEquals("1111", updateGroup.getKey());
        Assertions.assertTrue(StringUtils.isBlank(updateGroup.getValue()));
    }

    @Test
    void testCountGroupByUser() {
        InlongGroupCountResponse expected = new InlongGroupCountResponse();
        expected.setRejectCount(102400l);
        expected.setTotalCount(834781232l);
        expected.setWaitApproveCount(34524l);
        expected.setWaitAssignCount(45678l);
        stubFor(
                get(urlMatching("/api/inlong/manager/group/countByStatus.*"))
                        .willReturn(
                                okJson(JsonUtils.toJsonString(
                                        Response.success(expected))
                                ))
        );
        InlongGroupCountResponse actual = groupClient.countGroupByUser();
        Assertions.assertEquals(expected.getRejectCount(),actual.getRejectCount());
        Assertions.assertEquals(expected.getTotalCount(),actual.getTotalCount());
        Assertions.assertEquals(expected.getWaitApproveCount(),actual.getWaitApproveCount());
        Assertions.assertEquals(expected.getWaitAssignCount(),actual.getWaitAssignCount());
    }

    @Test
    void getTopic() {
        InlongGroupTopicInfo expected = new InlongGroupTopicInfo();
        expected.setInlongGroupId("1");
        expected.setMqResource("testTopic");
        expected.setMqType("TUBE");
        expected.setPulsarAdminUrl("http://127.0.0.1:8080");
        expected.setPulsarServiceUrl("http://127.0.0.1:8081");
        expected.setTubeMasterUrl("http://127.0.0.1:8082");
        List<InlongStreamBriefInfo> list = new ArrayList<>();
        expected.setStreamTopics(list);
        InlongStreamBriefInfo briefInfo = new InlongStreamBriefInfo();
        briefInfo.setId(1);
        briefInfo.setInlongGroupId("testgroup");
        briefInfo.setModifyTime(new Date());
        stubFor(
                get(urlMatching("/api/inlong/manager/group/getTopic/1.*"))
                        .willReturn(
                                okJson(JsonUtils.toJsonString(
                                        Response.success(expected))
                                ))
        );
        InlongGroupTopicInfo actual = groupClient.getTopic("1");
        Assertions.assertEquals(expected.getInlongGroupId(),actual.getInlongGroupId());
        Assertions.assertEquals(expected.getMqType(),actual.getMqType());
        Assertions.assertEquals(expected.getTubeMasterUrl(),actual.getTubeMasterUrl());
        Assertions.assertEquals(expected.getPulsarAdminUrl(),actual.getPulsarAdminUrl());
        Assertions.assertEquals(expected.getPulsarServiceUrl(),actual.getPulsarServiceUrl());
        Assertions.assertEquals(expected.getStreamTopics(),actual.getStreamTopics());
    }

    @Test
    void testCreateStream() {
        stubFor(
                post(urlMatching("/api/inlong/manager/stream/save.*"))
                        .willReturn(
                                okJson(JsonUtils.toJsonString(Response.success(11)))
                        )
        );

        Integer groupId = streamClient.createStreamInfo(new InlongStreamInfo());
        Assertions.assertEquals(11, groupId);
    }

    @Test
    void testStreamExist() {
        stubFor(
                get(urlMatching("/api/inlong/manager/stream/exist/123/11.*"))
                        .willReturn(
                                okJson(JsonUtils.toJsonString(Response.success(true)))
                        )
        );

        InlongStreamInfo streamInfo = new InlongStreamInfo();
        streamInfo.setInlongGroupId("123");
        streamInfo.setInlongStreamId("11");
        Boolean groupExists = streamClient.isStreamExists(streamInfo);

        Assertions.assertTrue(groupExists);
    }

    @Test
    void testGetStream() {
        InlongStreamResponse streamResponse = InlongStreamResponse.builder()
                .id(1)
                .inlongGroupId("123")
                .inlongStreamId("11")
                .name("name")
                .fieldList(
                        Lists.newArrayList(
                                StreamField.builder()
                                        .id(1)
                                        .inlongGroupId("123")
                                        .fieldType("string")
                                        .build(),
                                StreamField.builder()
                                        .id(2)
                                        .inlongGroupId("123")
                                        .inlongGroupId("11")
                                        .isMetaField(1)
                                        .build()
                        )
                ).build();

        stubFor(
                get(urlMatching("/api/inlong/manager/stream/get.*"))
                        .willReturn(
                                okJson(JsonUtils.toJsonString(Response.success(streamResponse)))
                        )
        );

        InlongStreamInfo inlongStreamInfo = streamClient.getStreamInfo("123", "11");
        Assertions.assertNotNull(inlongStreamInfo);
    }

    @Test
    void testGetStream4NotExist() {
        stubFor(
                get(urlMatching("/api/inlong/manager/stream/get.*"))
                        .willReturn(
                                okJson(JsonUtils.toJsonString(
                                        Response.fail("Inlong stream does not exist/no operation permission")))
                        )
        );

        InlongStreamInfo inlongStreamInfo = streamClient.getStreamInfo("123", "11");
        Assertions.assertNull(inlongStreamInfo);
    }

    @Test
    void testListStream4AllSink() {
        InlongStreamInfo streamInfo = InlongStreamInfo.builder()
                .id(1)
                .inlongGroupId("11")
                .inlongStreamId("11")
                .fieldList(
                        Lists.newArrayList(
                                StreamField.builder()
                                        .id(1)
                                        .inlongGroupId("123")
                                        .inlongGroupId("11")
                                        .build(),
                                StreamField.builder()
                                        .id(2)
                                        .isMetaField(1)
                                        .fieldFormat("yyyy-MM-dd HH:mm:ss")
                                        .build()
                        )
                ).build();

        ArrayList<StreamSource> sourceList = Lists.newArrayList(
                AutoPushSource.builder()
                        .id(1)
                        .inlongStreamId("11")
                        .inlongGroupId("11")
                        .sourceType("AUTO_PUSH")
                        .createTime(new Date())

                        .dataProxyGroup("111")
                        .build(),
                MySQLBinlogSource.builder()
                        .id(2)
                        .sourceType("BINLOG")
                        .user("user")
                        .password("pwd")
                        .build(),
                FileSource.builder()
                        .id(3)
                        .sourceType("FILE")
                        .agentIp("127.0.0.1")
                        .pattern("pattern")
                        .build(),
                KafkaSource.builder()
                        .id(4)
                        .sourceType("KAFKA")
                        .autoOffsetReset("11")
                        .bootstrapServers("127.0.0.1")
                        .build()
        );

        ArrayList<StreamSink> sinkList = Lists.newArrayList(
                HiveSink.builder()
                        .sinkType("HIVE")
                        .id(1)
                        .jdbcUrl("127.0.0.1")
                        .build(),
                ClickHouseSink.builder()
                        .sinkType("CLICKHOUSE")
                        .id(2)
                        .flushInterval(11)
                        .build(),
                IcebergSink.builder()
                        .sinkType("ICEBERG")
                        .id(3)
                        .dataPath("hdfs://aabb")
                        .build(),
                KafkaSink.builder()
                        .sinkType("KAFKA")
                        .id(4)
                        .bootstrapServers("127.0.0.1")
                        .build()
        );

        streamInfo.setSourceList(sourceList);
        streamInfo.setSinkList(sinkList);

        stubFor(
                post(urlMatching("/api/inlong/manager/stream/listAll.*"))
                        .willReturn(
                                okJson(JsonUtils.toJsonString(
                                        Response.success(new PageInfo<>(Lists.newArrayList(streamInfo))))
                                )
                        )
        );

        List<InlongStreamInfo> streamInfos = streamClient.listStreamInfo("11");
        Assertions.assertEquals(JsonUtils.toJsonString(streamInfo), JsonUtils.toJsonString(streamInfos.get(0)));
    }

    @Test
    void testListSink4AllType() {
        List<StreamSink> sinkList = Lists.newArrayList(
                ClickHouseSink.builder()
                        .id(1)
                        .sinkType("CLICKHOUSE")
                        .jdbcUrl("127.0.0.1")
                        .partitionStrategy("BALANCE")
                        .partitionFields("partitionFields")
                        .build(),
                ElasticsearchSink.builder()
                        .id(2)
                        .sinkType("ELASTICSEARCH")
                        .host("127.0.0.1")
                        .flushInterval(2)
                        .build(),
                HBaseSink.builder()
                        .id(3)
                        .sinkType("HBASE")
                        .tableName("tableName")
                        .rowKey("rowKey")
                        .build(),
                HiveSink.builder()
                        .id(4)
                        .sinkType("HIVE")
                        .dataPath("hdfs://ip:port/user/hive/warehouse/test.db")
                        .hiveVersion("hiveVersion")
                        .build(),
                IcebergSink.builder()
                        .id(5)
                        .sinkType("ICEBERG")
                        .partitionType("H-hour")
                        .build(),
                KafkaSink.builder()
                        .id(6)
                        .sinkType("KAFKA")
                        .topicName("test")
                        .partitionNum("6")
                        .build(),
                PostgreSQLSink.builder()
                        .id(7)
                        .sinkType("POSTGRES")
                        .primaryKey("test")
                        .build()
        );

        stubFor(
                get(urlMatching("/api/inlong/manager/sink/list.*"))
                        .willReturn(
                                okJson(JsonUtils.toJsonString(
                                        Response.success(new PageInfo<>(Lists.newArrayList(sinkList))))
                                )
                        )
        );

        List<StreamSink> sinks = sinkClient.listSinks("11", "11");
        Assertions.assertEquals(JsonUtils.toJsonString(sinkList), JsonUtils.toJsonString(sinks));
    }

    @Test
    void testListSink4AllTypeShouldThrowException() {
        stubFor(
                get(urlMatching("/api/inlong/manager/sink/list.*"))
                        .willReturn(
                                okJson(JsonUtils.toJsonString(
                                        Response.fail("groupId should not empty"))
                                )
                        )
        );

        RuntimeException exception = Assertions.assertThrows(IllegalArgumentException.class,
                () -> sinkClient.listSinks("", "11"));
        Assertions.assertTrue(exception.getMessage().contains("groupId should not empty"));
    }

    @Test
    void testResetGroup() {
        stubFor(
                post(urlMatching("/api/inlong/manager/group/reset.*"))
                        .willReturn(
                                okJson(JsonUtils.toJsonString(
                                        Response.success(true))
                                )
                        )
        );

        boolean isReset = groupClient.resetGroup(new InlongGroupResetRequest());
        Assertions.assertTrue(isReset);
    }

    @Test
    void testSaveCluster() {
        stubFor(
                post(urlMatching("/api/inlong/manager/cluster/save.*"))
                        .willReturn(
                                okJson(JsonUtils.toJsonString(
                                        Response.success(1))
                                )
                        )
        );
        ClusterRequest request = new PulsarClusterRequest();
        request.setName("pulsar");
        request.setClusterTags("test_cluster");
        Integer clusterIndex = clusterClient.saveCluster(request);
        Assertions.assertEquals(1, (int) clusterIndex);
    }

    @Test
    void testGetCluster() {
        ClusterInfo cluster = PulsarClusterInfo.builder()
                .id(1)
                .name("test_cluster")
                .url("127.0.0.1")
                .clusterTags("test_cluster_tag")
                .type(ClusterType.PULSAR)
                .adminUrl("http://127.0.0.1:8080")
                .tenant("public")
                .build();

        stubFor(
                get(urlMatching("/api/inlong/manager/cluster/get/1.*"))
                        .willReturn(
                                okJson(JsonUtils.toJsonString(
                                        Response.success(cluster))
                                )
                        )
        );

        ClusterInfo clusterInfo = clusterClient.get(1);
        Assertions.assertEquals(1, clusterInfo.getId());
        Assertions.assertTrue(clusterInfo instanceof PulsarClusterInfo);
    }

    @Test
    void testGetMysqlSinkInfo() {
        StreamSink streamSink = MySQLSink.builder()
                // mysql field
                .jdbcUrl("127.0.0.1:3306")
                .username("test")
                .password("pwd")
                .tableName("tableName")
                .primaryKey("id")
                // streamSink field
                .id(1)
                .inlongGroupId("1")
                .inlongStreamId("1")
                .sinkType(SinkType.SINK_MYSQL)
                .sinkName("mysql_test")
                // streamNode field
                .preNodes(new HashSet<>())
                .postNodes(new HashSet<>())
                .fieldList(
                        Lists.newArrayList(StreamField.builder()
                                .fieldName("id")
                                .fieldType("int")
                                .build())
                )
                .build();

        stubFor(
                get(urlMatching("/api/inlong/manager/sink/get/1.*"))
                        .willReturn(
                                okJson(JsonUtils.toJsonString(
                                        Response.success(streamSink))
                                ))
        );

        StreamSink sinkInfo = sinkClient.getSinkInfo(1);
        Assertions.assertEquals(1, sinkInfo.getId());
        Assertions.assertTrue(sinkInfo instanceof MySQLSink);
    }

<<<<<<< HEAD
 }
=======
    @Test
    void testSaveClusterTag() {
        stubFor(
                post(urlMatching("/api/inlong/manager/cluster/tag/save.*"))
                        .willReturn(
                                okJson(JsonUtils.toJsonString(
                                        Response.success(1))
                                )
                        )
        );
        ClusterTagRequest request = new ClusterTagRequest();
        request.setClusterTag("test_cluster");
        Integer tagId = clusterClient.saveTag(request);
        Assertions.assertEquals(1, tagId);
    }

    @Test
    void testGetClusterTag() {
        ClusterTagResponse tagResponse = ClusterTagResponse.builder()
                .id(1)
                .clusterTag("test_cluster")
                .creator("admin")
                .inCharges("admin")
                .build();
        stubFor(
                get(urlMatching("/api/inlong/manager/cluster/tag/get/1.*"))
                        .willReturn(
                                okJson(JsonUtils.toJsonString(
                                        Response.success(tagResponse))
                                )
                        )
        );
        ClusterTagResponse clusterTagInfo = clusterClient.getTag(1);
        Assertions.assertNotNull(clusterTagInfo);
    }

    @Test
    void testBindTag() {
        stubFor(
                post(urlMatching("/api/inlong/manager/cluster/bindTag.*"))
                        .willReturn(
                                okJson(JsonUtils.toJsonString(
                                        Response.success(true))
                                )
                        )
        );
        BindTagRequest request = new BindTagRequest();
        request.setClusterTag("test_cluster_tag");
        Boolean isBind = clusterClient.bindTag(request);
        Assertions.assertTrue(isBind);
    }

    @Test
    void testSaveNode() {
        stubFor(
                post(urlMatching("/api/inlong/manager/cluster/node/save.*"))
                        .willReturn(
                                okJson(JsonUtils.toJsonString(
                                        Response.success(1))
                                )
                        )
        );
        ClusterNodeRequest request = new ClusterNodeRequest();
        request.setType(ClusterType.PULSAR);
        Integer nodeId = clusterClient.saveNode(request);
        Assertions.assertEquals(1, nodeId);
    }

    @Test
    void testGetNode() {
        ClusterNodeResponse response = ClusterNodeResponse.builder()
                .id(1)
                .type(ClusterType.DATA_PROXY)
                .ip("127.0.0.1")
                .port(46801)
                .build();
        stubFor(
                get(urlMatching("/api/inlong/manager/cluster/node/get/1.*"))
                        .willReturn(
                                okJson(JsonUtils.toJsonString(
                                        Response.success(response))
                                )
                        )
        );
        ClusterNodeResponse clientNode = clusterClient.getNode(1);
        Assertions.assertEquals(1, clientNode.getId());
    }
}
>>>>>>> 5a8a0c1c
<|MERGE_RESOLUTION|>--- conflicted
+++ resolved
@@ -45,11 +45,8 @@
 import org.apache.inlong.manager.common.pojo.cluster.ClusterTagResponse;
 import org.apache.inlong.manager.common.pojo.cluster.pulsar.PulsarClusterInfo;
 import org.apache.inlong.manager.common.pojo.cluster.pulsar.PulsarClusterRequest;
-<<<<<<< HEAD
 import org.apache.inlong.manager.common.pojo.group.InlongGroupCountResponse;
-=======
 import org.apache.inlong.manager.common.pojo.group.InlongGroupBriefInfo;
->>>>>>> 5a8a0c1c
 import org.apache.inlong.manager.common.pojo.group.InlongGroupExtInfo;
 import org.apache.inlong.manager.common.pojo.group.InlongGroupInfo;
 import org.apache.inlong.manager.common.pojo.group.InlongGroupResetRequest;
@@ -822,9 +819,7 @@
         Assertions.assertTrue(sinkInfo instanceof MySQLSink);
     }
 
-<<<<<<< HEAD
- }
-=======
+
     @Test
     void testSaveClusterTag() {
         stubFor(
@@ -912,5 +907,4 @@
         ClusterNodeResponse clientNode = clusterClient.getNode(1);
         Assertions.assertEquals(1, clientNode.getId());
     }
-}
->>>>>>> 5a8a0c1c
+}