/*
 * Licensed to the Apache Software Foundation (ASF) under one or more
 * contributor license agreements. See the NOTICE file distributed with
 * this work for additional information regarding copyright ownership.
 * The ASF licenses this file to You under the Apache License, Version 2.0
 * (the "License"); you may not use this file except in compliance with
 * the License. You may obtain a copy of the License at
 *
 * http://www.apache.org/licenses/LICENSE-2.0
 *
 * Unless required by applicable law or agreed to in writing, software
 * distributed under the License is distributed on an "AS IS" BASIS,
 * WITHOUT WARRANTIES OR CONDITIONS OF ANY KIND, either express or implied.
 * See the License for the specific language governing permissions and
 * limitations under the License.
 */

package org.apache.inlong.manager.client.api.inner;

import com.github.tomakehurst.wiremock.WireMockServer;
import com.github.tomakehurst.wiremock.client.WireMock;
import com.google.common.collect.Lists;
import lombok.extern.slf4j.Slf4j;
import org.apache.commons.lang3.StringUtils;
import org.apache.commons.lang3.tuple.Pair;
import org.apache.inlong.manager.client.api.ClientConfiguration;
import org.apache.inlong.manager.client.api.impl.InlongClientImpl;
import org.apache.inlong.manager.client.api.inner.client.ClientFactory;
import org.apache.inlong.manager.client.api.inner.client.DataNodeClient;
import org.apache.inlong.manager.client.api.inner.client.InlongClusterClient;
import org.apache.inlong.manager.client.api.inner.client.InlongGroupClient;
import org.apache.inlong.manager.client.api.inner.client.InlongStreamClient;
import org.apache.inlong.manager.client.api.inner.client.StreamSinkClient;
import org.apache.inlong.manager.client.api.inner.client.StreamSourceClient;
import org.apache.inlong.manager.client.api.inner.client.UserClient;
import org.apache.inlong.manager.client.api.inner.client.WorkflowClient;
import org.apache.inlong.manager.client.api.util.ClientUtils;
import org.apache.inlong.manager.common.auth.DefaultAuthentication;
import org.apache.inlong.manager.common.auth.TokenAuthentication;
import org.apache.inlong.manager.common.consts.DataNodeType;
import org.apache.inlong.manager.common.consts.MQType;
import org.apache.inlong.manager.common.consts.SinkType;
import org.apache.inlong.manager.common.consts.SourceType;
import org.apache.inlong.manager.common.enums.ClusterType;
import org.apache.inlong.manager.common.enums.UserTypeEnum;
import org.apache.inlong.manager.common.util.JsonUtils;
import org.apache.inlong.manager.pojo.cluster.BindTagRequest;
import org.apache.inlong.manager.pojo.cluster.ClusterInfo;
import org.apache.inlong.manager.pojo.cluster.ClusterNodeRequest;
import org.apache.inlong.manager.pojo.cluster.ClusterNodeResponse;
import org.apache.inlong.manager.pojo.cluster.ClusterRequest;
import org.apache.inlong.manager.pojo.cluster.ClusterTagRequest;
import org.apache.inlong.manager.pojo.cluster.ClusterTagResponse;
import org.apache.inlong.manager.pojo.cluster.pulsar.PulsarClusterInfo;
import org.apache.inlong.manager.pojo.cluster.pulsar.PulsarClusterRequest;
import org.apache.inlong.manager.pojo.common.PageResult;
import org.apache.inlong.manager.pojo.common.Response;
import org.apache.inlong.manager.pojo.group.InlongGroupBriefInfo;
import org.apache.inlong.manager.pojo.group.InlongGroupCountResponse;
import org.apache.inlong.manager.pojo.group.InlongGroupExtInfo;
import org.apache.inlong.manager.pojo.group.InlongGroupInfo;
import org.apache.inlong.manager.pojo.group.InlongGroupResetRequest;
import org.apache.inlong.manager.pojo.group.InlongGroupTopicInfo;
import org.apache.inlong.manager.pojo.group.pulsar.InlongPulsarInfo;
import org.apache.inlong.manager.pojo.group.pulsar.InlongPulsarRequest;
import org.apache.inlong.manager.pojo.node.DataNodeResponse;
import org.apache.inlong.manager.pojo.node.hive.HiveDataNodeRequest;
import org.apache.inlong.manager.pojo.sink.StreamSink;
import org.apache.inlong.manager.pojo.sink.ck.ClickHouseSink;
import org.apache.inlong.manager.pojo.sink.es.ElasticsearchSink;
import org.apache.inlong.manager.pojo.sink.hbase.HBaseSink;
import org.apache.inlong.manager.pojo.sink.hive.HiveSink;
import org.apache.inlong.manager.pojo.sink.iceberg.IcebergSink;
import org.apache.inlong.manager.pojo.sink.kafka.KafkaSink;
import org.apache.inlong.manager.pojo.sink.mysql.MySQLSink;
import org.apache.inlong.manager.pojo.sink.postgresql.PostgreSQLSink;
import org.apache.inlong.manager.pojo.sort.FlinkSortConf;
import org.apache.inlong.manager.pojo.source.StreamSource;
import org.apache.inlong.manager.pojo.source.autopush.AutoPushSource;
import org.apache.inlong.manager.pojo.source.file.FileSource;
import org.apache.inlong.manager.pojo.source.kafka.KafkaSource;
import org.apache.inlong.manager.pojo.source.mysql.MySQLBinlogSource;
import org.apache.inlong.manager.pojo.stream.InlongStreamBriefInfo;
import org.apache.inlong.manager.pojo.stream.InlongStreamInfo;
import org.apache.inlong.manager.pojo.stream.InlongStreamResponse;
import org.apache.inlong.manager.pojo.stream.StreamField;
import org.apache.inlong.manager.pojo.user.UserInfo;
import org.apache.inlong.manager.pojo.user.UserRequest;
import org.junit.jupiter.api.AfterAll;
import org.junit.jupiter.api.Assertions;
import org.junit.jupiter.api.BeforeAll;
import org.junit.jupiter.api.Test;

import java.util.ArrayList;
import java.util.Date;
import java.util.HashSet;
import java.util.List;

import static com.github.tomakehurst.wiremock.client.WireMock.delete;
import static com.github.tomakehurst.wiremock.client.WireMock.get;
import static com.github.tomakehurst.wiremock.client.WireMock.okJson;
import static com.github.tomakehurst.wiremock.client.WireMock.post;
import static com.github.tomakehurst.wiremock.client.WireMock.stubFor;
import static com.github.tomakehurst.wiremock.client.WireMock.urlMatching;
import static com.github.tomakehurst.wiremock.core.WireMockConfiguration.options;

/**
 * Unit test for {@link ClientFactory}.
 */
@Slf4j
class ClientFactoryTest {

    private static final int SERVICE_PORT = 8085;
    private static WireMockServer wireMockServer;

    static ClientFactory clientFactory;

    private static InlongGroupClient groupClient;
    private static InlongStreamClient streamClient;
    private static StreamSourceClient sourceClient;
    private static StreamSinkClient sinkClient;
    private static InlongClusterClient clusterClient;
    private static DataNodeClient dataNodeClient;
    private static UserClient userClient;
    private static WorkflowClient workflowClient;

    @BeforeAll
    static void setup() {
        wireMockServer = new WireMockServer(options().port(SERVICE_PORT));
        wireMockServer.start();
        WireMock.configureFor(wireMockServer.port());

        String serviceUrl = "127.0.0.1:" + SERVICE_PORT;
        ClientConfiguration configuration = new ClientConfiguration();
        configuration.setAuthentication(new DefaultAuthentication("admin", "inlong"));
        InlongClientImpl inlongClient = new InlongClientImpl(serviceUrl, configuration);
        clientFactory = ClientUtils.getClientFactory(inlongClient.getConfiguration());

        groupClient = clientFactory.getGroupClient();
        streamClient = clientFactory.getStreamClient();
        sourceClient = clientFactory.getSourceClient();
        sinkClient = clientFactory.getSinkClient();
        streamClient = clientFactory.getStreamClient();
        clusterClient = clientFactory.getClusterClient();
        dataNodeClient = clientFactory.getDataNodeClient();
        userClient = clientFactory.getUserClient();
        workflowClient = clientFactory.getWorkflowClient();
    }

    @AfterAll
    static void teardown() {
        wireMockServer.stop();
    }

    @Test
    void testGroupExist() {
        stubFor(
                get(urlMatching("/inlong/manager/api/group/exist/123.*"))
                        .willReturn(
                                okJson(JsonUtils.toJsonString(Response.success(true)))
                        )
        );
        Boolean groupExists = groupClient.isGroupExists("123");
        Assertions.assertTrue(groupExists);
    }

    @Test
    void testGetGroupInfo() {
        FlinkSortConf flinkSortConf = new FlinkSortConf();
        flinkSortConf.setAuthentication(new TokenAuthentication());
        InlongPulsarInfo inlongGroupResponse = InlongPulsarInfo.builder()
                .id(1)
                .inlongGroupId("1")
                .mqType("PULSAR")
                .enableCreateResource(1)
                .extList(
                        Lists.newArrayList(InlongGroupExtInfo.builder()
                                .id(1)
                                .inlongGroupId("1")
                                .keyName("keyName")
                                .keyValue("keyValue")
                                .build()
                        )
                ).sortConf(flinkSortConf).build();

        stubFor(
                get(urlMatching("/inlong/manager/api/group/get/1.*"))
                        .willReturn(
                                okJson(JsonUtils.toJsonString(Response.success(inlongGroupResponse)))
                        )
        );

        InlongGroupInfo groupInfo = groupClient.getGroupInfo("1");
        Assertions.assertTrue(groupInfo instanceof InlongPulsarInfo);
        Assertions.assertEquals(JsonUtils.toJsonString(inlongGroupResponse), JsonUtils.toJsonString(groupInfo));
    }

    @Test
    void testListGroup4AutoPushSource() {
        List<InlongGroupBriefInfo> groupBriefInfos = Lists.newArrayList(
                InlongGroupBriefInfo.builder()
                        .id(1)
                        .inlongGroupId("1")
                        .name("name")
                        .streamSources(
                                Lists.newArrayList(
                                        AutoPushSource.builder()
                                                .id(22)
                                                .inlongGroupId("1")
                                                .inlongStreamId("2")
                                                .sourceType(SourceType.AUTO_PUSH)
                                                .dataProxyGroup("111")
                                                .build()
                                )
                        ).build()
        );

        stubFor(
                post(urlMatching("/inlong/manager/api/group/list.*"))
                        .willReturn(
                                okJson(JsonUtils.toJsonString(Response.success(new PageResult<>(groupBriefInfos))))
                        )
        );

        PageResult<InlongGroupBriefInfo> pageInfo = groupClient.listGroups("keyword", 1, 1, 10);
        Assertions.assertEquals(JsonUtils.toJsonString(groupBriefInfos),
                JsonUtils.toJsonString(pageInfo.getList()));
    }

    @Test
    void testListGroup4BinlogSource() {
        List<InlongGroupBriefInfo> groupBriefInfos = Lists.newArrayList(
                InlongGroupBriefInfo.builder()
                        .id(1)
                        .inlongGroupId("1")
                        .name("name")
                        .streamSources(
                                Lists.newArrayList(
                                        MySQLBinlogSource.builder()
                                                .id(22)
                                                .inlongGroupId("1")
                                                .inlongStreamId("2")
                                                .sourceType(SourceType.MYSQL_BINLOG)
                                                .status(1)
                                                .user("root")
                                                .password("pwd")
                                                .databaseWhiteList("")
                                                .build()
                                )
                        ).build()
        );

        stubFor(
                post(urlMatching("/inlong/manager/api/group/list.*"))
                        .willReturn(
                                okJson(JsonUtils.toJsonString(Response.success(new PageResult<>(groupBriefInfos))))
                        )
        );

        PageResult<InlongGroupBriefInfo> pageInfo = groupClient.listGroups("keyword", 1, 1, 10);
        Assertions.assertEquals(JsonUtils.toJsonString(groupBriefInfos),
                JsonUtils.toJsonString(pageInfo.getList()));
    }

    @Test
    void testListGroup4FileSource() {
        List<InlongGroupBriefInfo> groupBriefInfos = Lists.newArrayList(
                InlongGroupBriefInfo.builder()
                        .id(1)
                        .inlongGroupId("1")
                        .name("name")
                        .inCharges("admin")
                        .status(1)
                        .createTime(new Date())
                        .modifyTime(new Date())
                        .streamSources(
                                Lists.newArrayList(
                                        FileSource.builder()
                                                .id(22)
                                                .inlongGroupId("1")
                                                .inlongStreamId("2")
                                                .sourceType(SourceType.FILE)
                                                .status(1)
                                                .agentIp("127.0.0.1")
                                                .pattern("pattern")
                                                .build()
                                )
                        ).build()
        );

        stubFor(
                post(urlMatching("/inlong/manager/api/group/list.*"))
                        .willReturn(
                                okJson(JsonUtils.toJsonString(Response.success(new PageResult<>(groupBriefInfos))))
                        )
        );

        PageResult<InlongGroupBriefInfo> pageInfo = groupClient.listGroups("keyword", 1, 1, 10);
        Assertions.assertEquals(JsonUtils.toJsonString(groupBriefInfos),
                JsonUtils.toJsonString(pageInfo.getList()));
    }

    @Test
    void testListGroup4KafkaSource() {
        List<InlongGroupBriefInfo> groupBriefInfos = Lists.newArrayList(
                InlongGroupBriefInfo.builder()
                        .id(1)
                        .inlongGroupId("1")
                        .streamSources(
                                Lists.newArrayList(
                                        KafkaSource.builder()
                                                .id(22)
                                                .inlongGroupId("1")
                                                .inlongStreamId("2")
                                                .sourceType(SourceType.KAFKA)
                                                .dataNodeName("dataNodeName")
                                                .version(1)
                                                .createTime(new Date())
                                                .modifyTime(new Date())
                                                .topic("topic")
                                                .groupId("111")
                                                .bootstrapServers("bootstrapServers")
                                                .recordSpeedLimit("recordSpeedLimit")
                                                .primaryKey("primaryKey")
                                                .build()
                                )
                        )
                        .build()
        );

        stubFor(
                post(urlMatching("/inlong/manager/api/group/list.*"))
                        .willReturn(
                                okJson(JsonUtils.toJsonString(Response.success(new PageResult<>(groupBriefInfos))))
                        )
        );

        PageResult<InlongGroupBriefInfo> pageInfo = groupClient.listGroups("keyword", 1, 1, 10);
        Assertions.assertEquals(JsonUtils.toJsonString(groupBriefInfos),
                JsonUtils.toJsonString(pageInfo.getList()));
    }

    @Test
    void testListGroup4AllSource() {
        ArrayList<StreamSource> streamSources = Lists.newArrayList(
                AutoPushSource.builder()
                        .id(22)
                        .inlongGroupId("1")
                        .inlongStreamId("2")
                        .sourceType(SourceType.AUTO_PUSH)
                        .version(1)
                        .build(),

                MySQLBinlogSource.builder()
                        .id(22)
                        .inlongGroupId("1")
                        .inlongStreamId("2")
                        .sourceType(SourceType.MYSQL_BINLOG)
                        .user("root")
                        .password("pwd")
                        .hostname("localhost")
                        .includeSchema("false")
                        .databaseWhiteList("")
                        .tableWhiteList("")
                        .build(),

                FileSource.builder()
                        .id(22)
                        .inlongGroupId("1")
                        .inlongStreamId("2")
                        .version(1)
                        .agentIp("127.0.0.1")
                        .pattern("pattern")
                        .timeOffset("timeOffset")
                        .build(),

                KafkaSource.builder()
                        .id(22)
                        .inlongGroupId("1")
                        .inlongStreamId("2")
                        .sourceType(SourceType.KAFKA)
                        .sourceName("source name")
                        .serializationType("csv")
                        .dataNodeName("dataNodeName")
                        .topic("topic")
                        .groupId("111")
                        .bootstrapServers("bootstrapServers")
                        .recordSpeedLimit("recordSpeedLimit")
                        .primaryKey("primaryKey")
                        .build()
        );
        List<InlongGroupBriefInfo> groupBriefInfos = Lists.newArrayList(
                InlongGroupBriefInfo.builder()
                        .id(1)
                        .inlongGroupId("1")
                        .name("name")
                        .inCharges("admin")
                        .streamSources(streamSources)
                        .build()
        );

        stubFor(
                post(urlMatching("/inlong/manager/api/group/list.*"))
                        .willReturn(
                                okJson(JsonUtils.toJsonString(Response.success(new PageResult<>(groupBriefInfos)))
                                )
                        )
        );

        PageResult<InlongGroupBriefInfo> pageInfo = groupClient.listGroups("keyword", 1, 1, 10);
        Assertions.assertEquals(JsonUtils.toJsonString(groupBriefInfos),
                JsonUtils.toJsonString(pageInfo.getList()));
    }

    @Test
    void testListGroup4NotExist() {
        stubFor(
                post(urlMatching("/inlong/manager/api/group/list.*"))
                        .willReturn(
                                okJson(JsonUtils.toJsonString(
                                        Response.fail("Inlong group does not exist/no operation authority"))
                                )
                        )
        );

        PageResult<InlongGroupBriefInfo> pageInfo = groupClient.listGroups("keyword", 1, 1, 10);
        Assertions.assertNull(pageInfo);
    }

    @Test
    void testCreateGroup() {
        stubFor(
                post(urlMatching("/inlong/manager/api/group/save.*"))
                        .willReturn(
                                okJson(JsonUtils.toJsonString(Response.success("1111")))
                        )
        );

        String groupId = groupClient.createGroup(new InlongPulsarRequest());
        Assertions.assertEquals("1111", groupId);
    }

    @Test
    void testUpdateGroup() {
        stubFor(
                post(urlMatching("/inlong/manager/api/group/update.*"))
                        .willReturn(
                                okJson(JsonUtils.toJsonString(Response.success("1111")))
                        )
        );

        Pair<String, String> updateGroup = groupClient.updateGroup(new InlongPulsarRequest());
        Assertions.assertEquals("1111", updateGroup.getKey());
        Assertions.assertTrue(StringUtils.isBlank(updateGroup.getValue()));
    }

    @Test
    void testCountGroupByUser() {
        InlongGroupCountResponse expected = new InlongGroupCountResponse();
        expected.setRejectCount(102400L);
        expected.setTotalCount(834781232L);
        expected.setWaitApproveCount(34524L);
        expected.setWaitAssignCount(45678L);
        stubFor(
                get(urlMatching("/inlong/manager/api/group/countByStatus.*"))
                        .willReturn(
                                okJson(JsonUtils.toJsonString(
                                        Response.success(expected))
                                ))
        );
        InlongGroupCountResponse actual = groupClient.countGroupByUser();
        Assertions.assertEquals(expected.getRejectCount(), actual.getRejectCount());
        Assertions.assertEquals(expected.getTotalCount(), actual.getTotalCount());
        Assertions.assertEquals(expected.getWaitApproveCount(), actual.getWaitApproveCount());
        Assertions.assertEquals(expected.getWaitAssignCount(), actual.getWaitAssignCount());
    }

    @Test
    void getTopic() {
        InlongGroupTopicInfo expected = new InlongGroupTopicInfo();
        expected.setInlongGroupId("1");
        expected.setMqResource("testTopic");
        expected.setMqType(MQType.TUBEMQ);
        expected.setPulsarAdminUrl("http://127.0.0.1:8080");
        expected.setPulsarServiceUrl("http://127.0.0.1:8081");
        expected.setTubeMasterUrl("http://127.0.0.1:8082");
        List<InlongStreamBriefInfo> list = new ArrayList<>();
        expected.setStreamTopics(list);
        InlongStreamBriefInfo briefInfo = new InlongStreamBriefInfo();
        briefInfo.setId(1);
        briefInfo.setInlongGroupId("testgroup");
        briefInfo.setModifyTime(new Date());
        stubFor(
                get(urlMatching("/inlong/manager/api/group/getTopic/1.*"))
                        .willReturn(
                                okJson(JsonUtils.toJsonString(
                                        Response.success(expected))
                                ))
        );
        InlongGroupTopicInfo actual = groupClient.getTopic("1");
        Assertions.assertEquals(expected.getInlongGroupId(), actual.getInlongGroupId());
        Assertions.assertEquals(expected.getMqType(), actual.getMqType());
        Assertions.assertEquals(expected.getTubeMasterUrl(), actual.getTubeMasterUrl());
        Assertions.assertEquals(expected.getPulsarAdminUrl(), actual.getPulsarAdminUrl());
        Assertions.assertEquals(expected.getPulsarServiceUrl(), actual.getPulsarServiceUrl());
        Assertions.assertEquals(expected.getStreamTopics(), actual.getStreamTopics());
    }

    @Test
    void testCreateStream() {
        stubFor(
                post(urlMatching("/inlong/manager/api/stream/save.*"))
                        .willReturn(
                                okJson(JsonUtils.toJsonString(Response.success(11)))
                        )
        );

        Integer groupId = streamClient.createStreamInfo(new InlongStreamInfo());
        Assertions.assertEquals(11, groupId);
    }

    @Test
    void testStreamExist() {
        stubFor(
                get(urlMatching("/inlong/manager/api/stream/exist/123/11.*"))
                        .willReturn(
                                okJson(JsonUtils.toJsonString(Response.success(true)))
                        )
        );

        InlongStreamInfo streamInfo = new InlongStreamInfo();
        streamInfo.setInlongGroupId("123");
        streamInfo.setInlongStreamId("11");
        Boolean groupExists = streamClient.isStreamExists(streamInfo);

        Assertions.assertTrue(groupExists);
    }

    @Test
    void testGetStream() {
        InlongStreamResponse streamResponse = InlongStreamResponse.builder()
                .id(1)
                .inlongGroupId("123")
                .inlongStreamId("11")
                .name("name")
                .fieldList(
                        Lists.newArrayList(
                                StreamField.builder()
                                        .id(1)
                                        .inlongGroupId("123")
                                        .fieldType("string")
                                        .build(),
                                StreamField.builder()
                                        .id(2)
                                        .inlongGroupId("123")
                                        .inlongGroupId("11")
                                        .isMetaField(1)
                                        .build()
                        )
                ).build();

        stubFor(
                get(urlMatching("/inlong/manager/api/stream/get.*"))
                        .willReturn(
                                okJson(JsonUtils.toJsonString(Response.success(streamResponse)))
                        )
        );

        InlongStreamInfo inlongStreamInfo = streamClient.getStreamInfo("123", "11");
        Assertions.assertNotNull(inlongStreamInfo);
    }

    @Test
    void testGetStream4NotExist() {
        stubFor(
                get(urlMatching("/inlong/manager/api/stream/get.*"))
                        .willReturn(
                                okJson(JsonUtils.toJsonString(
                                        Response.fail("Inlong stream does not exist/no operation permission")))
                        )
        );

        InlongStreamInfo inlongStreamInfo = streamClient.getStreamInfo("123", "11");
        Assertions.assertNull(inlongStreamInfo);
    }

    @Test
    void testListStream4AllSink() {
        InlongStreamInfo streamInfo = InlongStreamInfo.builder()
                .id(1)
                .inlongGroupId("11")
                .inlongStreamId("11")
                .fieldList(
                        Lists.newArrayList(
                                StreamField.builder()
                                        .id(1)
                                        .inlongGroupId("123")
                                        .inlongGroupId("11")
                                        .build(),
                                StreamField.builder()
                                        .id(2)
                                        .isMetaField(1)
                                        .fieldFormat("yyyy-MM-dd HH:mm:ss")
                                        .build()
                        )
                ).build();

        ArrayList<StreamSource> sourceList = Lists.newArrayList(
                AutoPushSource.builder()
                        .id(1)
                        .inlongStreamId("11")
                        .inlongGroupId("11")
                        .sourceType(SourceType.AUTO_PUSH)
                        .createTime(new Date())

                        .dataProxyGroup("111")
                        .build(),
                MySQLBinlogSource.builder()
                        .id(2)
                        .sourceType(SourceType.MYSQL_BINLOG)
                        .user("user")
                        .password("pwd")
                        .build(),
                FileSource.builder()
                        .id(3)
                        .sourceType(SourceType.FILE)
                        .agentIp("127.0.0.1")
                        .pattern("pattern")
                        .build(),
                KafkaSource.builder()
                        .id(4)
                        .sourceType(SourceType.KAFKA)
                        .autoOffsetReset("11")
                        .bootstrapServers("127.0.0.1")
                        .build()
        );

        ArrayList<StreamSink> sinkList = Lists.newArrayList(
                HiveSink.builder()
                        .sinkType(SinkType.HIVE)
                        .id(1)
                        .jdbcUrl("127.0.0.1")
                        .build(),
                ClickHouseSink.builder()
                        .sinkType(SinkType.CLICKHOUSE)
                        .id(2)
                        .flushInterval(11)
                        .build(),
                IcebergSink.builder()
                        .sinkType(SinkType.ICEBERG)
                        .id(3)
                        .dataPath("hdfs://aabb")
                        .build(),
                KafkaSink.builder()
                        .sinkType(SinkType.KAFKA)
                        .id(4)
                        .bootstrapServers("127.0.0.1")
                        .build()
        );

        streamInfo.setSourceList(sourceList);
        streamInfo.setSinkList(sinkList);

        stubFor(
                post(urlMatching("/inlong/manager/api/stream/listAll.*"))
                        .willReturn(
                                okJson(JsonUtils.toJsonString(
                                        Response.success(new PageResult<>(Lists.newArrayList(streamInfo))))
                                )
                        )
        );

        List<InlongStreamInfo> streamInfos = streamClient.listStreamInfo("11");
        Assertions.assertEquals(JsonUtils.toJsonString(streamInfo), JsonUtils.toJsonString(streamInfos.get(0)));
    }

    @Test
    void testListSink4AllType() {
        List<StreamSink> sinkList = Lists.newArrayList(
                ClickHouseSink.builder()
                        .id(1)
                        .sinkType(SinkType.CLICKHOUSE)
                        .jdbcUrl("127.0.0.1")
                        .partitionStrategy("BALANCE")
                        .partitionFields("partitionFields")
                        .build(),
                ElasticsearchSink.builder()
                        .id(2)
                        .sinkType(SinkType.ELASTICSEARCH)
                        .host("127.0.0.1")
                        .flushInterval(2)
                        .build(),
                HBaseSink.builder()
                        .id(3)
                        .sinkType(SinkType.HBASE)
                        .tableName("tableName")
                        .rowKey("rowKey")
                        .build(),
                HiveSink.builder()
                        .id(4)
                        .sinkType(SinkType.HIVE)
                        .dataPath("hdfs://ip:port/user/hive/warehouse/test.db")
                        .hiveVersion("hiveVersion")
                        .build(),
                IcebergSink.builder()
                        .id(5)
                        .sinkType(SinkType.ICEBERG)
                        .partitionType("H-hour")
                        .build(),
                KafkaSink.builder()
                        .id(6)
                        .sinkType(SinkType.KAFKA)
                        .topicName("test")
                        .partitionNum("6")
                        .build(),
                PostgreSQLSink.builder()
                        .id(7)
                        .sinkType(SinkType.POSTGRESQL)
                        .primaryKey("test")
                        .build()
        );

        stubFor(
                get(urlMatching("/inlong/manager/api/sink/list.*"))
                        .willReturn(
                                okJson(JsonUtils.toJsonString(
                                        Response.success(new PageResult<>(Lists.newArrayList(sinkList))))
                                )
                        )
        );

        List<StreamSink> sinks = sinkClient.listSinks("11", "11");
        Assertions.assertEquals(JsonUtils.toJsonString(sinkList), JsonUtils.toJsonString(sinks));
    }

    @Test
    void testListSink4AllTypeShouldThrowException() {
        stubFor(
                get(urlMatching("/inlong/manager/api/sink/list.*"))
                        .willReturn(
                                okJson(JsonUtils.toJsonString(
                                        Response.fail("groupId should not empty"))
                                )
                        )
        );

        RuntimeException exception = Assertions.assertThrows(IllegalArgumentException.class,
                () -> sinkClient.listSinks("", "11"));
        Assertions.assertTrue(exception.getMessage().contains("groupId should not empty"));
    }

    @Test
    void testResetGroup() {
        stubFor(
                post(urlMatching("/inlong/manager/api/group/reset.*"))
                        .willReturn(
                                okJson(JsonUtils.toJsonString(
                                        Response.success(true))
                                )
                        )
        );

        boolean isReset = groupClient.resetGroup(new InlongGroupResetRequest());
        Assertions.assertTrue(isReset);
    }

    @Test
    void testSaveCluster() {
        stubFor(
                post(urlMatching("/inlong/manager/api/cluster/save.*"))
                        .willReturn(
                                okJson(JsonUtils.toJsonString(
                                        Response.success(1))
                                )
                        )
        );
        ClusterRequest request = new PulsarClusterRequest();
        request.setName("pulsar");
        request.setClusterTags("test_cluster");
        Integer clusterIndex = clusterClient.saveCluster(request);
        Assertions.assertEquals(1, (int) clusterIndex);
    }

    @Test
    void testGetCluster() {
        ClusterInfo cluster = PulsarClusterInfo.builder()
                .id(1)
                .name("test_cluster")
                .url("127.0.0.1")
                .clusterTags("test_cluster_tag")
                .type(ClusterType.PULSAR)
                .adminUrl("http://127.0.0.1:8080")
                .tenant("public")
                .build();

        stubFor(
                get(urlMatching("/inlong/manager/api/cluster/get/1.*"))
                        .willReturn(
                                okJson(JsonUtils.toJsonString(
                                        Response.success(cluster))
                                )
                        )
        );

        ClusterInfo clusterInfo = clusterClient.get(1);
        Assertions.assertEquals(1, clusterInfo.getId());
        Assertions.assertTrue(clusterInfo instanceof PulsarClusterInfo);
    }

    @Test
    void testGetMysqlSinkInfo() {
        StreamSink streamSink = MySQLSink.builder()
                // mysql field
                .jdbcUrl("127.0.0.1:3306")
                .username("test")
                .password("pwd")
                .tableName("tableName")
                .primaryKey("id")
                // streamSink field
                .id(1)
                .inlongGroupId("1")
                .inlongStreamId("1")
                .sinkType(SinkType.MYSQL)
                .sinkName("mysql_test")
                // streamNode field
                .preNodes(new HashSet<>())
                .postNodes(new HashSet<>())
                .fieldList(
                        Lists.newArrayList(StreamField.builder()
                                .fieldName("id")
                                .fieldType("int")
                                .build())
                )
                .build();

        stubFor(
                get(urlMatching("/inlong/manager/api/sink/get/1.*"))
                        .willReturn(
                                okJson(JsonUtils.toJsonString(
                                        Response.success(streamSink))
                                ))
        );

        StreamSink sinkInfo = sinkClient.getSinkInfo(1);
        Assertions.assertEquals(1, sinkInfo.getId());
        Assertions.assertTrue(sinkInfo instanceof MySQLSink);
    }

    @Test
    void testSaveClusterTag() {
        stubFor(
                post(urlMatching("/inlong/manager/api/cluster/tag/save.*"))
                        .willReturn(
                                okJson(JsonUtils.toJsonString(
                                        Response.success(1))
                                )
                        )
        );
        ClusterTagRequest request = new ClusterTagRequest();
        request.setClusterTag("test_cluster");
        Integer tagId = clusterClient.saveTag(request);
        Assertions.assertEquals(1, tagId);
    }

    @Test
    void testGetClusterTag() {
        ClusterTagResponse tagResponse = ClusterTagResponse.builder()
                .id(1)
                .clusterTag("test_cluster")
                .creator("admin")
                .inCharges("admin")
                .build();
        stubFor(
                get(urlMatching("/inlong/manager/api/cluster/tag/get/1.*"))
                        .willReturn(
                                okJson(JsonUtils.toJsonString(
                                        Response.success(tagResponse))
                                )
                        )
        );
        ClusterTagResponse clusterTagInfo = clusterClient.getTag(1);
        Assertions.assertNotNull(clusterTagInfo);
    }

    @Test
    void testBindTag() {
        stubFor(
                post(urlMatching("/inlong/manager/api/cluster/bindTag.*"))
                        .willReturn(
                                okJson(JsonUtils.toJsonString(
                                        Response.success(true))
                                )
                        )
        );
        BindTagRequest request = new BindTagRequest();
        request.setClusterTag("test_cluster_tag");
        Boolean isBind = clusterClient.bindTag(request);
        Assertions.assertTrue(isBind);
    }

    @Test
    void testSaveNode() {
        stubFor(
                post(urlMatching("/inlong/manager/api/cluster/node/save.*"))
                        .willReturn(
                                okJson(JsonUtils.toJsonString(
                                        Response.success(1))
                                )
                        )
        );
        ClusterNodeRequest request = new ClusterNodeRequest();
        request.setType(ClusterType.PULSAR);
        Integer nodeId = clusterClient.saveNode(request);
        Assertions.assertEquals(1, nodeId);
    }

    @Test
    void testGetNode() {
        ClusterNodeResponse response = ClusterNodeResponse.builder()
                .id(1)
                .type(ClusterType.DATAPROXY)
                .ip("127.0.0.1")
                .port(46801)
                .build();
        stubFor(
                get(urlMatching("/inlong/manager/api/cluster/node/get/1.*"))
                        .willReturn(
                                okJson(JsonUtils.toJsonString(
                                        Response.success(response))
                                )
                        )
        );
        ClusterNodeResponse clientNode = clusterClient.getNode(1);
        Assertions.assertEquals(1, clientNode.getId());
    }

    @Test
    void testGetStreamSourceById() {
        StreamSource streamSource = MySQLBinlogSource.builder()
                .id(1)
                .inlongGroupId("test_group")
                .inlongStreamId("test_stream")
                .sourceType(SourceType.MYSQL_BINLOG)
                .sourceName("test_source")
                .agentIp("127.0.0.1")
                .inlongClusterName("test_cluster")
                .user("root")
                .password("pwd")
                .hostname("127.0.0.1")
                .port(3306)
                .build();

        stubFor(
                get(urlMatching("/inlong/manager/api/source/get/1.*"))
                        .willReturn(
                                okJson(JsonUtils.toJsonString(
                                        Response.success(streamSource))
                                ))
        );
        StreamSource sourceInfo = sourceClient.get(1);
        Assertions.assertEquals(1, sourceInfo.getId());
        Assertions.assertTrue(sourceInfo instanceof MySQLBinlogSource);
    }

    @Test
    void testSaveDataNode() {
        stubFor(
                post(urlMatching("/inlong/manager/api/node/save.*"))
                        .willReturn(
                                okJson(JsonUtils.toJsonString(
                                        Response.success(1))
                                ))
        );
        HiveDataNodeRequest request = new HiveDataNodeRequest();
        request.setName("test_hive_node");
        Integer nodeId = dataNodeClient.save(request);
        Assertions.assertEquals(1, nodeId);
    }

    @Test
    void testGetDataNode() {
        DataNodeResponse response = DataNodeResponse.builder()
                .id(1)
                .name("test_node")
                .type(DataNodeType.HIVE)
                .build();
        stubFor(
                get(urlMatching("/inlong/manager/api/node/get/1.*"))
                        .willReturn(
                                okJson(JsonUtils.toJsonString(
                                        Response.success(response))
                                ))
        );
        DataNodeResponse nodeInfo = dataNodeClient.get(1);
        Assertions.assertEquals(1, nodeInfo.getId());
    }

    @Test
    void testListDataNode() {
        List<DataNodeResponse> nodeResponses = Lists.newArrayList(
                DataNodeResponse.builder()
                        .id(1)
                        .name("test_node")
                        .type(DataNodeType.HIVE)
                        .build()
        );

        stubFor(
                post(urlMatching("/inlong/manager/api/node/list.*"))
                        .willReturn(
                                okJson(JsonUtils.toJsonString(Response.success(new PageResult<>(nodeResponses))))
                        )
        );

<<<<<<< HEAD
        DataNodeRequest request = new DataNodeRequest();
        request.setName("test_node");
        request.setToken(DataNodeType.HIVE);
        PageResult<DataNodeResponse> nodePageInfo = dataNodeClient.list(request);
=======
        HiveDataNodeRequest request = new HiveDataNodeRequest();
        request.setName("test_hive_node");
        PageInfo<DataNodeResponse> nodePageInfo = dataNodeClient.list(request);
>>>>>>> 23a424d7
        Assertions.assertEquals(JsonUtils.toJsonString(nodePageInfo.getList()), JsonUtils.toJsonString(nodeResponses));
    }

    @Test
    void testUpdateDataNode() {
        stubFor(
                post(urlMatching("/inlong/manager/api/node/update.*"))
                        .willReturn(
                                okJson(JsonUtils.toJsonString(
                                        Response.success(true))
                                )
                        )
        );

        HiveDataNodeRequest request = new HiveDataNodeRequest();
        request.setId(1);
        request.setName("test_hive_node");
        Boolean isUpdate = dataNodeClient.update(request);
        Assertions.assertTrue(isUpdate);
    }

    @Test
    void testDeleteDataNode() {
        stubFor(
                delete(urlMatching("/inlong/manager/api/node/delete/1.*"))
                        .willReturn(
                                okJson(JsonUtils.toJsonString(
                                        Response.success(true))
                                )
                        )
        );
        Boolean isUpdate = dataNodeClient.delete(1);
        Assertions.assertTrue(isUpdate);
    }

    @Test
    void testRegisterUser() {
        stubFor(
                post(urlMatching("/inlong/manager/api/user/register.*"))
                        .willReturn(
                                okJson(JsonUtils.toJsonString(
                                        Response.success(1))
                                )
                        )
        );
        UserRequest request = new UserRequest();
        request.setName("test_user");
        request.setPassword("test_pwd");
        Integer userId = userClient.register(request);
        Assertions.assertEquals(1, userId);
    }

    @Test
    void testGetUserById() {
        UserInfo userInfo = UserInfo.builder()
                .id(1)
                .name("test_user")
                .password("test_pwd")
                .build();

        stubFor(
                get(urlMatching("/inlong/manager/api/user/get/1.*"))
                        .willReturn(
                                okJson(JsonUtils.toJsonString(
                                        Response.success(userInfo))
                                )
                        )
        );
        UserInfo info = userClient.getById(1);
        Assertions.assertEquals(info.getId(), 1);
    }

    @Test
    void testUpdateUser() {
        stubFor(
                post(urlMatching("/inlong/manager/api/user/update.*"))
                        .willReturn(
                                okJson(JsonUtils.toJsonString(
                                        Response.success(1))
                                )
                        )
        );
        UserRequest request = new UserRequest();
        request.setId(1);
        request.setName("test_user");
        request.setPassword("test_pwd");
        request.setNewPassword("test_new_pwd");
        request.setAccountType(UserTypeEnum.ADMIN.getCode());
        Integer userId = userClient.update(request);
        Assertions.assertEquals(userId, 1);
    }

    @Test
    void testDeleteUser() {
        stubFor(
                delete(urlMatching("/inlong/manager/api/user/delete.*"))
                        .willReturn(
                                okJson(JsonUtils.toJsonString(
                                        Response.success(true))
                                )
                        )
        );
        Boolean isDelete = userClient.delete(1);
        Assertions.assertTrue(isDelete);
    }

}<|MERGE_RESOLUTION|>--- conflicted
+++ resolved
@@ -1012,16 +1012,9 @@
                         )
         );
 
-<<<<<<< HEAD
-        DataNodeRequest request = new DataNodeRequest();
-        request.setName("test_node");
-        request.setToken(DataNodeType.HIVE);
-        PageResult<DataNodeResponse> nodePageInfo = dataNodeClient.list(request);
-=======
         HiveDataNodeRequest request = new HiveDataNodeRequest();
         request.setName("test_hive_node");
-        PageInfo<DataNodeResponse> nodePageInfo = dataNodeClient.list(request);
->>>>>>> 23a424d7
+        PageResult<DataNodeResponse> nodePageInfo = dataNodeClient.list(request);
         Assertions.assertEquals(JsonUtils.toJsonString(nodePageInfo.getList()), JsonUtils.toJsonString(nodeResponses));
     }
 
