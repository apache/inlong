/*
 * Licensed to the Apache Software Foundation (ASF) under one or more
 * contributor license agreements. See the NOTICE file distributed with
 * this work for additional information regarding copyright ownership.
 * The ASF licenses this file to You under the Apache License, Version 2.0
 * (the "License"); you may not use this file except in compliance with
 * the License. You may obtain a copy of the License at
 *
 * http://www.apache.org/licenses/LICENSE-2.0
 *
 * Unless required by applicable law or agreed to in writing, software
 * distributed under the License is distributed on an "AS IS" BASIS,
 * WITHOUT WARRANTIES OR CONDITIONS OF ANY KIND, either express or implied.
 * See the License for the specific language governing permissions and
 * limitations under the License.
 */

package org.apache.inlong.manager.pojo.source.tubemq;

import org.apache.inlong.common.enums.MessageWrapType;
import org.apache.inlong.manager.common.consts.SourceType;
import org.apache.inlong.manager.common.util.CommonBeanUtils;
import org.apache.inlong.manager.common.util.JsonTypeDefine;
import org.apache.inlong.manager.pojo.source.SourceRequest;
import org.apache.inlong.manager.pojo.source.StreamSource;

import io.swagger.annotations.ApiModel;
import io.swagger.annotations.ApiModelProperty;
import lombok.AllArgsConstructor;
import lombok.Builder;
import lombok.Data;
import lombok.EqualsAndHashCode;
import lombok.ToString;
import lombok.experimental.SuperBuilder;

import java.util.TreeSet;

/**
 * The TubeMQ source info
 */
@Data
@SuperBuilder
@AllArgsConstructor
@ToString(callSuper = true)
@EqualsAndHashCode(callSuper = true)
@ApiModel(value = "TubeMQ source info")
@JsonTypeDefine(value = SourceType.TUBEMQ)
public class TubeMQSource extends StreamSource {

    @ApiModelProperty("Master RPC of the TubeMQ")
    private String masterRpc;

    @ApiModelProperty("Topic of the TubeMQ")
    private String topic;

    @ApiModelProperty("Group of the TubeMQ")
    private String consumeGroup;

    @ApiModelProperty("Session key of the TubeMQ")
    private String sessionKey;

<<<<<<< HEAD
    @ApiModelProperty("inlong-msg.inner.format")
    private String innerFormat;
=======
    @ApiModelProperty(value = "Data separator")
    private String dataSeparator;
>>>>>>> c0234b5f

    /**
     * The TubeMQ consumers use this streamId set to filter records reading from server.
     */
    @ApiModelProperty("Tid of the TubeMQ")
    private TreeSet<String> streamId;
<<<<<<< HEAD
=======

    @ApiModelProperty(value = "The message body wrap  wrap type, including: RAW, INLONG_MSG_V0, INLONG_MSG_V1, etc")
    @Builder.Default
    private String wrapType = MessageWrapType.INLONG_MSG_V0.getName();
>>>>>>> c0234b5f

    public TubeMQSource() {
        this.setSourceType(SourceType.TUBEMQ);
    }

    @Override
    public SourceRequest genSourceRequest() {
        return CommonBeanUtils.copyProperties(this, TubeMQSourceRequest::new);
    }

}<|MERGE_RESOLUTION|>--- conflicted
+++ resolved
@@ -59,26 +59,18 @@
     @ApiModelProperty("Session key of the TubeMQ")
     private String sessionKey;
 
-<<<<<<< HEAD
-    @ApiModelProperty("inlong-msg.inner.format")
-    private String innerFormat;
-=======
     @ApiModelProperty(value = "Data separator")
     private String dataSeparator;
->>>>>>> c0234b5f
 
     /**
      * The TubeMQ consumers use this streamId set to filter records reading from server.
      */
     @ApiModelProperty("Tid of the TubeMQ")
     private TreeSet<String> streamId;
-<<<<<<< HEAD
-=======
 
     @ApiModelProperty(value = "The message body wrap  wrap type, including: RAW, INLONG_MSG_V0, INLONG_MSG_V1, etc")
     @Builder.Default
     private String wrapType = MessageWrapType.INLONG_MSG_V0.getName();
->>>>>>> c0234b5f
 
     public TubeMQSource() {
         this.setSourceType(SourceType.TUBEMQ);
