--- conflicted
+++ resolved
@@ -64,13 +64,12 @@
     private int emptyPollTimes = 10;
     private int cleanOldConsumerIntervalSec = 60;
     private int maxConsumerSize = 5;
-<<<<<<< HEAD
+
     private ConsumerSubsetType consumerSubsetType = ConsumerSubsetType.ALL;
     private int consumerSubsetSize = 1;
-=======
+
     private boolean topicStaticsEnabled = true;
     private boolean partitionStaticsEnabled = true;
->>>>>>> f8d3989a
 
     public SortClientConfig(
             String sortTaskId,
@@ -355,7 +354,6 @@
         this.maxConsumerSize = maxConsumerSize;
     }
 
-<<<<<<< HEAD
     public ConsumerSubsetType getConsumerSubsetType() {
         return consumerSubsetType;
     }
@@ -370,14 +368,14 @@
 
     public void setConsumerSubsetSize(int consumerSubsetSize) {
         this.consumerSubsetSize = consumerSubsetSize;
-=======
+    }
+    
     public boolean isTopicStaticsEnabled() {
         return topicStaticsEnabled;
     }
 
     public boolean isPartitionStaticsEnabled() {
         return partitionStaticsEnabled;
->>>>>>> f8d3989a
     }
 
     /**
@@ -455,13 +453,21 @@
         this.maxEmptyPollSleepMs = NumberUtils.toInt(sortSdkParams.get(ConfigConstants.MAX_EMPTY_POLL_SLEEP_MS),
                 maxEmptyPollSleepMs);
         this.emptyPollTimes = NumberUtils.toInt(sortSdkParams.get(ConfigConstants.EMPTY_POLL_TIMES), emptyPollTimes);
-<<<<<<< HEAD
+
         this.maxConsumerSize = NumberUtils.toInt(sortSdkParams.get(ConfigConstants.MAX_CONSUMER_SIZE),
                 maxConsumerSize);
         this.consumerSubsetType = ConsumerSubsetType.convert(
                 sortSdkParams.getOrDefault(ConfigConstants.CONSUMER_SUBSET_TYPE, ConsumerSubsetType.CLUSTER.value()));
         this.consumerSubsetSize = NumberUtils.toInt(sortSdkParams.get(ConfigConstants.CONSUMER_SUBSET_SIZE),
                 consumerSubsetSize);
+
+        String strTopicStaticsEnabled = sortSdkParams.getOrDefault(ConfigConstants.IS_TOPIC_STATICS_ENABLED,
+                Boolean.TRUE.toString());
+        this.topicStaticsEnabled = StringUtils.equalsIgnoreCase(strTopicStaticsEnabled, Boolean.TRUE.toString());
+        String strPartitionStaticsEnabled = sortSdkParams.getOrDefault(ConfigConstants.IS_PARTITION_STATICS_ENABLED,
+                Boolean.TRUE.toString());
+        this.partitionStaticsEnabled = StringUtils.equalsIgnoreCase(strPartitionStaticsEnabled,
+                Boolean.TRUE.toString());
     }
 
     public List<InLongTopic> getConsumerSubset(List<InLongTopic> totalTopics) {
@@ -486,17 +492,6 @@
             }
         }
         return subset;
-=======
-        this.maxConsumerSize = NumberUtils.toInt(sortSdkParams.get(ConfigConstants.MAX_CONSUMER_SIZE), maxConsumerSize);
-
-        String strTopicStaticsEnabled = sortSdkParams.getOrDefault(ConfigConstants.IS_TOPIC_STATICS_ENABLED,
-                Boolean.TRUE.toString());
-        this.topicStaticsEnabled = StringUtils.equalsIgnoreCase(strTopicStaticsEnabled, Boolean.TRUE.toString());
-        String strPartitionStaticsEnabled = sortSdkParams.getOrDefault(ConfigConstants.IS_PARTITION_STATICS_ENABLED,
-                Boolean.TRUE.toString());
-        this.partitionStaticsEnabled = StringUtils.equalsIgnoreCase(strPartitionStaticsEnabled,
-                Boolean.TRUE.toString());
->>>>>>> f8d3989a
     }
 
 }