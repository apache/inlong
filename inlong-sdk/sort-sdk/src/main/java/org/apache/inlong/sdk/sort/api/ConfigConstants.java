/*
 * Licensed to the Apache Software Foundation (ASF) under one or more
 * contributor license agreements. See the NOTICE file distributed with
 * this work for additional information regarding copyright ownership.
 * The ASF licenses this file to You under the Apache License, Version 2.0
 * (the "License"); you may not use this file except in compliance with
 * the License. You may obtain a copy of the License at
 *
 * http://www.apache.org/licenses/LICENSE-2.0
 *
 * Unless required by applicable law or agreed to in writing, software
 * distributed under the License is distributed on an "AS IS" BASIS,
 * WITHOUT WARRANTIES OR CONDITIONS OF ANY KIND, either express or implied.
 * See the License for the specific language governing permissions and
 * limitations under the License.
 */

package org.apache.inlong.sdk.sort.api;

/**
 * SortSdk config constants
 */
public class ConfigConstants {

    public static final String CALLBACK_QUEUE_SIZE = "callbackQueueSize";
    public static final String PULSAR_RECEIVE_QUEUE_SIZE = "pulsarReceiveQueueSize";
    public static final String STATS_INTERVAL_SECONDS = "statsIntervalSeconds";
    public static final String KAFKA_FETCH_WAIT_MS = "kafkaFetchWaitMs";
    public static final String KAFKA_FETCH_SIZE_BYTES = "kafkaFetchSizeBytes";
    public static final String KAFKA_SOCKET_RECV_BUFFER_SIZE = "kafkaSocketRecvBufferSize";
    public static final String LOCAL_IP = "localIp";
    public static final String APP_NAME = "appName";
    public static final String SERVER_NAME = "serverName";
    public static final String CONTAINER_ID = "containerId";
    public static final String INSTANCE_NAME = "instanceName";
    public static final String ENV = "env";
    public static final String MANAGER_API_URL = "managerApiUrl";
    public static final String MANAGER_API_VERSION = "managerApiVersion";
    public static final String CONSUME_STRATEGY = "consumeStrategy";
    public static final String TOPIC_MANAGER_TYPE = "topicManagerType";
    public static final String REPORT_STATISTIC_INTERVAL_SEC = "reportStatisticIntervalSec";
    public static final String UPDATE_META_DATA_INTERVAL_SEC = "updateMetaDataIntervalSec";
    public static final String ACK_TIMEOUT_SEC = "ackTimeoutSec";
    public static final String CLEAN_OLD_CONSUMER_INTERVAL_SEC = "cleanOldConsumerIntervalSec";
    public static final String IS_PROMETHEUS_ENABLED = "isPrometheusEnabled";
    public static final String EMPTY_POLL_SLEEP_STEP_MS = "emptyPollSleepStepMs";
    public static final String MAX_EMPTY_POLL_SLEEP_MS = "maxEmptyPollSleepMs";
    public static final String EMPTY_POLL_TIMES = "emptyPollTimes";
    public static final String MAX_CONSUMER_SIZE = "maxConsumerSize";
<<<<<<< HEAD
    public static final String CONSUMER_SUBSET_TYPE = "consumerSubsetType";
    public static final String CONSUMER_SUBSET_SIZE = "consumerSubsetSize";
=======
    public static final String IS_TOPIC_STATICS_ENABLED = "isTopicStaticsEnabled";
    public static final String IS_PARTITION_STATICS_ENABLED = "isPartitionStaticsEnabled";
>>>>>>> f8d3989a
}<|MERGE_RESOLUTION|>--- conflicted
+++ resolved
@@ -47,11 +47,11 @@
     public static final String MAX_EMPTY_POLL_SLEEP_MS = "maxEmptyPollSleepMs";
     public static final String EMPTY_POLL_TIMES = "emptyPollTimes";
     public static final String MAX_CONSUMER_SIZE = "maxConsumerSize";
-<<<<<<< HEAD
+
     public static final String CONSUMER_SUBSET_TYPE = "consumerSubsetType";
     public static final String CONSUMER_SUBSET_SIZE = "consumerSubsetSize";
-=======
+
     public static final String IS_TOPIC_STATICS_ENABLED = "isTopicStaticsEnabled";
     public static final String IS_PARTITION_STATICS_ENABLED = "isPartitionStaticsEnabled";
->>>>>>> f8d3989a
+
 }