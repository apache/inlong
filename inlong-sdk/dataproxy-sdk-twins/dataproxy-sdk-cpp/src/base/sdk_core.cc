/**
 * Licensed to the Apache Software Foundation (ASF) under one
 * or more contributor license agreements.  See the NOTICE file
 * distributed with this work for additional information
 * regarding copyright ownership.  The ASF licenses this file
 * to you under the Apache License, Version 2.0 (the
 * "License"); you may not use this file except in compliance
 * with the License.  You may obtain a copy of the License at
 *
 *   http://www.apache.org/licenses/LICENSE-2.0
 *
 * Unless required by applicable law or agreed to in writing,
 * software distributed under the License is distributed on an
 * "AS IS" BASIS, WITHOUT WARRANTIES OR CONDITIONS OF ANY
 * KIND, either express or implied.  See the License for the
 * specific language governing permissions and limitations
 * under the License.
 */

#include "tc_api.h"

#include <chrono>
#include <signal.h>
#include <stdio.h>
#include <string>
#include <unistd.h>
#include <unordered_map>
#include <vector>
#include <algorithm>

#include "atomic.h"
#include "buffer_pool.h"
#include "proxylist_config.h"
#include "sdk_constant.h"
#include "client_config.h"
#include "logger.h"
#include "pack_queue.h"
#include "utils.h"
#include "rapidjson/document.h"

namespace dataproxy_sdk
{
    AtomicInt init_flag{0};
    AtomicInt user_exit_flag{0};
    AtomicUInt g_send_msgid{0}; // msg uuid
    AtomicInt g_buf_full{0};    // used for buf full log limit
    ClientConfig g_config;
    GlobalCluster *g_clusters = nullptr;
    GlobalQueues *g_queues = nullptr;
    TotalPools *g_pools = nullptr;
    ExecutorThreadPool *g_executors = nullptr;

    int32_t init_helper ()
    {
<<<<<<< HEAD
        getLogger().init(g_config->log_size_, g_config->log_num_, Logger::Level(g_config->log_level_), g_config->log_file_type_,
                         g_config->log_enable_limit_, g_config->log_path_);

        LOG_WARN("dataproxy_sdk_cpp start init, version:%s", constants::kTDBusCAPIVersion);
        
        g_config->showClientConfig();
=======
        debug_init_log();
        
        LOG_WARN("dataproxy_sdk_cpp start init, version:%s", constants::kTDBusCAPIVersion);
        
        g_config.showClientConfig();
>>>>>>> 486627a9

        // get local ip
        if (!Utils::getFirstIpAddr(g_config.ser_ip_))
        {
            LOG_WARN("not found the localHost in local OS, use user's ser_ip(%s) in config", g_config.ser_ip_.c_str());
        }

        if (g_config.enable_setaffinity_)
        {
            Utils::bindCPU(g_config.mask_cpu_affinity_);
        }

        signal(SIGPIPE, SIG_IGN);

        g_pools = new TotalPools();
        if (!g_pools)
        {
            LOG_ERROR("fail to init global buffer pools");
            return SDKInvalidResult::kErrorInit;
        }
        LOG_INFO("buf pools init complete");

        g_clusters = new GlobalCluster();
        if (!g_clusters)
        {
            LOG_ERROR("fail to init global clusterlist");
            return SDKInvalidResult::kErrorInit;
        }
        LOG_INFO("global clusterlist init complete");

        g_queues = new GlobalQueues();
        if (!g_queues)
        {
            LOG_ERROR("fail to init global packqueue");
            return SDKInvalidResult::kErrorInit;
        }
        LOG_INFO("global packqueue init complete");

        // init network threadpools
        g_executors = new ExecutorThreadPool();
        if (!g_executors)
        {
            LOG_ERROR("fail to init network threads");
            return SDKInvalidResult::kErrorInit;
        }

        LOG_INFO("read cache proxylist for disaster tolerance");
        g_clusters->readCacheBuslist();

        if (!g_config.inlong_group_ids_.empty())
        {
            int32_t ret = g_clusters->initBuslistAndCreateConns();
            // FIXME: improve, return ret to user?
        }

        // packqueue flush thread
        g_queues->startCheckSubroutine();

        // proxylist update thread
        g_clusters->startUpdateSubroutine();

        LOG_WARN("dataproxy_sdk_cpp init complete!");

        return 0;

    }

    int32_t tc_api_init(const char *config_file)
    {
<<<<<<< HEAD
        getLogger().init(5, 15, Logger::Level(3), 2, true, "./", ".cpplog");
=======
>>>>>>> 486627a9

        // one process is only initialized once
        if (!init_flag.compareAndSwap(0, 1))
        {
            LOG_ERROR("dataproxy_sdk_cpp has been initialized before!");
            return SDKInvalidResult::kMultiInit;
        }
        user_exit_flag.getAndSet(0);

<<<<<<< HEAD
        g_config = new ClientConfig(config_file);
        if (!g_config){
            LOG_ERROR("dataproxy_sdk_cpp init error");
            return SDKInvalidResult::kErrorInit;
        }
        bool res = g_config->parseConfig();
        
        if (!res){
            // init error and not allow default init
            if (g_use_default)
            {
                g_config->defaultInit();
            }
            else
            {
                LOG_ERROR("dataproxy_sdk_cpp init error");
                return SDKInvalidResult::kErrorInit;
            }         
        }
        
        remove("./.cpplog");

        return init_helper();

        
    }


    int32_t tc_api_init(ClientConfig* client_config)
=======
        if (!g_config.parseConfig(config_file)){
            LOG_ERROR("dataproxy_sdk_cpp init error, something configs use default value");
        }

        return init_helper();
        
    }


    int32_t tc_api_init(ClientConfig& client_config)
>>>>>>> 486627a9
    {
        if (!init_flag.compareAndSwap(0, 1))
        {
            return SDKInvalidResult::kMultiInit;
        }
<<<<<<< HEAD

        if (!client_config)
        {
            return SDKInvalidResult::kErrorInit;

        }
        
        // check and proxy url
        if (client_config->proxy_URL_.empty())
        {
=======
        
        // check and proxy url
        if (client_config.proxy_URL_.empty())
        {
            init_flag.compareAndSwap(1, 0);
>>>>>>> 486627a9
            return SDKInvalidResult::kErrorInit;
            
        }
        // check auth setting
<<<<<<< HEAD
        if (client_config->need_auth_ && (client_config->auth_id_.empty() || client_config->auth_key_.empty()))
        {
=======
        if (client_config.need_auth_ && (client_config.auth_id_.empty() || client_config.auth_key_.empty()))
        {
            init_flag.compareAndSwap(1, 0);
>>>>>>> 486627a9
            return SDKInvalidResult::kErrorAuthInfo;
        }

        g_config = client_config;
<<<<<<< HEAD
        g_config->updateBufSize(); 
=======
        g_config.updateBufSize(); 
>>>>>>> 486627a9

        return init_helper();
       
    }

    int32_t tc_api_init_ext(const char *config_file, int32_t use_def)
    {
        if (!init_flag.compareAndSwap(0, 1))
        {
            LOG_ERROR("dataproxy_sdk_cpp has been initialized before!");
            return SDKInvalidResult::kMultiInit;
        }
        user_exit_flag.getAndSet(0);
        if (!g_config.parseConfig(config_file)){
            LOG_ERROR("dataproxy_sdk_cpp init error");
            
            // don't use default, return directly
            if (!use_def)
            {
                LOG_ERROR("not using default config, dataproxy_sdk_cpp should be inited again!");
                init_flag.compareAndSwap(1, 0);
                return SDKInvalidResult::kErrorInit;
            }
            
        }
        return init_helper();
    }

    int32_t sendBaseMsg(const std::string msg,
                        const std::string inlong_group_id,
                        const std::string inlong_stream_id,
                        const std::string client_ip,
                        int64_t report_time,
                        UserCallBack call_back)
    {
        // should init first, and close before
        if (init_flag.get() == 0 || user_exit_flag.get() == 1)
        {
            LOG_ERROR("capi has been closed, init first and then send");
            return SDKInvalidResult::kSendAfterClose;
        }

        // input check
        if (msg.empty() || inlong_group_id.empty() || inlong_stream_id.empty())
        {
            LOG_ERROR("invalid input, inlong_group_id:%s, inlong_stream_id:%s, msg:%s", inlong_group_id.c_str(), inlong_stream_id.c_str(), msg.c_str());
            return SDKInvalidResult::kInvalidInput;
        }

        // msg len check
        if (msg.size() > g_config.ext_pack_size_)
        {
            LOG_ERROR("msg len is too long, cur msg_len:%d, ext_pack_size:%d", msg.size(), g_config.ext_pack_size_);
            return SDKInvalidResult::kMsgTooLong;
        }

        if(g_config.enable_groupId_isolation_){
            if(std::find(g_config.inlong_group_ids_.begin(),g_config.inlong_group_ids_.end(),inlong_group_id)==g_config.inlong_group_ids_.end()){
                LOG_ERROR("inlong_group_id:%s is not specified in config file, check it", inlong_group_id.c_str());
                return SDKInvalidResult::kInvalidGroupId;
            }
        }

        g_clusters->addBuslist(inlong_group_id);

        if (!g_pools->isPoolAvailable(inlong_group_id))
        {
            if (g_buf_full.get() == 0)
                LOG_ERROR("buf pool is full, send later, datalen:%d", msg.size());
            g_buf_full.increment();
            if (g_buf_full.get() > 100)
            {
                g_buf_full.getAndSet(1);
                LOG_ERROR("buf pool is full 100 times, send later, datalen:%d", msg.size());
            }

            return SDKInvalidResult::kBufferPoolFull;
        }

        //get packqueue
        auto pack_queue = g_queues->getPackQueue(inlong_group_id, inlong_stream_id);
        if (!pack_queue)
        {
            LOG_ERROR("fail to get pack queue, inlong_group_id:%s, inlong_stream_id:%s", inlong_group_id.c_str(), inlong_stream_id.c_str());
            return SDKInvalidResult::kFailGetPackQueue;
        }

        return pack_queue->sendMsg(msg, inlong_group_id, inlong_stream_id, client_ip, report_time, call_back);
    }

    int32_t tc_api_send(const char *proxyiness_id, const char *inlong_stream_id, const char *msg, int32_t msg_len, UserCallBack call_back)
    {
        int64_t msg_time = Utils::getCurrentMsTime();
        return sendBaseMsg(msg, proxyiness_id, inlong_stream_id, "", msg_time, call_back);
    }

    int32_t tc_api_send_batch(const char *proxyiness_id, const char *inlong_stream_id, const char **msg_list, int32_t msg_cnt, UserCallBack call_back)
    {
        if (!msg_cnt)
            return SDKInvalidResult::kInvalidInput;
        int64_t msg_time = Utils::getCurrentMsTime();
        int32_t ret = 0;
        for (size_t i = 0; i < msg_cnt; i++)
        {
            ret = sendBaseMsg(msg_list[i], proxyiness_id, inlong_stream_id, "", msg_time, call_back);
            if (ret)
                return ret;
        }
        return 0;
    }

    int32_t tc_api_send_ext(const char *proxyiness_id, const char *inlong_stream_id, const char *msg, int32_t msg_len, const int64_t msg_time, UserCallBack call_back)
    {
        return sendBaseMsg(msg, proxyiness_id, inlong_stream_id, "", msg_time, call_back);
    }

    int32_t tc_api_send_base(const char *proxyiness_id,
                             const char *inlong_stream_id,
                             const char *msg,
                             int32_t msg_len,
                             const int64_t report_time,
                             const char *client_ip,
                             UserCallBack call_back)
    {
        return sendBaseMsg(msg, proxyiness_id, inlong_stream_id, client_ip, report_time, call_back);
    }

    int32_t tc_api_close(int32_t max_waitms)
    {
        // only exit once
        if (!init_flag.compareAndSwap(1, 0))
        {
            LOG_ERROR("dataproxy_sdk_cpp has been closed!");
            return SDKInvalidResult::kMultiExits;
        }

        user_exit_flag.getAndSet(1);

        std::this_thread::sleep_for(std::chrono::milliseconds(max_waitms));

        if(g_queues)
        {
            g_queues->printTotalAck(); // pring ack msg count of each groupid+streamid
        }

        delete g_queues;
        g_queues=nullptr;
        std::this_thread::sleep_for(std::chrono::seconds(1));
        delete g_executors;
        g_executors=nullptr;
        delete g_pools;
        g_pools=nullptr;
        delete g_clusters;
        g_clusters=nullptr;

        // std::this_thread::sleep_for(std::chrono::seconds(5));

        LOG_WARN("close dataproxy_sdk_cpp!");

        return 0;
    }

} // namespace dataproxy_sdk<|MERGE_RESOLUTION|>--- conflicted
+++ resolved
@@ -52,20 +52,11 @@
 
     int32_t init_helper ()
     {
-<<<<<<< HEAD
-        getLogger().init(g_config->log_size_, g_config->log_num_, Logger::Level(g_config->log_level_), g_config->log_file_type_,
-                         g_config->log_enable_limit_, g_config->log_path_);
-
-        LOG_WARN("dataproxy_sdk_cpp start init, version:%s", constants::kTDBusCAPIVersion);
-        
-        g_config->showClientConfig();
-=======
         debug_init_log();
         
         LOG_WARN("dataproxy_sdk_cpp start init, version:%s", constants::kTDBusCAPIVersion);
         
         g_config.showClientConfig();
->>>>>>> 486627a9
 
         // get local ip
         if (!Utils::getFirstIpAddr(g_config.ser_ip_))
@@ -135,10 +126,6 @@
 
     int32_t tc_api_init(const char *config_file)
     {
-<<<<<<< HEAD
-        getLogger().init(5, 15, Logger::Level(3), 2, true, "./", ".cpplog");
-=======
->>>>>>> 486627a9
 
         // one process is only initialized once
         if (!init_flag.compareAndSwap(0, 1))
@@ -148,37 +135,6 @@
         }
         user_exit_flag.getAndSet(0);
 
-<<<<<<< HEAD
-        g_config = new ClientConfig(config_file);
-        if (!g_config){
-            LOG_ERROR("dataproxy_sdk_cpp init error");
-            return SDKInvalidResult::kErrorInit;
-        }
-        bool res = g_config->parseConfig();
-        
-        if (!res){
-            // init error and not allow default init
-            if (g_use_default)
-            {
-                g_config->defaultInit();
-            }
-            else
-            {
-                LOG_ERROR("dataproxy_sdk_cpp init error");
-                return SDKInvalidResult::kErrorInit;
-            }         
-        }
-        
-        remove("./.cpplog");
-
-        return init_helper();
-
-        
-    }
-
-
-    int32_t tc_api_init(ClientConfig* client_config)
-=======
         if (!g_config.parseConfig(config_file)){
             LOG_ERROR("dataproxy_sdk_cpp init error, something configs use default value");
         }
@@ -189,51 +145,28 @@
 
 
     int32_t tc_api_init(ClientConfig& client_config)
->>>>>>> 486627a9
     {
         if (!init_flag.compareAndSwap(0, 1))
         {
             return SDKInvalidResult::kMultiInit;
         }
-<<<<<<< HEAD
-
-        if (!client_config)
-        {
-            return SDKInvalidResult::kErrorInit;
-
-        }
-        
-        // check and proxy url
-        if (client_config->proxy_URL_.empty())
-        {
-=======
         
         // check and proxy url
         if (client_config.proxy_URL_.empty())
         {
             init_flag.compareAndSwap(1, 0);
->>>>>>> 486627a9
             return SDKInvalidResult::kErrorInit;
             
         }
         // check auth setting
-<<<<<<< HEAD
-        if (client_config->need_auth_ && (client_config->auth_id_.empty() || client_config->auth_key_.empty()))
-        {
-=======
         if (client_config.need_auth_ && (client_config.auth_id_.empty() || client_config.auth_key_.empty()))
         {
             init_flag.compareAndSwap(1, 0);
->>>>>>> 486627a9
             return SDKInvalidResult::kErrorAuthInfo;
         }
 
         g_config = client_config;
-<<<<<<< HEAD
-        g_config->updateBufSize(); 
-=======
         g_config.updateBufSize(); 
->>>>>>> 486627a9
 
         return init_helper();
        
