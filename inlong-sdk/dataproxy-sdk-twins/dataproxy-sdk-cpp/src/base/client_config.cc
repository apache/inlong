--- conflicted
+++ resolved
@@ -27,49 +27,7 @@
 
 namespace dataproxy_sdk
 {
-<<<<<<< HEAD
-    ClientConfig::ClientConfig(const std::string& proxy_url, bool need_auth, const std::string& auth_id, const std::string& auth_key): 
-        proxy_URL_(proxy_url),
-        need_auth_(need_auth),
-        auth_id_(auth_id),
-        auth_key_(auth_key),
-        thread_nums_(constants::kThreadNums), 
-        shared_buf_nums_(constants::kSharedBufferNums),
-        enable_groupId_isolation_(constants::kEnableGroupidIsolation),
-        buffer_num_per_groupId_(constants::kBufferNumPerGroupid),
-        net_tag_(constants::kNetTag),
-        enable_pack_(constants::kEnablePack),
-        pack_size_(constants::kPackSize),
-        pack_timeout_(constants::kPackTimeout),
-        ext_pack_size_(constants::kExtPackSize),
-        enable_zip_(constants::kEnableZip),
-        min_zip_len_(constants::kMinZipLen),
-        enable_retry_(constants::kEnableRetry),
-        retry_interval_(constants::kRetryInterval),
-        retry_num_(constants::kRetryNum),
-        log_num_(constants::kLogNum),
-        log_size_(constants::kLogSize),
-        log_level_(constants::kLogLevel),
-        log_file_type_(constants::kLogFileType),
-        log_path_(constants::kLogPath),
-        log_enable_limit_(constants::kLogEnableLimit),
-        enable_proxy_URL_from_cluster_(constants::kEnableProxyURLFromCluster),
-        proxy_cluster_URL_(constants::kProxyClusterURL),
-        proxy_update_interval_(constants::kProxyUpdateInterval),
-        proxy_URL_timeout_(constants::kProxyURLTimeout),
-        max_active_proxy_num_(constants::kMaxActiveProxyNum),
-        ser_ip_(constants::kSerIP),
-        max_buf_pool_(constants::kMaxBufPool),
-        msg_type_(constants::kMsgType),
-        enable_TCP_nagle_(constants::kEnableTCPNagle),
-        mask_cpu_affinity_(constants::kMaskCPUAffinity),
-        is_from_DC_(constants::kIsFromDC),
-        extend_field_(constants::kExtendField) {}
-
-    bool ClientConfig::parseConfig()
-=======
     bool ClientConfig::parseConfig(const std::string& config_path)
->>>>>>> 486627a9
     {
         config_path_ = config_path;
         std::string file_content;
