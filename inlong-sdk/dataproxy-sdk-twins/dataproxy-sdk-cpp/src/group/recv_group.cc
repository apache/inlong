/*
 * Licensed to the Apache Software Foundation (ASF) under one or more
 * contributor license agreements. See the NOTICE file distributed with
 * this work for additional information regarding copyright ownership.
 * The ASF licenses this file to You under the Apache License, Version 2.0
 * (the "License"); you may not use this file except in compliance with
 * the License. You may obtain a copy of the License at
 *
 * http://www.apache.org/licenses/LICENSE-2.0
 *
 * Unless required by applicable law or agreed to in writing, software
 * distributed under the License is distributed on an "AS IS" BASIS,
 * WITHOUT WARRANTIES OR CONDITIONS OF ANY KIND, either express or implied.
 * See the License for the specific language governing permissions and
 * limitations under the License.
 */

#include "recv_group.h"

#include "../protocol/msg_protocol.h"
#include "../utils/capi_constant.h"
#include "../utils/utils.h"
#include "api_code.h"
#include <cstdlib>
#include <functional>

namespace inlong {
const uint32_t DEFAULT_PACK_ATTR = 400;
RecvGroup::RecvGroup(const std::string &group_key,std::shared_ptr<SendManager> send_manager)
    : cur_len_(0), groupId_num_(0), streamId_num_(0),
      msg_type_(SdkConfig::getInstance()->msg_type_),
      data_capacity_(SdkConfig::getInstance()->buf_size_),
      send_manager_(send_manager),group_key_(group_key) {
  data_capacity_ = std::max(SdkConfig::getInstance()->max_msg_size_,
                            SdkConfig::getInstance()->pack_size_);
  data_capacity_ = data_capacity_ + DEFAULT_PACK_ATTR;

  pack_buf_ = new char[data_capacity_];
  memset(pack_buf_, 0x0, data_capacity_);
  data_time_ = 0;
  last_pack_time_ = Utils::getCurrentMsTime();
  max_recv_size_ = SdkConfig::getInstance()->recv_buf_size_;

  LOG_INFO("RecvGroup:"<<group_key_<<",data_capacity:"<<data_capacity_<<",max_recv_size:"<<max_recv_size_);
}

RecvGroup::~RecvGroup() {
  if (pack_buf_) {
    delete[] pack_buf_;
    pack_buf_ = nullptr;
  }
}

int32_t RecvGroup::SendData(const std::string &msg, const std::string &groupId,
                            const std::string &streamId,
                            const std::string &client_ip, uint64_t report_time,
                            UserCallBack call_back) {
  std::lock_guard<std::mutex> lck(mutex_);

  if (msg.size() + cur_len_ > max_recv_size_) {
    return SdkCode::kRecvBufferFull;
  }

  AddMsg(msg, client_ip, report_time, call_back,groupId,streamId);

  return SdkCode::kSuccess;
}

int32_t RecvGroup::DoDispatchMsg() {
  last_pack_time_ = Utils::getCurrentMsTime();
  std::lock_guard<std::mutex> lck(mutex_);
  if (group_key_.empty()) {
    LOG_ERROR("groupId  is empty, check!!");
    return SdkCode::kInvalidInput;
  }
  if (msgs_.empty()) {
    LOG_ERROR("no msg in msg_set, check!");
    return SdkCode::kMsgEmpty;
  }
  auto send_group = send_manager_->GetSendGroup(group_key_);
  if (send_group == nullptr) {
    LOG_ERROR("failed to get send_buf, something gets wrong, checkout!");
    return SdkCode::kFailGetSendBuf;
  }
  if (!send_group->IsAvailable()) {
    return SdkCode::kFailGetConn;
  }
  if (send_group->IsFull()) {
    return SdkCode::kSendBufferFull;
  }

  uint32_t total_length = 0;
  uint64_t max_tid_size = 0;
  std::unordered_map<std::string, std::vector<SdkMsgPtr>> msgs_to_dispatch;
  std::unordered_map<std::string, uint64_t> tid_stat;
  while (!msgs_.empty()) {
    SdkMsgPtr msg = msgs_.front();
<<<<<<< HEAD
    if (msg->msg_.size() + total_length + constants::ATTR_LENGTH >
        SdkConfig::getInstance()->pack_size_) {
      break;
=======
    if (msg->msg_.size() + max_tid_size + constants::ATTR_LENGTH > SdkConfig::getInstance()->pack_size_) {
      if (!msgs_to_dispatch.empty()) {
        break;
      }
>>>>>>> c0234b5f
    }
    std::string msg_key = msg->inlong_group_id_ + msg->inlong_stream_id_;
    msgs_to_dispatch[msg_key].push_back(msg);
    msgs_.pop();
<<<<<<< HEAD
    total_length = msg->msg_.size() + total_length + constants::ATTR_LENGTH;
=======

    total_length = msg->msg_.size() + total_length + constants::ATTR_LENGTH;

    if (tid_stat.find(msg_key) == tid_stat.end()) {
      tid_stat[msg_key] = 0;
    }
    tid_stat[msg_key] = tid_stat[msg_key] + msg->msg_.size() + constants::ATTR_LENGTH;

    max_tid_size = std::max(tid_stat[msg_key], max_tid_size);
>>>>>>> c0234b5f
  }

  cur_len_ = cur_len_ - total_length;

  for (auto it : msgs_to_dispatch) {
    std::shared_ptr<SendBuffer> send_buffer = BuildSendBuf(it.second);

    ResetPackBuf();

    if (send_buffer == nullptr) {
      CallbalkToUsr(it.second);
      continue;
    }

    int ret = send_group->PushData(send_buffer);
    if (ret != SdkCode::kSuccess) {
      CallbalkToUsr(it.second);
    }
  }

  return SdkCode::kSuccess;
}

void RecvGroup::AddMsg(const std::string &msg, std::string client_ip,
                       int64_t report_time, UserCallBack call_back,const std::string &groupId,
                       const std::string &streamId) {
  if (Utils::isLegalTime(report_time))
    data_time_ = report_time;
  else {
    data_time_ = Utils::getCurrentMsTime();
  }

  std::string user_client_ip = client_ip;
  int64_t user_report_time = report_time;

  if (client_ip.empty()) {
    client_ip = "127.0.0.1";
  }
  std::string data_pack_format_attr =
      "__addcol1__reptime=" + Utils::getFormatTime(data_time_) +
      "&__addcol2__ip=" + client_ip;
  msgs_.push(std::make_shared<SdkMsg>(msg, client_ip, data_time_, call_back,
                                      data_pack_format_attr, user_client_ip,
                                      user_report_time,groupId,streamId));

  cur_len_ += msg.size() + constants::ATTR_LENGTH;
<<<<<<< HEAD
}

bool RecvGroup::ShouldPack(int32_t msg_len) {
  if (0 == cur_len_ || msgs_.empty())
    return false;
  if (msg_len + cur_len_ > SdkConfig::getInstance()->pack_size_)
    return true;
  return false;
=======
>>>>>>> c0234b5f
}

bool RecvGroup::PackMsg(std::vector<SdkMsgPtr> &msgs, char *pack_data,
                        uint32_t &out_len, uint32_t uniq_id) {
  if (pack_data == nullptr) {
    LOG_ERROR("nullptr, failed to allocate memory for buf");
    return false;
  }
  uint32_t idx = 0;
  for (auto &it : msgs) {
    if (msg_type_ >= 5) {
      *(uint32_t *)(&pack_buf_[idx]) = htonl(it->msg_.size());
      idx += sizeof(uint32_t);
    }
    memcpy(&pack_buf_[idx], it->msg_.data(), it->msg_.size());
    idx += static_cast<uint32_t>(it->msg_.size());

    // add attrlen|attr
    if (SdkConfig::getInstance()->isAttrDataPackFormat()) {
      *(uint32_t *)(&pack_buf_[idx]) = htonl(it->data_pack_format_attr_.size());
      idx += sizeof(uint32_t);

      memcpy(&pack_buf_[idx], it->data_pack_format_attr_.data(),
             it->data_pack_format_attr_.size());
      idx += static_cast<uint32_t>(it->data_pack_format_attr_.size());
    }

    if (msg_type_ == 2 || msg_type_ == 3) {
      pack_buf_[idx] = '\n';
      ++idx;
    }
  }

  uint32_t cnt = 1;
  if (msgs.size()) {
    cnt = msgs.size();
  }

  if (msg_type_ >= constants::kBinPackMethod) {
    char *bodyBegin = pack_data + sizeof(BinaryMsgHead) + sizeof(uint32_t);
    uint32_t body_len = 0;

    std::string snappy_res;
    bool isSnappy = IsZipAndOperate(snappy_res, idx);
    char real_msg_type;

    if (isSnappy) {
      body_len = static_cast<uint32_t>(snappy_res.size());
      memcpy(bodyBegin, snappy_res.data(), body_len);
      // msg_type
      real_msg_type = (msg_type_ | constants::kBinSnappyFlag);
    } else {
      body_len = idx;
      memcpy(bodyBegin, pack_buf_, body_len);
      real_msg_type = msg_type_;
    }
    *(uint32_t *)(&(pack_data[sizeof(BinaryMsgHead)])) = htonl(body_len);

    bodyBegin += body_len;

    uint32_t char_groupId_flag = 0;
    std::string groupId_streamId_char;
    uint16_t groupId_num = 0, streamId_num = 0;
    if (SdkConfig::getInstance()->enableChar() || groupId_num_ == 0 ||
        streamId_num_ == 0) {
      groupId_num = 0;
      streamId_num = 0;
      groupId_streamId_char = "groupId=" + msgs[0]->inlong_group_id_ +
                              "&streamId=" + msgs[0]->inlong_stream_id_;
      char_groupId_flag = 0x4;
    } else {
      groupId_num = groupId_num_;
      streamId_num = streamId_num_;
    }
    uint16_t ext_field =
        (SdkConfig::getInstance()->extend_field_ | char_groupId_flag);
    uint32_t data_time = data_time_ / 1000;

    std::string attr;
    if (SdkConfig::getInstance()->enableTraceIP()) {
      if (groupId_streamId_char.empty())
        attr = "node1ip=" + SdkConfig::getInstance()->local_ip_ +
               "&rtime1=" + std::to_string(Utils::getCurrentMsTime());
      else
        attr = groupId_streamId_char +
               "&node1ip=" + SdkConfig::getInstance()->local_ip_ +
               "&rtime1=" + std::to_string(Utils::getCurrentMsTime());
    } else {
      attr = "groupId=" + msgs[0]->inlong_group_id_ +
             "&streamId=" + msgs[0]->inlong_stream_id_;
    }
    *(uint16_t *)bodyBegin = htons(attr.size());
    bodyBegin += sizeof(uint16_t);
    memcpy(bodyBegin, attr.data(), attr.size());
    bodyBegin += attr.size();

    *(uint16_t *)bodyBegin = htons(constants::kBinaryMagic);

    uint32_t total_len = 25 + body_len + attr.size();

    char *p = pack_data;
    *(uint32_t *)p = htonl(total_len);
    p += 4;
    *p = real_msg_type;
    ++p;
    *(uint16_t *)p = htons(groupId_num);
    p += 2;
    *(uint16_t *)p = htons(streamId_num);
    p += 2;
    *(uint16_t *)p = htons(ext_field);
    p += 2;
    *(uint32_t *)p = htonl(data_time);
    p += 4;
    *(uint16_t *)p = htons(cnt);
    p += 2;
    *(uint32_t *)p = htonl(uniq_id);

    out_len = total_len + 4;
  } else {
    if (msg_type_ == 3 || msg_type_ == 2) {
      --idx;
    }

    char *bodyBegin = pack_data + sizeof(ProtocolMsgHead) + sizeof(uint32_t);
    uint32_t body_len = 0;
    std::string snappy_res;
    bool isSnappy = IsZipAndOperate(snappy_res, idx);
    if (isSnappy) {
      body_len = static_cast<uint32_t>(snappy_res.size());
      memcpy(bodyBegin, snappy_res.data(), body_len);
    } else {
      body_len = idx;
      memcpy(bodyBegin, pack_buf_, body_len);
    }
    *(uint32_t *)(&(pack_data[sizeof(ProtocolMsgHead)])) = htonl(body_len);
    bodyBegin += body_len;

    // attr
    std::string attr;
    attr = "groupId=" + msgs[0]->inlong_group_id_ +
           "&streamId=" + msgs[0]->inlong_stream_id_;

    attr += "&dt=" + std::to_string(data_time_);
    attr += "&mid=" + std::to_string(uniq_id);
    if (isSnappy)
      attr += "&cp=snappy";
    attr += "&cnt=" + std::to_string(cnt);
    attr += "&sid=" + std::string(Utils::getSnowflakeId());

    *(uint32_t *)bodyBegin = htonl(attr.size());
    bodyBegin += sizeof(uint32_t);
    memcpy(bodyBegin, attr.data(), attr.size());

    // total_len
    uint32_t total_len = 1 + 4 + body_len + 4 + attr.size();
    *(uint32_t *)pack_data = htonl(total_len);
    // msg_type
    *(&pack_data[4]) = msg_type_;
    out_len = total_len + 4;
  }
  return true;
}

bool RecvGroup::IsZipAndOperate(std::string &res, uint32_t real_cur_len) {
  if (SdkConfig::getInstance()->enable_zip_ &&
      real_cur_len > SdkConfig::getInstance()->min_zip_len_) {
    Utils::zipData(pack_buf_, real_cur_len, res);
    return true;
  } else
    return false;
}

void RecvGroup::DispatchMsg(bool exit) {
  if (cur_len_ <= constants::ATTR_LENGTH || msgs_.empty())
    return;
  bool len_enough = cur_len_ > SdkConfig::getInstance()->pack_size_;
  bool time_enough = (Utils::getCurrentMsTime() - last_pack_time_) >
                     SdkConfig::getInstance()->pack_timeout_;
  if (len_enough || time_enough) {
    DoDispatchMsg();
  }
}
std::shared_ptr<SendBuffer>
RecvGroup::BuildSendBuf(std::vector<SdkMsgPtr> &msgs) {
  if (msgs.empty()) {
    LOG_ERROR("pack msgs is empty.");
    return nullptr;
  }
  std::shared_ptr<SendBuffer> send_buffer =
      std::make_shared<SendBuffer>(data_capacity_);
  if (send_buffer == nullptr) {
    LOG_ERROR("make send buffer failed.");
    return nullptr;
  }
  uint32_t len = 0;
  int32_t msg_cnt = msgs.size();
  uint32_t uniq_id = g_send_msgid.incrementAndGet();

  if (!PackMsg(msgs, send_buffer->content(), len, uniq_id) || len == 0) {
    LOG_ERROR("failed to write data to send buf from pack queue, sendQueue "
              "id:%d, buf id:%d");
    return nullptr;
  }
  send_buffer->setLen(len);
  send_buffer->setMsgCnt(msg_cnt);
  send_buffer->setInlongGroupId(msgs[0]->inlong_group_id_);
  send_buffer->setStreamId(msgs[0]->inlong_stream_id_);
  send_buffer->setUniqId(uniq_id);
  send_buffer->setIsPacked(true);
  for (auto it : msgs) {
    send_buffer->addUserMsg(it);
  }

  return send_buffer;
}

void RecvGroup::CallbalkToUsr(std::vector<SdkMsgPtr> &msgs) {
  for (auto &it : msgs) {
    if (it->cb_) {
      it->cb_(it->inlong_group_id_.data(), it->inlong_stream_id_.data(),
              it->msg_.data(), it->msg_.size(), it->user_report_time_,
              it->user_client_ip_.data());
    }
  }
}
} // namespace inlong<|MERGE_RESOLUTION|>--- conflicted
+++ resolved
@@ -95,23 +95,14 @@
   std::unordered_map<std::string, uint64_t> tid_stat;
   while (!msgs_.empty()) {
     SdkMsgPtr msg = msgs_.front();
-<<<<<<< HEAD
-    if (msg->msg_.size() + total_length + constants::ATTR_LENGTH >
-        SdkConfig::getInstance()->pack_size_) {
-      break;
-=======
     if (msg->msg_.size() + max_tid_size + constants::ATTR_LENGTH > SdkConfig::getInstance()->pack_size_) {
       if (!msgs_to_dispatch.empty()) {
         break;
       }
->>>>>>> c0234b5f
     }
     std::string msg_key = msg->inlong_group_id_ + msg->inlong_stream_id_;
     msgs_to_dispatch[msg_key].push_back(msg);
     msgs_.pop();
-<<<<<<< HEAD
-    total_length = msg->msg_.size() + total_length + constants::ATTR_LENGTH;
-=======
 
     total_length = msg->msg_.size() + total_length + constants::ATTR_LENGTH;
 
@@ -121,7 +112,6 @@
     tid_stat[msg_key] = tid_stat[msg_key] + msg->msg_.size() + constants::ATTR_LENGTH;
 
     max_tid_size = std::max(tid_stat[msg_key], max_tid_size);
->>>>>>> c0234b5f
   }
 
   cur_len_ = cur_len_ - total_length;
@@ -168,17 +158,6 @@
                                       user_report_time,groupId,streamId));
 
   cur_len_ += msg.size() + constants::ATTR_LENGTH;
-<<<<<<< HEAD
-}
-
-bool RecvGroup::ShouldPack(int32_t msg_len) {
-  if (0 == cur_len_ || msgs_.empty())
-    return false;
-  if (msg_len + cur_len_ > SdkConfig::getInstance()->pack_size_)
-    return true;
-  return false;
-=======
->>>>>>> c0234b5f
 }
 
 bool RecvGroup::PackMsg(std::vector<SdkMsgPtr> &msgs, char *pack_data,
