--- conflicted
+++ resolved
@@ -25,14 +25,9 @@
       exit_flag_(false) {
   dispatch_interval_ = SdkConfig::getInstance()->dispatch_interval_zip_;
 
-<<<<<<< HEAD
-  max_groupid_streamid_num_ = SdkConfig::getInstance()->max_group_id_num_ *
-                              SdkConfig::getInstance()->max_stream_id_num_;
-=======
   max_groupid_streamid_num_ =
       std::max(SdkConfig::getInstance()->max_group_id_num_,
                SdkConfig::getInstance()->max_stream_id_num_);
->>>>>>> c0234b5f
   LOG_INFO("max_groupid_streamid_num " <<max_groupid_streamid_num_);
 
   check_timer_ = std::make_shared<asio::steady_timer>(io_context_);
@@ -63,15 +58,11 @@
 void RecvManager::Run() { io_context_.run(); }
 RecvGroupPtr RecvManager::GetRecvGroup(const std::string &groupId) {
   std::lock_guard<std::mutex> lck(mutex_);
-<<<<<<< HEAD
-  auto it = recv_group_map_.find(groupId + streamId);
-=======
   std::string group_key = ProxyManager::GetInstance()->GetGroupKey(groupId);
   if (group_key.empty()) {
     return nullptr;
   }
   auto it = recv_group_map_.find(group_key);
->>>>>>> c0234b5f
   if (it != recv_group_map_.end()) {
     return it->second;
   } else {
