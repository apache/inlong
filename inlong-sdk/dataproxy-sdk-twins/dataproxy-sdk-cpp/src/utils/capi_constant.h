/**
 * Licensed to the Apache Software Foundation (ASF) under one
 * or more contributor license agreements.  See the NOTICE file
 * distributed with this work for additional information
 * regarding copyright ownership.  The ASF licenses this file
 * to you under the Apache License, Version 2.0 (the
 * "License"); you may not use this file except in compliance
 * with the License.  You may obtain a copy of the License at
 *
 *   http://www.apache.org/licenses/LICENSE-2.0
 *
 * Unless required by applicable law or agreed to in writing,
 * software distributed under the License is distributed on an
 * "AS IS" BASIS, WITHOUT WARRANTIES OR CONDITIONS OF ANY
 * KIND, either express or implied.  See the License for the
 * specific language governing permissions and limitations
 * under the License.
 */

#ifndef INLONG_SDK_CONSTANT_H
#define INLONG_SDK_CONSTANT_H

#include "string.h"
#include <stdint.h>

namespace inlong {
namespace constants {
static const int32_t kMaxRequestTDMTimes = 4;
static const char kAttrFormat[] =
    "__addcol1__reptime=yyyymmddHHMMSS&__addcol2_ip=xxx.xxx.xxx.xxx";
static const int32_t kAttrLen = strlen(kAttrFormat);

static const char kVersion[] = "inlong-sdk-cpp-v3.2";
static const uint16_t kBinaryMagic = 0xEE01;
static const uint32_t kBinPackMethod = 7;
static const uint8_t kBinSnappyFlag = 1 << 5;

static const int32_t kPerGroupidThreadNums = 1;
static const int32_t kSendBufSize = 10240000;
static const int32_t kRecvBufSize = 10240000;
static const uint32_t kMaxGroupIdNum = 50;
static const uint32_t kMaxStreamIdNum = 100;

static const int32_t kDispatchIntervalZip = 8;
static const int32_t kDispatchIntervalSend = 10;
static const int32_t kLoadBalanceInterval = 300000;
static const int32_t kHeartBeatInterval = 60000;
static const bool kEnableBalance = true;

static const bool kEnablePack = true;
static const uint32_t kPackSize = 409600;
static const uint32_t kPackTimeout = 3000;
static const uint32_t kExtPackSize = 409600;

static const bool kEnableZip = true;
static const uint32_t kMinZipLen = 512;

static const uint32_t kLogNum = 5;
static const uint32_t kLogSize = 100 * 1024 * 1024;
static const uint8_t kLogLevel = 2;
static const char kLogPath[] = "./";

static const char kManagerURL[] =
    "http://127.0.0.1:8099/inlong/manager/openapi/dataproxy/getIpList";
static const bool kEnableManagerFromCluster = false;
static const char kManagerClusterURL[] =
    "http://127.0.0.1:8099/heartbeat/"
    "dataproxy_ip_v2?cluster_id=0&net_tag=normal";
static const uint32_t kManagerUpdateInterval = 2;
static const uint32_t kManagerTimeout = 5;
static const uint32_t kMaxProxyNum = 8;
static const uint32_t kReserveProxyNum = 2;

static const bool kEnableTCPNagle = true;
static const uint32_t kTcpIdleTime = 600000;
static const uint32_t kTcpDetectionInterval = 60000;

static const char kSerIP[] = "127.0.0.1";
static const uint32_t kSerPort = 46801;
static const uint32_t kMsgType = 7;

static const bool kEnableSetAffinity = false;
static const uint32_t kMaskCPUAffinity = 0xff;
static const uint16_t kExtendField = 0;

// http basic auth
static const char kBasicAuthHeader[] = "Authorization:";
static const char kBasicAuthPrefix[] = "Basic";
static const char kBasicAuthSeparator[] = " ";
static const char kBasicAuthJoiner[] = ":";
static const char kProtocolType[] = "TCP";
static const bool kNeedAuth = false;

static const uint32_t kMaxAttrLen = 2048;
const uint32_t ATTR_LENGTH = 10;
<<<<<<< HEAD
=======
static const bool kEnableIsolation = false;

static const int32_t kDefaultLoadThreshold = 200;
const uint32_t MAX_STAT = 10000000;
static const int32_t kWeight[30] = {1,  1,  1,  1,  1,  2,  2,  2,   2,   2,
                                    3,  3,  3,  3,  3,  6,  6,  6,   6,   6,
                                    12, 12, 12, 12, 12, 48, 96, 192, 384, 1000};
>>>>>>> c0234b5f

} // namespace constants
} // namespace inlong
#endif // INLONG_SDK_CONSTANT_H<|MERGE_RESOLUTION|>--- conflicted
+++ resolved
@@ -93,8 +93,6 @@
 
 static const uint32_t kMaxAttrLen = 2048;
 const uint32_t ATTR_LENGTH = 10;
-<<<<<<< HEAD
-=======
 static const bool kEnableIsolation = false;
 
 static const int32_t kDefaultLoadThreshold = 200;
@@ -102,7 +100,6 @@
 static const int32_t kWeight[30] = {1,  1,  1,  1,  1,  2,  2,  2,   2,   2,
                                     3,  3,  3,  3,  3,  6,  6,  6,   6,   6,
                                     12, 12, 12, 12, 12, 48, 96, 192, 384, 1000};
->>>>>>> c0234b5f
 
 } // namespace constants
 } // namespace inlong
