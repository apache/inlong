<!--

    Licensed to the Apache Software Foundation (ASF) under one
    or more contributor license agreements.  See the NOTICE file
    distributed with this work for additional information
    regarding copyright ownership.  The ASF licenses this file
    to you under the Apache License, Version 2.0 (the
    "License"); you may not use this file except in compliance
    with the License.  You may obtain a copy of the License at

      http://www.apache.org/licenses/LICENSE-2.0

    Unless required by applicable law or agreed to in writing,
    software distributed under the License is distributed on an
    "AS IS" BASIS, WITHOUT WARRANTIES OR CONDITIONS OF ANY
    KIND, either express or implied.  See the License for the
    specific language governing permissions and limitations
    under the License.

-->

# DataProxy-SDK-cpp

dataproxy-sdk cpp version, used for sending data to dataproxy

## Prerequisites

* CMake 3.1+
* snappy
* curl
* rapidjson
* asio

## Build

Go to the dataproxy-sdk-cpp root, and run

```
./build.sh
```

## Config Parameters

Refer to `release/conf/config_example.json`.

|name|default value|description|
|:---|:---|:---|
|thread_num|10|number of network sending threads|
|inlong_group_ids|""|the list of inlong_group_id, seperated by commas, such as "b_inlong_group_test_01, b_inlong_group_test_02"|
|enable_groupId_isolation|false|whether different groupid data using different buffer pools inside the sdk|
|buffer_num_per_groupId|5|number of buffer pools of each groupid|
|enable_pack|true|whether multiple messages are packed while sending to dataproxy|
|pack_size|4096|byte, pack messages and send to dataproxy when the data in buffer pool exceeds this value|
|ext_pack_size|16384|byte, maximum length of a message|
|enable_zip|true|whether zip data while sending to dataproxy|
|min_ziplen|512|byte, minimum zip len|
|enable_retry|true|whether do resend while failed to send data|
|retry_ms|3000|millisecond, resend interval|
|retry_num|3|maximum resend times|
|max_active_proxy|3|maximum number of established connections with dataproxy|
|max_buf_pool|50 `*`1024`*` 1024|byte, the size of buffer pool|
|log_num|10|maximum number of log files|
|log_size|10|MB, maximum size of one log file|
|log_level|2|log level: trace(4)>debug(3)>info(2)>warn(1)>error(0)|
|log_file_type|2|type of log output: 2->file, 1->console|
|log_path|./logs/|log path|
|proxy_update_interval|10|interval of requesting and updating dataproxy lists from manager|
|proxy_cfg_preurl|"http://127.0.0.1:8099/inlong/manager/openapi/dataproxy/getIpList"|the url of manager openapi|
|need_auth|false|whether need authentication while interacting with manager|
|auth_id|""|authenticate id if need authentication|
|auth_key|""|authenticate key if need authentication|

## Usage

1. First, init dataproxy-sdk, there are two ways you can choose:
- A) `int32_t tc_api_init(const char* config_file)`. Here, `config_file` is the path of your config file, and absolute path is recommended. Note that only once called is needed in one process.
<<<<<<< HEAD
- B) `int32_t tc_api_init(ClientConfig* client_config)`. Here, `client_config` is the pointer of a `ClientConfig` object.
=======
- B) `int32_t tc_api_init(ClientConfig& client_config)`. Here, `client_config` is the pointer of a `ClientConfig` object.
>>>>>>> 486627a9

2. Then, send data: `int32_t tc_api_send(const char* inlong_group_id, const char* inlong_stream_id, const char* msg, int32_t msg_len, UserCallBack call_back = NULL)`. If you set `call_back`, it will be callbacked if your data failed to send. See the signature of `UserCallBack` in `release/inc/user_msg.h`.

3. Finally, close sdk if no more data to be sent: `int32_t tc_api_close(int32_t max_waitms)`. Here, `max_waitms` is the interval of waiting data in memory to be sent.

4. Note, the above functions return 0 if success, otherwise it means failure. As for other return results, please refer to `SDKInvalidResult` in `release/inc/tc_api.h`.

## Demo

1. Refer to `release/demo/send_demo.cc`.

2. Static lib is in `release/lib`. Header file is in `release/inc`.<|MERGE_RESOLUTION|>--- conflicted
+++ resolved
@@ -74,11 +74,7 @@
 
 1. First, init dataproxy-sdk, there are two ways you can choose:
 - A) `int32_t tc_api_init(const char* config_file)`. Here, `config_file` is the path of your config file, and absolute path is recommended. Note that only once called is needed in one process.
-<<<<<<< HEAD
-- B) `int32_t tc_api_init(ClientConfig* client_config)`. Here, `client_config` is the pointer of a `ClientConfig` object.
-=======
 - B) `int32_t tc_api_init(ClientConfig& client_config)`. Here, `client_config` is the pointer of a `ClientConfig` object.
->>>>>>> 486627a9
 
 2. Then, send data: `int32_t tc_api_send(const char* inlong_group_id, const char* inlong_stream_id, const char* msg, int32_t msg_len, UserCallBack call_back = NULL)`. If you set `call_back`, it will be callbacked if your data failed to send. See the signature of `UserCallBack` in `release/inc/user_msg.h`.
 
