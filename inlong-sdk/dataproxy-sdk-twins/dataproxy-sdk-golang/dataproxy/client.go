//
// Licensed to the Apache Software Foundation (ASF) under one or more
// contributor license agreements.  See the NOTICE file distributed with
// this work for additional information regarding copyright ownership.
// The ASF licenses this file to You under the Apache License, Version 2.0
// (the "License"); you may not use this file except in compliance with
// the License.  You may obtain a copy of the License at
//
//     http://www.apache.org/licenses/LICENSE-2.0
//
// Unless required by applicable law or agreed to in writing, software
// distributed under the License is distributed on an "AS IS" BASIS,
// WITHOUT WARRANTIES OR CONDITIONS OF ANY KIND, either express or implied.
// See the License for the specific language governing permissions and
// limitations under the License.

package dataproxy

import (
	"bytes"
	"context"
	"errors"
	"math"
	"sync"
	"time"

	"github.com/apache/inlong/inlong-sdk/dataproxy-sdk-twins/dataproxy-sdk-golang/connpool"
	"github.com/apache/inlong/inlong-sdk/dataproxy-sdk-twins/dataproxy-sdk-golang/discoverer"
	"github.com/apache/inlong/inlong-sdk/dataproxy-sdk-twins/dataproxy-sdk-golang/framer"
	"github.com/apache/inlong/inlong-sdk/dataproxy-sdk-twins/dataproxy-sdk-golang/logger"

	"github.com/panjf2000/gnet/v2"
	"go.uber.org/atomic"
)

// variables
var (
	ErrInvalidGroupID    = errors.New("invalid group ID")
	ErrInvalidURL        = errors.New("invalid URL")
	ErrNoEndpoint        = errors.New("service has no endpoints")
	ErrNoAvailableWorker = errors.New("no available worker")
)

// Client is the interface of a DataProxy client
type Client interface {
	// Send sends a message and wait for the result.
	Send(ctx context.Context, msg Message) error
	// SendAsync sends a message asynchronously, when the message is sent or timeout, the callback will be called.
	SendAsync(ctx context.Context, msg Message, callback Callback)
	// Close flushes all the message to the server and wait for the results or timeout, then close the producer.
	Close()
}

type client struct {
	*gnet.BuiltinEventEngine                                     // inherited from the default event engin
	options                  *Options                            // config options
	discoverer               discoverer.Discoverer               // service discoverer
	connPool                 connpool.EndpointRestrictedConnPool // connection pool
	netClient                *gnet.Client                        // client side network manager
	workers                  []*worker                           // worker to do send and receive jobs
	curWorkerIndex           atomic.Uint64                       // current worker index
	log                      logger.Logger                       // debug logger
	metrics                  *metrics                            // metrics
	framer                   framer.Framer                       // response framer
	closeOnce                sync.Once                           //
}

// NewClient Creates a dataproxy-go client instance
func NewClient(opts ...Option) (Client, error) {
	// default v1 options
	options := &Options{}
	for _, o := range opts {
		o(options)
	}
	err := options.ValidateAndSetDefault()
	if err != nil {
		return nil, err
	}
	// the client struct
	cli := &client{
		options: options,
		log:     options.Logger,
	}
	err = cli.initAll()
	if err != nil {
		cli.Close()
		return nil, err
	}

	return cli, nil
}

func (c *client) initAll() error {
	// the following initialization order must not be changed。
	err := c.initMetrics()
	if err != nil {
		return err
	}
	err = c.initDiscoverer()
	if err != nil {
		return err
	}
	err = c.initNetClient()
	if err != nil {
		return err
	}
	err = c.initConns()
	if err != nil {
		return err
	}
	err = c.initFramer()
	if err != nil {
		return err
	}
	err = c.initWorkers()
	if err != nil {
		return err
	}
	return nil
}

func (c *client) initDiscoverer() error {
	dis, err := NewDiscoverer(c.options.URL, c.options.GroupID, c.options.UpdateInterval, c.options.Logger, c.options.Auth)
	if err != nil {
		return err
	}
	c.discoverer = dis
	dis.AddEventHandler(c)
	return nil
}

func (c *client) initNetClient() error {
	netClient, err := gnet.NewClient(
		c,
		gnet.WithLogger(c.options.Logger),
		gnet.WithWriteBufferCap(c.options.WriteBufferSize),
		gnet.WithReadBufferCap(c.options.ReadBufferSize),
		gnet.WithSocketSendBuffer(c.options.SocketSendBufferSize),
		gnet.WithSocketRecvBuffer(c.options.SocketRecvBufferSize),
		gnet.WithTCPKeepAlive(5*time.Minute))
	if err != nil {
		return err
	}

	err = netClient.Start()
	if err != nil {
		return err
	}

	// save net client
	c.netClient = netClient
	return nil
}

func (c *client) initConns() error {
	epList := c.discoverer.GetEndpoints()
	epLen := len(epList)
	if epLen == 0 {
		return ErrNoEndpoint
	}

	endpoints := make([]string, epLen)
	for i := 0; i < epLen; i++ {
		endpoints[i] = epList[i].Addr
	}

	// minimum connection number per endpoint is 1
	connsPerEndpoint := int(math.Ceil(float64(c.options.WorkerNum) * 1.2 / float64(epLen)))
<<<<<<< HEAD
	pool, err := connpool.NewConnPool(endpoints, connsPerEndpoint, 2048, c, c.log)
=======
	pool, err := connpool.NewConnPool(endpoints, connsPerEndpoint, 512, c, c.log, c.options.MaxConnLifetime)
>>>>>>> 004c2be5
	if err != nil {
		return err
	}

	c.connPool = pool
	return nil
}

func (c *client) initFramer() error {
	fr, err := framer.NewLengthField(framer.LengthFieldCfg{
		MaxFrameLen:  64 * 1024,
		FieldOffset:  0,
		FieldLength:  4,
		Adjustment:   0,
		BytesToStrip: 0,
	})
	if err != nil {
		return err
	}
	c.framer = fr
	return nil
}

func (c *client) initMetrics() error {
	m, err := newMetrics(c.options.MetricsName, c.options.MetricsRegistry)
	if err != nil {
		return err
	}
	c.metrics = m
	return nil
}

func (c *client) initWorkers() error {
	c.workers = make([]*worker, 0, c.options.WorkerNum)
	for i := 0; i < c.options.WorkerNum; i++ {
		w, err := c.createWorker(i)
		if err != nil {
			return err
		}
		c.workers = append(c.workers, w)
	}
	return nil
}

func (c *client) Dial(addr string, ctx any) (gnet.Conn, error) {
	return c.netClient.DialContext("tcp", addr, ctx)
}

func (c *client) Send(ctx context.Context, msg Message) error {
	worker, err := c.getWorker()
	if err != nil {
		return ErrNoAvailableWorker
	}
	return worker.send(ctx, msg)
}

func (c *client) SendAsync(ctx context.Context, msg Message, cb Callback) {
	worker, err := c.getWorker()
	if err != nil {
		if cb != nil {
			cb(msg, ErrNoAvailableWorker)
		}
		return
	}

	worker.sendAsync(ctx, msg, cb)
}

func (c *client) getWorker() (*worker, error) {
	index := c.curWorkerIndex.Load()
	w := c.workers[index%uint64(len(c.workers))]
	c.curWorkerIndex.Add(1)

	if w.available() {
		return w, nil
	}

	c.metrics.incError(workerBusy.strCode)
	return nil, workerBusy
}

func (c *client) Close() {
	c.closeOnce.Do(func() {
		if c.discoverer != nil {
			c.discoverer.Close()
		}
		for _, w := range c.workers {
			w.close()
		}
		if c.netClient != nil {
			_ = c.netClient.Stop()
		}
		if c.connPool != nil {
			c.connPool.Close()
		}
	})
}

func (c *client) createWorker(index int) (*worker, error) {
	return newWorker(c, index, c.options)
}

func (c *client) getConn() (gnet.Conn, error) {
	return c.connPool.Get()
}

func (c *client) putConn(conn gnet.Conn, err error) {
	c.connPool.Put(conn, err)
}

func (c *client) OnBoot(e gnet.Engine) gnet.Action {
	c.log.Info("client boot")
	return gnet.None
}

func (c *client) OnShutdown(e gnet.Engine) {
	c.log.Info("client shutdown")
}

func (c *client) OnOpen(conn gnet.Conn) ([]byte, gnet.Action) {
	c.log.Debug("connection opened: ", conn.RemoteAddr())
	return nil, gnet.None
}

func (c *client) OnClose(conn gnet.Conn, err error) gnet.Action {
	if err != nil {
		c.log.Warn("connection closed: ", conn.RemoteAddr(), ", err: ", err)
		c.metrics.incError(errConnClosedByPeer.strCode)
	}

	// delete this conn from conn pool
	if c.connPool != nil {
		c.connPool.OnConnClosed(conn, err)
	}

	if err != nil {
		for _, w := range c.workers {
			w.onConnClosed(conn, err)
		}
	}

	return gnet.None
}

func (c *client) OnTraffic(conn gnet.Conn) (action gnet.Action) {
	// c.log.Debug("response received")
	for {
		total := conn.InboundBuffered()
		if total < heartbeatRspLen {
			break
		}

		buf, _ := conn.Peek(total)
		// if it is a heartbeat response, skip it and read the next package
		if bytes.Equal(buf[:heartbeatRspLen], heartbeatRsp) {
			_, err := conn.Discard(heartbeatRspLen)
			if err != nil {
				c.metrics.incError(errConnReadFailed.getStrCode())
				c.log.Error("discard connection stream failed, err", err)
				// read failed, close the connection
				return gnet.Close
			}

			c.log.Debug("heartbeat rsp receive")
			continue
		}

		length, payloadOffset, payloadOffsetEnd, err := c.framer.ReadFrame(buf)
		if errors.Is(err, framer.ErrIncompleteFrame) {
			break
		}

		if err != nil {
			c.metrics.incError(errConnReadFailed.getStrCode())
			c.log.Error("invalid packet from stream connection, close it, err:", err)
			// read failed, close the connection
			return gnet.Close
		}

		frame, _ := conn.Peek(length)
		_, err = conn.Discard(length)
		if err != nil {
			c.metrics.incError(errConnReadFailed.getStrCode())
			c.log.Error("discard connection stream failed, err", err)
			// read failed, close the connection
			return gnet.Close
		}

		// handle response
		c.onResponse(frame[payloadOffset:payloadOffsetEnd])
	}
	return gnet.None
}

func (c *client) onResponse(frame []byte) {
	rsp := batchRsp{}
	rsp.decode(frame)

	index := getWorkerIndex(rsp.workerID)
	if index < 0 || index >= len(c.workers) {
		c.log.Errorf("invalid worker index from response, index=%d", index)
		return
	}

	c.workers[index].onRsp(&rsp)
}

func (c *client) OnEndpointUpdate(all, add, del discoverer.EndpointList) {
	c.connPool.UpdateEndpoints(all.Addresses(), add.Addresses(), del.Addresses())
}<|MERGE_RESOLUTION|>--- conflicted
+++ resolved
@@ -166,11 +166,7 @@
 
 	// minimum connection number per endpoint is 1
 	connsPerEndpoint := int(math.Ceil(float64(c.options.WorkerNum) * 1.2 / float64(epLen)))
-<<<<<<< HEAD
-	pool, err := connpool.NewConnPool(endpoints, connsPerEndpoint, 2048, c, c.log)
-=======
 	pool, err := connpool.NewConnPool(endpoints, connsPerEndpoint, 512, c, c.log, c.options.MaxConnLifetime)
->>>>>>> 004c2be5
 	if err != nil {
 		return err
 	}
