--- conflicted
+++ resolved
@@ -24,12 +24,8 @@
     <modelVersion>4.0.0</modelVersion>
     <parent>
         <groupId>org.apache.inlong</groupId>
-<<<<<<< HEAD
         <artifactId>inlong</artifactId>
-        <version>0.13.0-incubating-SNAPSHOT</version>
-=======
         <version>1.1.0-incubating-SNAPSHOT</version>
->>>>>>> 67b50397
     </parent>
     <packaging>pom</packaging>
     <groupId>org.apache.inlong</groupId>
