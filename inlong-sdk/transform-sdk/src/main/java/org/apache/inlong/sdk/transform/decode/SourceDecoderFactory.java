--- conflicted
+++ resolved
@@ -46,15 +46,12 @@
     public static AvroSourceDecoder createAvroDecoder(AvroSourceInfo sourceInfo) {
         return new AvroSourceDecoder(sourceInfo);
     }
-<<<<<<< HEAD
+    public static BsonSourceDecoder createBsonDecoder(BsonSourceInfo sourceInfo) {
+        return new BsonSourceDecoder(sourceInfo);
+    }
 
     public static YamlSourceDecoder createYamlDecoder(YamlSourceInfo sourceInfo) {
         return new YamlSourceDecoder(sourceInfo);
     }
 
-=======
-    public static BsonSourceDecoder createBsonDecoder(BsonSourceInfo sourceInfo) {
-        return new BsonSourceDecoder(sourceInfo);
-    }
->>>>>>> c4cbc107
 }