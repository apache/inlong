/*
 * Licensed to the Apache Software Foundation (ASF) under one or more
 * contributor license agreements. See the NOTICE file distributed with
 * this work for additional information regarding copyright ownership.
 * The ASF licenses this file to You under the Apache License, Version 2.0
 * (the "License"); you may not use this file except in compliance with
 * the License. You may obtain a copy of the License at
 *
 * http://www.apache.org/licenses/LICENSE-2.0
 *
 * Unless required by applicable law or agreed to in writing, software
 * distributed under the License is distributed on an "AS IS" BASIS,
 * WITHOUT WARRANTIES OR CONDITIONS OF ANY KIND, either express or implied.
 * See the License for the specific language governing permissions and
 * limitations under the License.
 */

package org.apache.inlong.sdk.transform.decode;

import org.apache.inlong.sdk.transform.pojo.AvroSourceInfo;
import org.apache.inlong.sdk.transform.pojo.CsvSourceInfo;
import org.apache.inlong.sdk.transform.pojo.JsonSourceInfo;
import org.apache.inlong.sdk.transform.pojo.KvSourceInfo;
import org.apache.inlong.sdk.transform.pojo.PbSourceInfo;
import org.apache.inlong.sdk.transform.pojo.YamlSourceInfo;

public class SourceDecoderFactory {

    public static CsvSourceDecoder createCsvDecoder(CsvSourceInfo sourceInfo) {
        return new CsvSourceDecoder(sourceInfo);
    }

    public static KvSourceDecoder createKvDecoder(KvSourceInfo sourceInfo) {
        return new KvSourceDecoder(sourceInfo);
    }

    public static JsonSourceDecoder createJsonDecoder(JsonSourceInfo sourceInfo) {
        return new JsonSourceDecoder(sourceInfo);
    }

    public static PbSourceDecoder createPbDecoder(PbSourceInfo sourceInfo) {
        return new PbSourceDecoder(sourceInfo);
    }

<<<<<<< HEAD
    public static YamlSourceDecoder createYamlDecoder(YamlSourceInfo sourceInfo) {
        return new YamlSourceDecoder(sourceInfo);
    }

=======
    public static AvroSourceDecoder createAvroDecoder(AvroSourceInfo sourceInfo) {
        return new AvroSourceDecoder(sourceInfo);
    }
>>>>>>> 807717a4
}<|MERGE_RESOLUTION|>--- conflicted
+++ resolved
@@ -42,14 +42,12 @@
         return new PbSourceDecoder(sourceInfo);
     }
 
-<<<<<<< HEAD
+    public static AvroSourceDecoder createAvroDecoder(AvroSourceInfo sourceInfo) {
+        return new AvroSourceDecoder(sourceInfo);
+    }
+
     public static YamlSourceDecoder createYamlDecoder(YamlSourceInfo sourceInfo) {
         return new YamlSourceDecoder(sourceInfo);
     }
 
-=======
-    public static AvroSourceDecoder createAvroDecoder(AvroSourceInfo sourceInfo) {
-        return new AvroSourceDecoder(sourceInfo);
-    }
->>>>>>> 807717a4
 }