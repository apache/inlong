--- conflicted
+++ resolved
@@ -166,14 +166,11 @@
         functionMap.put("to_timestamp", ToTimestampFunction::new);
         functionMap.put("mod", ModuloFunction::new);
         functionMap.put("to_base64", ToBase64Function::new);
-<<<<<<< HEAD
         functionMap.put("from_base64", FromBase64Function::new);
-=======
         functionMap.put("lower", LowerFunction::new);
         functionMap.put("upper", UpperFunction::new);
         functionMap.put("length", LengthFunction::new);
         functionMap.put("replace", ReplaceFunction::new);
->>>>>>> 916e6c15
     }
 
     public static ExpressionOperator buildOperator(Expression expr) {
