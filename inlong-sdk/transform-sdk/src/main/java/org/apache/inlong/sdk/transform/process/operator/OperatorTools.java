--- conflicted
+++ resolved
@@ -17,7 +17,6 @@
 
 package org.apache.inlong.sdk.transform.process.operator;
 
-<<<<<<< HEAD
 import org.apache.inlong.sdk.transform.process.function.AbsFunction;
 import org.apache.inlong.sdk.transform.process.function.CeilFunction;
 import org.apache.inlong.sdk.transform.process.function.ConcatFunction;
@@ -26,7 +25,6 @@
 import org.apache.inlong.sdk.transform.process.function.DateExtractFunction.DateExtractFunctionType;
 import org.apache.inlong.sdk.transform.process.function.DateFormatFunction;
 import org.apache.inlong.sdk.transform.process.function.ExpFunction;
-import org.apache.inlong.sdk.transform.process.function.FibonacciFunction;
 import org.apache.inlong.sdk.transform.process.function.FloorFunction;
 import org.apache.inlong.sdk.transform.process.function.FromUnixTimeFunction;
 import org.apache.inlong.sdk.transform.process.function.LnFunction;
@@ -46,9 +44,6 @@
 import org.apache.inlong.sdk.transform.process.function.ToTimestampFunction;
 import org.apache.inlong.sdk.transform.process.function.UnixTimestampFunction;
 import org.apache.inlong.sdk.transform.process.parser.AdditionParser;
-=======
-import org.apache.inlong.sdk.transform.process.function.FunctionTools;
->>>>>>> d8a09aba
 import org.apache.inlong.sdk.transform.process.parser.ColumnParser;
 import org.apache.inlong.sdk.transform.process.parser.ParserTools;
 import org.apache.inlong.sdk.transform.process.parser.ValueParser;
@@ -81,7 +76,6 @@
 
     public static final String CHILD_KEY = "$child";
 
-<<<<<<< HEAD
     private static final Map<String, java.util.function.Function<Function, ValueParser>> functionMap = new HashMap<>();
 
     static {
@@ -119,14 +113,11 @@
                 func -> new TimestampExtractFunction(TimestampExtractFunction.TimestampExtractFunctionType.SECOND,
                         func));
         functionMap.put("round", RoundFunction::new);
-        functionMap.put("factorial", FibonacciFunction::new);
         functionMap.put("from_unixtime", FromUnixTimeFunction::new);
         functionMap.put("unix_timestamp", UnixTimestampFunction::new);
         functionMap.put("to_timestamp", ToTimestampFunction::new);
     }
 
-=======
->>>>>>> d8a09aba
     public static ExpressionOperator buildOperator(Expression expr) {
         if (expr instanceof AndExpression) {
             return new AndOperator((AndExpression) expr);
@@ -158,22 +149,18 @@
             if (exprString.startsWith(ROOT_KEY) || exprString.startsWith(CHILD_KEY)) {
                 return new ColumnParser((Function) expr);
             } else {
-<<<<<<< HEAD
                 // TODO
                 Function func = (Function) expr;
-                java.util.function.Function<Function, ValueParser> valueParserConstructor = functionMap
-                        .get(func.getName().toLowerCase());
+                java.util.function.Function<Function, ValueParser> valueParserConstructor =
+                        functionMap.get(func.getName().toLowerCase());
                 if (valueParserConstructor != null) {
                     return valueParserConstructor.apply(func);
                 } else {
                     return new ColumnParser(func);
                 }
-=======
-                return FunctionTools.getTransformFunction((Function) expr);
->>>>>>> d8a09aba
             }
         }
-        return ParserTools.getTransformParser(expr);
+        return null;
     }
 
     /**
