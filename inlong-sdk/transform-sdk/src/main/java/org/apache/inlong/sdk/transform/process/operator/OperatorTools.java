--- conflicted
+++ resolved
@@ -174,12 +174,9 @@
         functionMap.put("upper", UpperFunction::new);
         functionMap.put("length", LengthFunction::new);
         functionMap.put("replace", ReplaceFunction::new);
-<<<<<<< HEAD
-        functionMap.put("timestampadd", TimestampAddFunction::new);
-=======
         functionMap.put("left", LeftFunction::new);
         functionMap.put("right", RightFunction::new);
->>>>>>> 268ae4d7
+        functionMap.put("timestampadd", TimestampAddFunction::new);
     }
 
     public static ExpressionOperator buildOperator(Expression expr) {
