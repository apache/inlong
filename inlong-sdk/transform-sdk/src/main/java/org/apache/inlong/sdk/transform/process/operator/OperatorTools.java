/*
 * Licensed to the Apache Software Foundation (ASF) under one or more
 * contributor license agreements. See the NOTICE file distributed with
 * this work for additional information regarding copyright ownership.
 * The ASF licenses this file to You under the Apache License, Version 2.0
 * (the "License"); you may not use this file except in compliance with
 * the License. You may obtain a copy of the License at
 *
 * http://www.apache.org/licenses/LICENSE-2.0
 *
 * Unless required by applicable law or agreed to in writing, software
 * distributed under the License is distributed on an "AS IS" BASIS,
 * WITHOUT WARRANTIES OR CONDITIONS OF ANY KIND, either express or implied.
 * See the License for the specific language governing permissions and
 * limitations under the License.
 */

package org.apache.inlong.sdk.transform.process.operator;

import org.apache.inlong.sdk.transform.process.function.AbsFunction;
import org.apache.inlong.sdk.transform.process.function.AcosFunction;
import org.apache.inlong.sdk.transform.process.function.BinFunction;
import org.apache.inlong.sdk.transform.process.function.CeilFunction;
import org.apache.inlong.sdk.transform.process.function.ConcatFunction;
import org.apache.inlong.sdk.transform.process.function.CosFunction;
import org.apache.inlong.sdk.transform.process.function.DateExtractFunction;
import org.apache.inlong.sdk.transform.process.function.DateExtractFunction.DateExtractFunctionType;
import org.apache.inlong.sdk.transform.process.function.DateFormatFunction;
import org.apache.inlong.sdk.transform.process.function.ExpFunction;
import org.apache.inlong.sdk.transform.process.function.FloorFunction;
import org.apache.inlong.sdk.transform.process.function.FromUnixTimeFunction;
import org.apache.inlong.sdk.transform.process.function.LeftFunction;
import org.apache.inlong.sdk.transform.process.function.LengthFunction;
import org.apache.inlong.sdk.transform.process.function.LnFunction;
import org.apache.inlong.sdk.transform.process.function.LocalTimeFunction;
import org.apache.inlong.sdk.transform.process.function.LocateFunction;
import org.apache.inlong.sdk.transform.process.function.Log10Function;
import org.apache.inlong.sdk.transform.process.function.Log2Function;
import org.apache.inlong.sdk.transform.process.function.LogFunction;
import org.apache.inlong.sdk.transform.process.function.LowerFunction;
import org.apache.inlong.sdk.transform.process.function.Md5Function;
import org.apache.inlong.sdk.transform.process.function.ModuloFunction;
import org.apache.inlong.sdk.transform.process.function.NowFunction;
import org.apache.inlong.sdk.transform.process.function.PowerFunction;
import org.apache.inlong.sdk.transform.process.function.RandFunction;
import org.apache.inlong.sdk.transform.process.function.ReplaceFunction;
import org.apache.inlong.sdk.transform.process.function.ReplicateFunction;
import org.apache.inlong.sdk.transform.process.function.ReverseFunction;
import org.apache.inlong.sdk.transform.process.function.RightFunction;
import org.apache.inlong.sdk.transform.process.function.RoundFunction;
import org.apache.inlong.sdk.transform.process.function.SignFunction;
import org.apache.inlong.sdk.transform.process.function.SinFunction;
import org.apache.inlong.sdk.transform.process.function.SinhFunction;
import org.apache.inlong.sdk.transform.process.function.SqrtFunction;
import org.apache.inlong.sdk.transform.process.function.SubstringFunction;
import org.apache.inlong.sdk.transform.process.function.TanFunction;
import org.apache.inlong.sdk.transform.process.function.TimestampExtractFunction;
import org.apache.inlong.sdk.transform.process.function.ToBase64Function;
import org.apache.inlong.sdk.transform.process.function.ToDateFunction;
import org.apache.inlong.sdk.transform.process.function.ToTimestampFunction;
import org.apache.inlong.sdk.transform.process.function.TrimFunction;
import org.apache.inlong.sdk.transform.process.function.UnixTimestampFunction;
import org.apache.inlong.sdk.transform.process.function.UpperFunction;
import org.apache.inlong.sdk.transform.process.parser.AdditionParser;
import org.apache.inlong.sdk.transform.process.parser.ColumnParser;
import org.apache.inlong.sdk.transform.process.parser.DateParser;
import org.apache.inlong.sdk.transform.process.parser.DivisionParser;
import org.apache.inlong.sdk.transform.process.parser.DoubleParser;
import org.apache.inlong.sdk.transform.process.parser.LongParser;
import org.apache.inlong.sdk.transform.process.parser.ModuloParser;
import org.apache.inlong.sdk.transform.process.parser.MultiplicationParser;
import org.apache.inlong.sdk.transform.process.parser.ParenthesisParser;
import org.apache.inlong.sdk.transform.process.parser.SignParser;
import org.apache.inlong.sdk.transform.process.parser.StringParser;
import org.apache.inlong.sdk.transform.process.parser.SubtractionParser;
import org.apache.inlong.sdk.transform.process.parser.TimestampParser;
import org.apache.inlong.sdk.transform.process.parser.ValueParser;

import net.sf.jsqlparser.expression.DateValue;
import net.sf.jsqlparser.expression.DoubleValue;
import net.sf.jsqlparser.expression.Expression;
import net.sf.jsqlparser.expression.Function;
import net.sf.jsqlparser.expression.LongValue;
import net.sf.jsqlparser.expression.NotExpression;
import net.sf.jsqlparser.expression.Parenthesis;
import net.sf.jsqlparser.expression.SignedExpression;
import net.sf.jsqlparser.expression.StringValue;
import net.sf.jsqlparser.expression.TimestampValue;
import net.sf.jsqlparser.expression.operators.arithmetic.Addition;
import net.sf.jsqlparser.expression.operators.arithmetic.Division;
import net.sf.jsqlparser.expression.operators.arithmetic.Modulo;
import net.sf.jsqlparser.expression.operators.arithmetic.Multiplication;
import net.sf.jsqlparser.expression.operators.arithmetic.Subtraction;
import net.sf.jsqlparser.expression.operators.conditional.AndExpression;
import net.sf.jsqlparser.expression.operators.conditional.OrExpression;
import net.sf.jsqlparser.expression.operators.relational.EqualsTo;
import net.sf.jsqlparser.expression.operators.relational.GreaterThan;
import net.sf.jsqlparser.expression.operators.relational.GreaterThanEquals;
import net.sf.jsqlparser.expression.operators.relational.MinorThan;
import net.sf.jsqlparser.expression.operators.relational.MinorThanEquals;
import net.sf.jsqlparser.expression.operators.relational.NotEqualsTo;
import net.sf.jsqlparser.schema.Column;
import org.apache.commons.lang.ObjectUtils;

import java.math.BigDecimal;
import java.sql.Date;
import java.sql.Timestamp;
import java.util.HashMap;
import java.util.Map;

/**
 * OperatorTools
 * 
 */
public class OperatorTools {

    public static final String ROOT_KEY = "$root";

    public static final String CHILD_KEY = "$child";

    private static final Map<String, java.util.function.Function<Function, ValueParser>> functionMap = new HashMap<>();

    static {
        functionMap.put("concat", ConcatFunction::new);
        functionMap.put("now", NowFunction::new);
        functionMap.put("localtime", LocalTimeFunction::new);
        functionMap.put("currenttime", LocalTimeFunction::new);
        functionMap.put("power", PowerFunction::new);
        functionMap.put("abs", AbsFunction::new);
        functionMap.put("sqrt", SqrtFunction::new);
        functionMap.put("ln", LnFunction::new);
        functionMap.put("log10", Log10Function::new);
        functionMap.put("log2", Log2Function::new);
        functionMap.put("log", LogFunction::new);
        functionMap.put("exp", ExpFunction::new);
        functionMap.put("reverse", ReverseFunction::new);
        functionMap.put("substring", SubstringFunction::new);
        functionMap.put("trim", TrimFunction::new);
        functionMap.put("sign", SignFunction::new);
        functionMap.put("replicate", ReplicateFunction::new);
        functionMap.put("locate", LocateFunction::new);
        functionMap.put("to_date", ToDateFunction::new);
        functionMap.put("date_format", DateFormatFunction::new);
        functionMap.put("ceil", CeilFunction::new);
        functionMap.put("rand", RandFunction::new);
        functionMap.put("floor", FloorFunction::new);
        functionMap.put("sin", SinFunction::new);
        functionMap.put("sinh", SinhFunction::new);
        functionMap.put("cos", CosFunction::new);
        functionMap.put("acos", AcosFunction::new);
        functionMap.put("tan", TanFunction::new);
        functionMap.put("bin", BinFunction::new);
        functionMap.put("year", func -> new DateExtractFunction(DateExtractFunctionType.YEAR, func));
        functionMap.put("quarter", func -> new DateExtractFunction(DateExtractFunctionType.QUARTER, func));
        functionMap.put("month", func -> new DateExtractFunction(DateExtractFunctionType.MONTH, func));
        functionMap.put("week", func -> new DateExtractFunction(DateExtractFunctionType.WEEK, func));
        functionMap.put("dayofyear", func -> new DateExtractFunction(DateExtractFunctionType.DAY_OF_YEAR, func));
        functionMap.put("dayofmonth", func -> new DateExtractFunction(DateExtractFunctionType.DAY_OF_MONTH, func));
        functionMap.put("hour",
                func -> new TimestampExtractFunction(TimestampExtractFunction.TimestampExtractFunctionType.HOUR, func));
        functionMap.put("minute",
                func -> new TimestampExtractFunction(TimestampExtractFunction.TimestampExtractFunctionType.MINUTE,
                        func));
        functionMap.put("second",
                func -> new TimestampExtractFunction(TimestampExtractFunction.TimestampExtractFunctionType.SECOND,
                        func));
        functionMap.put("round", RoundFunction::new);
        functionMap.put("from_unixtime", FromUnixTimeFunction::new);
        functionMap.put("unix_timestamp", UnixTimestampFunction::new);
        functionMap.put("to_timestamp", ToTimestampFunction::new);
        functionMap.put("mod", ModuloFunction::new);
        functionMap.put("to_base64", ToBase64Function::new);
        functionMap.put("lower", LowerFunction::new);
        functionMap.put("upper", UpperFunction::new);
        functionMap.put("length", LengthFunction::new);
        functionMap.put("replace", ReplaceFunction::new);
<<<<<<< HEAD
        functionMap.put("md5", Md5Function::new);
=======
        functionMap.put("left", LeftFunction::new);
        functionMap.put("right", RightFunction::new);
>>>>>>> 268ae4d7
    }

    public static ExpressionOperator buildOperator(Expression expr) {
        if (expr instanceof AndExpression) {
            return new AndOperator((AndExpression) expr);
        } else if (expr instanceof OrExpression) {
            return new OrOperator((OrExpression) expr);
        } else if (expr instanceof Parenthesis) {
            return new ParenthesisOperator((Parenthesis) expr);
        } else if (expr instanceof NotExpression) {
            return new NotOperator((NotExpression) expr);
        } else if (expr instanceof EqualsTo) {
            return new EqualsToOperator((EqualsTo) expr);
        } else if (expr instanceof NotEqualsTo) {
            return new NotEqualsToOperator((NotEqualsTo) expr);
        } else if (expr instanceof GreaterThan) {
            return new GreaterThanOperator((GreaterThan) expr);
        } else if (expr instanceof GreaterThanEquals) {
            return new GreaterThanEqualsOperator((GreaterThanEquals) expr);
        } else if (expr instanceof MinorThan) {
            return new MinorThanOperator((MinorThan) expr);
        } else if (expr instanceof MinorThanEquals) {
            return new MinorThanEqualsOperator((MinorThanEquals) expr);
        }
        return null;
    }

    public static ValueParser buildParser(Expression expr) {
        if (expr instanceof Column) {
            return new ColumnParser((Column) expr);
        } else if (expr instanceof StringValue) {
            return new StringParser((StringValue) expr);
        } else if (expr instanceof LongValue) {
            return new LongParser((LongValue) expr);
        } else if (expr instanceof DoubleValue) {
            return new DoubleParser((DoubleValue) expr);
        } else if (expr instanceof SignedExpression) {
            return new SignParser((SignedExpression) expr);
        } else if (expr instanceof Parenthesis) {
            return new ParenthesisParser((Parenthesis) expr);
        } else if (expr instanceof Addition) {
            return new AdditionParser((Addition) expr);
        } else if (expr instanceof Subtraction) {
            return new SubtractionParser((Subtraction) expr);
        } else if (expr instanceof Multiplication) {
            return new MultiplicationParser((Multiplication) expr);
        } else if (expr instanceof Division) {
            return new DivisionParser((Division) expr);
        } else if (expr instanceof Modulo) {
            return new ModuloParser((Modulo) expr);
        } else if (expr instanceof DateValue) {
            return new DateParser((DateValue) expr);
        } else if (expr instanceof TimestampValue) {
            return new TimestampParser((TimestampValue) expr);
        } else if (expr instanceof Function) {
            String exprString = expr.toString();
            if (exprString.startsWith(ROOT_KEY) || exprString.startsWith(CHILD_KEY)) {
                return new ColumnParser((Function) expr);
            } else {
                // TODO
                Function func = (Function) expr;
                java.util.function.Function<Function, ValueParser> valueParserConstructor =
                        functionMap.get(func.getName().toLowerCase());
                if (valueParserConstructor != null) {
                    return valueParserConstructor.apply(func);
                } else {
                    return new ColumnParser(func);
                }
            }
        }
        return null;
    }

    /**
     * parseBigDecimal
     * @param value
     * @return
     */
    public static BigDecimal parseBigDecimal(Object value) {
        if (value instanceof BigDecimal) {
            return (BigDecimal) value;
        } else {
            return new BigDecimal(String.valueOf(value));
        }
    }

    public static String parseString(Object value) {
        return value.toString();
    }

    public static Date parseDate(Object value) {
        if (value instanceof Date) {
            return (Date) value;
        } else {
            return Date.valueOf(String.valueOf(value));
        }
    }

    public static Timestamp parseTimestamp(Object value) {
        if (value instanceof Timestamp) {
            return (Timestamp) value;
        } else {
            return Timestamp.valueOf(String.valueOf(value));
        }
    }

    /**
     * compareValue
     * @param left
     * @param right
     * @return
     */
    @SuppressWarnings("rawtypes")
    public static int compareValue(Comparable left, Comparable right) {
        if (left == null) {
            return right == null ? 0 : -1;
        }
        if (right == null) {
            return 1;
        }
        if (left instanceof String) {
            if (right instanceof String) {
                return ObjectUtils.compare(left, right);
            } else {
                BigDecimal leftValue = parseBigDecimal(left);
                return ObjectUtils.compare(leftValue, right);
            }
        } else {
            if (right instanceof String) {
                BigDecimal rightValue = parseBigDecimal(right);
                return ObjectUtils.compare(left, rightValue);
            } else {
                return ObjectUtils.compare(left, right);
            }
        }
    }
}<|MERGE_RESOLUTION|>--- conflicted
+++ resolved
@@ -174,12 +174,9 @@
         functionMap.put("upper", UpperFunction::new);
         functionMap.put("length", LengthFunction::new);
         functionMap.put("replace", ReplaceFunction::new);
-<<<<<<< HEAD
-        functionMap.put("md5", Md5Function::new);
-=======
         functionMap.put("left", LeftFunction::new);
         functionMap.put("right", RightFunction::new);
->>>>>>> 268ae4d7
+        functionMap.put("md5", Md5Function::new);
     }
 
     public static ExpressionOperator buildOperator(Expression expr) {
