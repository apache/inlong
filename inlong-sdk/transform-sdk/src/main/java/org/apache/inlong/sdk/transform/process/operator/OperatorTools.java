--- conflicted
+++ resolved
@@ -55,17 +55,11 @@
 import org.reflections.Reflections;
 import org.reflections.scanners.Scanners;
 
-import java.lang.reflect.Constructor;
 import java.math.BigDecimal;
 import java.sql.Date;
 import java.sql.Timestamp;
-<<<<<<< HEAD
 import java.util.HashMap;
 import java.util.Map;
-=======
-import java.util.Map;
-import java.util.Set;
->>>>>>> 9bb31752
 
 /**
  * OperatorTools
@@ -82,7 +76,6 @@
 
     public static final String CHILD_KEY = "$child";
 
-<<<<<<< HEAD
     private static final Map<String, java.util.function.Function<Function, ValueParser>> functionMap = new HashMap<>();
 
     static {
@@ -105,77 +98,13 @@
         functionMap.put("sin", SinFunction::new);
         functionMap.put("sinh", SinhFunction::new);
         functionMap.put("cos", CosFunction::new);
-        functionMap.put("year", func -> new DateExtractFunction(DateExtractFunctionType.YEAR, func));
-        functionMap.put("quarter", func -> new DateExtractFunction(DateExtractFunctionType.QUARTER, func));
-        functionMap.put("month", func -> new DateExtractFunction(DateExtractFunctionType.MONTH, func));
-        functionMap.put("week", func -> new DateExtractFunction(DateExtractFunctionType.WEEK, func));
-        functionMap.put("dayofyear", func -> new DateExtractFunction(DateExtractFunctionType.DAY_OF_YEAR, func));
-        functionMap.put("dayofmonth", func -> new DateExtractFunction(DateExtractFunctionType.DAY_OF_MONTH, func));
-        functionMap.put("hour",
-                func -> new TimestampExtractFunction(TimestampExtractFunction.TimestampExtractFunctionType.HOUR, func));
-        functionMap.put("minute",
-                func -> new TimestampExtractFunction(TimestampExtractFunction.TimestampExtractFunctionType.MINUTE,
-                        func));
-        functionMap.put("second",
-                func -> new TimestampExtractFunction(TimestampExtractFunction.TimestampExtractFunctionType.SECOND,
-                        func));
+
         functionMap.put("round", RoundFunction::new);
         functionMap.put("from_unixtime", FromUnixTimeFunction::new);
         functionMap.put("unix_timestamp", UnixTimestampFunction::new);
         functionMap.put("to_timestamp", ToTimestampFunction::new);
         functionMap.put("fibonacci", FibonacciFunction::new);
 
-=======
-    static {
-        init();
-    }
-
-    private static void init() {
-        Reflections reflections = new Reflections(OPERATOR_PATH, Scanners.TypesAnnotated);
-        Set<Class<?>> clazzSet = reflections.getTypesAnnotatedWith(TransformOperator.class);
-        for (Class<?> clazz : clazzSet) {
-            if (ExpressionOperator.class.isAssignableFrom(clazz)) {
-                TransformOperator annotation = clazz.getAnnotation(TransformOperator.class);
-                if (annotation == null) {
-                    continue;
-                }
-                Class<?>[] values = annotation.values();
-                for (Class<?> value : values) {
-                    operatorMap.compute(value, (key, former) -> {
-                        if (former != null) {
-                            log.warn("find a conflict for parser class [{}], the former one is [{}], new one is [{}]",
-                                    key, former.getName(), clazz.getName());
-                        }
-                        return clazz;
-                    });
-                }
-            }
-        }
-    }
-
-    public static ExpressionOperator getTransformOperator(Expression expr) {
-        Class<?> clazz = operatorMap.get(expr.getClass());
-        if (clazz == null) {
-            return null;
-        }
-        try {
-            Constructor<?> constructor = clazz.getDeclaredConstructor(expr.getClass());
-            return (ExpressionOperator) constructor.newInstance(expr);
-        } catch (NoSuchMethodException e) {
-            log.error("transform operator {} needs one constructor that accept one params whose type is {}",
-                    clazz.getName(), expr.getClass().getName(), e);
-            throw new RuntimeException(e);
-        } catch (Exception e) {
-            throw new RuntimeException(e);
-        }
->>>>>>> 9bb31752
-    }
-
-    public static ExpressionOperator buildOperator(Expression expr) {
-        if (expr != null) {
-            return getTransformOperator(expr);
-        }
-        return null;
     }
 
     public static ValueParser buildParser(Expression expr) {
