/*
 * Licensed to the Apache Software Foundation (ASF) under one or more
 * contributor license agreements. See the NOTICE file distributed with
 * this work for additional information regarding copyright ownership.
 * The ASF licenses this file to You under the Apache License, Version 2.0
 * (the "License"); you may not use this file except in compliance with
 * the License. You may obtain a copy of the License at
 *
 * http://www.apache.org/licenses/LICENSE-2.0
 *
 * Unless required by applicable law or agreed to in writing, software
 * distributed under the License is distributed on an "AS IS" BASIS,
 * WITHOUT WARRANTIES OR CONDITIONS OF ANY KIND, either express or implied.
 * See the License for the specific language governing permissions and
 * limitations under the License.
 */

package org.apache.inlong.sdk.transform.process.operator;

import org.apache.inlong.sdk.transform.process.function.FunctionTools;
import org.apache.inlong.sdk.transform.process.parser.AdditionParser;
import org.apache.inlong.sdk.transform.process.parser.ColumnParser;
import org.apache.inlong.sdk.transform.process.parser.DateParser;
import org.apache.inlong.sdk.transform.process.parser.DivisionParser;
import org.apache.inlong.sdk.transform.process.parser.DoubleParser;
import org.apache.inlong.sdk.transform.process.parser.LongParser;
import org.apache.inlong.sdk.transform.process.parser.ModuloParser;
import org.apache.inlong.sdk.transform.process.parser.MultiplicationParser;
import org.apache.inlong.sdk.transform.process.parser.ParenthesisParser;
import org.apache.inlong.sdk.transform.process.parser.SignParser;
import org.apache.inlong.sdk.transform.process.parser.StringParser;
import org.apache.inlong.sdk.transform.process.parser.SubtractionParser;
import org.apache.inlong.sdk.transform.process.parser.TimestampParser;
import org.apache.inlong.sdk.transform.process.parser.ValueParser;

import net.sf.jsqlparser.expression.DateValue;
import net.sf.jsqlparser.expression.DoubleValue;
import net.sf.jsqlparser.expression.Expression;
import net.sf.jsqlparser.expression.Function;
import net.sf.jsqlparser.expression.LongValue;
import net.sf.jsqlparser.expression.NotExpression;
import net.sf.jsqlparser.expression.Parenthesis;
import net.sf.jsqlparser.expression.SignedExpression;
import net.sf.jsqlparser.expression.StringValue;
import net.sf.jsqlparser.expression.TimestampValue;
import net.sf.jsqlparser.expression.operators.arithmetic.Addition;
import net.sf.jsqlparser.expression.operators.arithmetic.Division;
import net.sf.jsqlparser.expression.operators.arithmetic.Modulo;
import net.sf.jsqlparser.expression.operators.arithmetic.Multiplication;
import net.sf.jsqlparser.expression.operators.arithmetic.Subtraction;
import net.sf.jsqlparser.expression.operators.conditional.AndExpression;
import net.sf.jsqlparser.expression.operators.conditional.OrExpression;
import net.sf.jsqlparser.expression.operators.relational.EqualsTo;
import net.sf.jsqlparser.expression.operators.relational.GreaterThan;
import net.sf.jsqlparser.expression.operators.relational.GreaterThanEquals;
import net.sf.jsqlparser.expression.operators.relational.MinorThan;
import net.sf.jsqlparser.expression.operators.relational.MinorThanEquals;
import net.sf.jsqlparser.expression.operators.relational.NotEqualsTo;
import net.sf.jsqlparser.schema.Column;
import org.apache.commons.lang.ObjectUtils;

import java.math.BigDecimal;
import java.sql.Date;
import java.sql.Timestamp;

/**
 * OperatorTools
 * 
 */
public class OperatorTools {

    public static final String ROOT_KEY = "$root";

    public static final String CHILD_KEY = "$child";

<<<<<<< HEAD
    private static final Map<String, java.util.function.Function<Function, ValueParser>> functionMap = new HashMap<>();

    static {
        functionMap.put("concat", ConcatFunction::new);
        functionMap.put("now", NowFunction::new);
        functionMap.put("localtime", LocalTimeFunction::new);
        functionMap.put("currenttime", LocalTimeFunction::new);
        functionMap.put("power", PowerFunction::new);
        functionMap.put("abs", AbsFunction::new);
        functionMap.put("sqrt", SqrtFunction::new);
        functionMap.put("ln", LnFunction::new);
        functionMap.put("log10", Log10Function::new);
        functionMap.put("log2", Log2Function::new);
        functionMap.put("log", LogFunction::new);
        functionMap.put("exp", ExpFunction::new);
        functionMap.put("reverse", ReverseFunction::new);
        functionMap.put("substring", SubstringFunction::new);
        functionMap.put("trim", TrimFunction::new);
        functionMap.put("sign", SignFunction::new);
        functionMap.put("replicate", ReplicateFunction::new);
        functionMap.put("locate", LocateFunction::new);
        functionMap.put("to_date", ToDateFunction::new);
        functionMap.put("date_format", DateFormatFunction::new);
        functionMap.put("ceil", CeilFunction::new);
        functionMap.put("rand", RandFunction::new);
        functionMap.put("floor", FloorFunction::new);
        functionMap.put("sin", SinFunction::new);
        functionMap.put("sinh", SinhFunction::new);
        functionMap.put("cos", CosFunction::new);
        functionMap.put("acos", AcosFunction::new);
        functionMap.put("tan", TanFunction::new);
        functionMap.put("bin", BinFunction::new);
        functionMap.put("year", func -> new DateExtractFunction(DateExtractFunctionType.YEAR, func));
        functionMap.put("quarter", func -> new DateExtractFunction(DateExtractFunctionType.QUARTER, func));
        functionMap.put("month", func -> new DateExtractFunction(DateExtractFunctionType.MONTH, func));
        functionMap.put("week", func -> new DateExtractFunction(DateExtractFunctionType.WEEK, func));
        functionMap.put("dayofyear", func -> new DateExtractFunction(DateExtractFunctionType.DAY_OF_YEAR, func));
        functionMap.put("dayofmonth", func -> new DateExtractFunction(DateExtractFunctionType.DAY_OF_MONTH, func));
        functionMap.put("dayofweek", func -> new DateExtractFunction(DateExtractFunctionType.DAY_OF_WEEK, func));
        functionMap.put("dayname", func -> new DateExtractFunction(DateExtractFunctionType.DAY_NAME, func));
        functionMap.put("hour",
                func -> new TimestampExtractFunction(TimestampExtractFunction.TimestampExtractFunctionType.HOUR, func));
        functionMap.put("minute",
                func -> new TimestampExtractFunction(TimestampExtractFunction.TimestampExtractFunctionType.MINUTE,
                        func));
        functionMap.put("second",
                func -> new TimestampExtractFunction(TimestampExtractFunction.TimestampExtractFunctionType.SECOND,
                        func));
        functionMap.put("round", RoundFunction::new);
        functionMap.put("from_unixtime", FromUnixTimeFunction::new);
        functionMap.put("unix_timestamp", UnixTimestampFunction::new);
        functionMap.put("to_timestamp", ToTimestampFunction::new);
        functionMap.put("mod", ModuloFunction::new);
        functionMap.put("to_base64", ToBase64Function::new);
        functionMap.put("lower", LowerFunction::new);
        functionMap.put("upper", UpperFunction::new);
        functionMap.put("length", LengthFunction::new);
        functionMap.put("replace", ReplaceFunction::new);
        functionMap.put("left", LeftFunction::new);
        functionMap.put("right", RightFunction::new);
        functionMap.put("timestampadd", TimestampAddFunction::new);
        functionMap.put("md5", Md5Function::new);
        functionMap.put("translate", TranslateFunction::new);
    }

=======
>>>>>>> 7cfbf8a7
    public static ExpressionOperator buildOperator(Expression expr) {
        if (expr instanceof AndExpression) {
            return new AndOperator((AndExpression) expr);
        } else if (expr instanceof OrExpression) {
            return new OrOperator((OrExpression) expr);
        } else if (expr instanceof Parenthesis) {
            return new ParenthesisOperator((Parenthesis) expr);
        } else if (expr instanceof NotExpression) {
            return new NotOperator((NotExpression) expr);
        } else if (expr instanceof EqualsTo) {
            return new EqualsToOperator((EqualsTo) expr);
        } else if (expr instanceof NotEqualsTo) {
            return new NotEqualsToOperator((NotEqualsTo) expr);
        } else if (expr instanceof GreaterThan) {
            return new GreaterThanOperator((GreaterThan) expr);
        } else if (expr instanceof GreaterThanEquals) {
            return new GreaterThanEqualsOperator((GreaterThanEquals) expr);
        } else if (expr instanceof MinorThan) {
            return new MinorThanOperator((MinorThan) expr);
        } else if (expr instanceof MinorThanEquals) {
            return new MinorThanEqualsOperator((MinorThanEquals) expr);
        }
        return null;
    }

    public static ValueParser buildParser(Expression expr) {
        if (expr instanceof Column) {
            return new ColumnParser((Column) expr);
        } else if (expr instanceof StringValue) {
            return new StringParser((StringValue) expr);
        } else if (expr instanceof LongValue) {
            return new LongParser((LongValue) expr);
        } else if (expr instanceof DoubleValue) {
            return new DoubleParser((DoubleValue) expr);
        } else if (expr instanceof SignedExpression) {
            return new SignParser((SignedExpression) expr);
        } else if (expr instanceof Parenthesis) {
            return new ParenthesisParser((Parenthesis) expr);
        } else if (expr instanceof Addition) {
            return new AdditionParser((Addition) expr);
        } else if (expr instanceof Subtraction) {
            return new SubtractionParser((Subtraction) expr);
        } else if (expr instanceof Multiplication) {
            return new MultiplicationParser((Multiplication) expr);
        } else if (expr instanceof Division) {
            return new DivisionParser((Division) expr);
        } else if (expr instanceof Modulo) {
            return new ModuloParser((Modulo) expr);
        } else if (expr instanceof DateValue) {
            return new DateParser((DateValue) expr);
        } else if (expr instanceof TimestampValue) {
            return new TimestampParser((TimestampValue) expr);
        } else if (expr instanceof Function) {
            String exprString = expr.toString();
            if (exprString.startsWith(ROOT_KEY) || exprString.startsWith(CHILD_KEY)) {
                return new ColumnParser((Function) expr);
            } else {
                return FunctionTools.getTransformFunction((Function) expr);
            }
        }
        return null;
    }

    /**
     * parseBigDecimal
     * @param value
     * @return
     */
    public static BigDecimal parseBigDecimal(Object value) {
        if (value instanceof BigDecimal) {
            return (BigDecimal) value;
        } else {
            return new BigDecimal(String.valueOf(value));
        }
    }

    public static String parseString(Object value) {
        return value.toString();
    }

    public static Date parseDate(Object value) {
        if (value instanceof Date) {
            return (Date) value;
        } else {
            return Date.valueOf(String.valueOf(value));
        }
    }

    public static Timestamp parseTimestamp(Object value) {
        if (value instanceof Timestamp) {
            return (Timestamp) value;
        } else {
            return Timestamp.valueOf(String.valueOf(value));
        }
    }

    /**
     * compareValue
     * @param left
     * @param right
     * @return
     */
    @SuppressWarnings("rawtypes")
    public static int compareValue(Comparable left, Comparable right) {
        if (left == null) {
            return right == null ? 0 : -1;
        }
        if (right == null) {
            return 1;
        }
        if (left instanceof String) {
            if (right instanceof String) {
                return ObjectUtils.compare(left, right);
            } else {
                BigDecimal leftValue = parseBigDecimal(left);
                return ObjectUtils.compare(leftValue, right);
            }
        } else {
            if (right instanceof String) {
                BigDecimal rightValue = parseBigDecimal(right);
                return ObjectUtils.compare(left, rightValue);
            } else {
                return ObjectUtils.compare(left, right);
            }
        }
    }
}<|MERGE_RESOLUTION|>--- conflicted
+++ resolved
@@ -72,75 +72,7 @@
     public static final String ROOT_KEY = "$root";
 
     public static final String CHILD_KEY = "$child";
-
-<<<<<<< HEAD
-    private static final Map<String, java.util.function.Function<Function, ValueParser>> functionMap = new HashMap<>();
-
-    static {
-        functionMap.put("concat", ConcatFunction::new);
-        functionMap.put("now", NowFunction::new);
-        functionMap.put("localtime", LocalTimeFunction::new);
-        functionMap.put("currenttime", LocalTimeFunction::new);
-        functionMap.put("power", PowerFunction::new);
-        functionMap.put("abs", AbsFunction::new);
-        functionMap.put("sqrt", SqrtFunction::new);
-        functionMap.put("ln", LnFunction::new);
-        functionMap.put("log10", Log10Function::new);
-        functionMap.put("log2", Log2Function::new);
-        functionMap.put("log", LogFunction::new);
-        functionMap.put("exp", ExpFunction::new);
-        functionMap.put("reverse", ReverseFunction::new);
-        functionMap.put("substring", SubstringFunction::new);
-        functionMap.put("trim", TrimFunction::new);
-        functionMap.put("sign", SignFunction::new);
-        functionMap.put("replicate", ReplicateFunction::new);
-        functionMap.put("locate", LocateFunction::new);
-        functionMap.put("to_date", ToDateFunction::new);
-        functionMap.put("date_format", DateFormatFunction::new);
-        functionMap.put("ceil", CeilFunction::new);
-        functionMap.put("rand", RandFunction::new);
-        functionMap.put("floor", FloorFunction::new);
-        functionMap.put("sin", SinFunction::new);
-        functionMap.put("sinh", SinhFunction::new);
-        functionMap.put("cos", CosFunction::new);
-        functionMap.put("acos", AcosFunction::new);
-        functionMap.put("tan", TanFunction::new);
-        functionMap.put("bin", BinFunction::new);
-        functionMap.put("year", func -> new DateExtractFunction(DateExtractFunctionType.YEAR, func));
-        functionMap.put("quarter", func -> new DateExtractFunction(DateExtractFunctionType.QUARTER, func));
-        functionMap.put("month", func -> new DateExtractFunction(DateExtractFunctionType.MONTH, func));
-        functionMap.put("week", func -> new DateExtractFunction(DateExtractFunctionType.WEEK, func));
-        functionMap.put("dayofyear", func -> new DateExtractFunction(DateExtractFunctionType.DAY_OF_YEAR, func));
-        functionMap.put("dayofmonth", func -> new DateExtractFunction(DateExtractFunctionType.DAY_OF_MONTH, func));
-        functionMap.put("dayofweek", func -> new DateExtractFunction(DateExtractFunctionType.DAY_OF_WEEK, func));
-        functionMap.put("dayname", func -> new DateExtractFunction(DateExtractFunctionType.DAY_NAME, func));
-        functionMap.put("hour",
-                func -> new TimestampExtractFunction(TimestampExtractFunction.TimestampExtractFunctionType.HOUR, func));
-        functionMap.put("minute",
-                func -> new TimestampExtractFunction(TimestampExtractFunction.TimestampExtractFunctionType.MINUTE,
-                        func));
-        functionMap.put("second",
-                func -> new TimestampExtractFunction(TimestampExtractFunction.TimestampExtractFunctionType.SECOND,
-                        func));
-        functionMap.put("round", RoundFunction::new);
-        functionMap.put("from_unixtime", FromUnixTimeFunction::new);
-        functionMap.put("unix_timestamp", UnixTimestampFunction::new);
-        functionMap.put("to_timestamp", ToTimestampFunction::new);
-        functionMap.put("mod", ModuloFunction::new);
-        functionMap.put("to_base64", ToBase64Function::new);
-        functionMap.put("lower", LowerFunction::new);
-        functionMap.put("upper", UpperFunction::new);
-        functionMap.put("length", LengthFunction::new);
-        functionMap.put("replace", ReplaceFunction::new);
-        functionMap.put("left", LeftFunction::new);
-        functionMap.put("right", RightFunction::new);
-        functionMap.put("timestampadd", TimestampAddFunction::new);
-        functionMap.put("md5", Md5Function::new);
-        functionMap.put("translate", TranslateFunction::new);
-    }
-
-=======
->>>>>>> 7cfbf8a7
+    
     public static ExpressionOperator buildOperator(Expression expr) {
         if (expr instanceof AndExpression) {
             return new AndOperator((AndExpression) expr);
