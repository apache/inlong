/*
 * Licensed to the Apache Software Foundation (ASF) under one or more
 * contributor license agreements. See the NOTICE file distributed with
 * this work for additional information regarding copyright ownership.
 * The ASF licenses this file to You under the Apache License, Version 2.0
 * (the "License"); you may not use this file except in compliance with
 * the License. You may obtain a copy of the License at
 *
 * http://www.apache.org/licenses/LICENSE-2.0
 *
 * Unless required by applicable law or agreed to in writing, software
 * distributed under the License is distributed on an "AS IS" BASIS,
 * WITHOUT WARRANTIES OR CONDITIONS OF ANY KIND, either express or implied.
 * See the License for the specific language governing permissions and
 * limitations under the License.
 */

package org.apache.inlong.sdk.transform.process.operator;

import org.apache.inlong.sdk.transform.process.function.AbsFunction;
import org.apache.inlong.sdk.transform.process.function.CeilFunction;
import org.apache.inlong.sdk.transform.process.function.ConcatFunction;
import org.apache.inlong.sdk.transform.process.function.DateExtractFunction;
import org.apache.inlong.sdk.transform.process.function.DateExtractFunction.DateExtractFunctionType;
import org.apache.inlong.sdk.transform.process.function.DateFormatFunction;
import org.apache.inlong.sdk.transform.process.function.ExpFunction;
import org.apache.inlong.sdk.transform.process.function.FloorFunction;
import org.apache.inlong.sdk.transform.process.function.FromUnixTimeFunction;
import org.apache.inlong.sdk.transform.process.function.LnFunction;
import org.apache.inlong.sdk.transform.process.function.LocateFunction;
import org.apache.inlong.sdk.transform.process.function.Log10Function;
import org.apache.inlong.sdk.transform.process.function.Log2Function;
import org.apache.inlong.sdk.transform.process.function.LogFunction;
import org.apache.inlong.sdk.transform.process.function.NowFunction;
import org.apache.inlong.sdk.transform.process.function.PowerFunction;
import org.apache.inlong.sdk.transform.process.function.RoundFunction;
import org.apache.inlong.sdk.transform.process.function.SinFunction;
import org.apache.inlong.sdk.transform.process.function.SinhFunction;
import org.apache.inlong.sdk.transform.process.function.SqrtFunction;
import org.apache.inlong.sdk.transform.process.function.SubstringFunction;
import org.apache.inlong.sdk.transform.process.function.TimestampExtractFunction;
import org.apache.inlong.sdk.transform.process.function.ToDateFunction;
import org.apache.inlong.sdk.transform.process.function.ToTimestampFunction;
import org.apache.inlong.sdk.transform.process.function.UnixTimestampFunction;
import org.apache.inlong.sdk.transform.process.parser.AdditionParser;
import org.apache.inlong.sdk.transform.process.parser.ColumnParser;
import org.apache.inlong.sdk.transform.process.parser.DateParser;
import org.apache.inlong.sdk.transform.process.parser.DivisionParser;
import org.apache.inlong.sdk.transform.process.parser.LongParser;
import org.apache.inlong.sdk.transform.process.parser.MultiplicationParser;
import org.apache.inlong.sdk.transform.process.parser.ParenthesisParser;
import org.apache.inlong.sdk.transform.process.parser.StringParser;
import org.apache.inlong.sdk.transform.process.parser.SubtractionParser;
import org.apache.inlong.sdk.transform.process.parser.TimestampParser;
import org.apache.inlong.sdk.transform.process.parser.ValueParser;

import net.sf.jsqlparser.expression.DateValue;
import net.sf.jsqlparser.expression.Expression;
import net.sf.jsqlparser.expression.Function;
import net.sf.jsqlparser.expression.LongValue;
import net.sf.jsqlparser.expression.NotExpression;
import net.sf.jsqlparser.expression.Parenthesis;
import net.sf.jsqlparser.expression.StringValue;
import net.sf.jsqlparser.expression.TimestampValue;
import net.sf.jsqlparser.expression.operators.arithmetic.Addition;
import net.sf.jsqlparser.expression.operators.arithmetic.Division;
import net.sf.jsqlparser.expression.operators.arithmetic.Multiplication;
import net.sf.jsqlparser.expression.operators.arithmetic.Subtraction;
import net.sf.jsqlparser.expression.operators.conditional.AndExpression;
import net.sf.jsqlparser.expression.operators.conditional.OrExpression;
import net.sf.jsqlparser.expression.operators.relational.EqualsTo;
import net.sf.jsqlparser.expression.operators.relational.GreaterThan;
import net.sf.jsqlparser.expression.operators.relational.GreaterThanEquals;
import net.sf.jsqlparser.expression.operators.relational.MinorThan;
import net.sf.jsqlparser.expression.operators.relational.MinorThanEquals;
import net.sf.jsqlparser.expression.operators.relational.NotEqualsTo;
import net.sf.jsqlparser.schema.Column;
import org.apache.commons.lang.ObjectUtils;

import java.math.BigDecimal;
import java.sql.Date;
import java.sql.Timestamp;
import java.util.HashMap;
import java.util.Map;

/**
 * OperatorTools
 * 
 */
public class OperatorTools {

    public static final String ROOT_KEY = "$root";

    public static final String CHILD_KEY = "$child";

    private static final Map<String, java.util.function.Function<Function, ValueParser>> functionMap = new HashMap<>();

    static {
        functionMap.put("concat", ConcatFunction::new);
        functionMap.put("now", NowFunction::new);
        functionMap.put("power", PowerFunction::new);
        functionMap.put("abs", AbsFunction::new);
        functionMap.put("sqrt", SqrtFunction::new);
        functionMap.put("ln", LnFunction::new);
        functionMap.put("log10", Log10Function::new);
        functionMap.put("log2", Log2Function::new);
        functionMap.put("log", LogFunction::new);
        functionMap.put("exp", ExpFunction::new);
        functionMap.put("substring", SubstringFunction::new);
        functionMap.put("locate", LocateFunction::new);
        functionMap.put("to_date", ToDateFunction::new);
        functionMap.put("date_format", DateFormatFunction::new);
        functionMap.put("ceil", CeilFunction::new);
        functionMap.put("floor", FloorFunction::new);
        functionMap.put("sin", SinFunction::new);
        functionMap.put("sinh", SinhFunction::new);
        functionMap.put("year", func -> new DateExtractFunction(DateExtractFunctionType.YEAR, func));
        functionMap.put("quarter", func -> new DateExtractFunction(DateExtractFunctionType.QUARTER, func));
        functionMap.put("month", func -> new DateExtractFunction(DateExtractFunctionType.MONTH, func));
        functionMap.put("week", func -> new DateExtractFunction(DateExtractFunctionType.WEEK, func));
        functionMap.put("dayofyear", func -> new DateExtractFunction(DateExtractFunctionType.DAY_OF_YEAR, func));
        functionMap.put("dayofmonth", func -> new DateExtractFunction(DateExtractFunctionType.DAY_OF_MONTH, func));
        functionMap.put("hour",
                func -> new TimestampExtractFunction(TimestampExtractFunction.TimestampExtractFunctionType.HOUR, func));
        functionMap.put("minute",
                func -> new TimestampExtractFunction(TimestampExtractFunction.TimestampExtractFunctionType.MINUTE,
                        func));
        functionMap.put("second",
                func -> new TimestampExtractFunction(TimestampExtractFunction.TimestampExtractFunctionType.SECOND,
                        func));
<<<<<<< HEAD
        functionMap.put("round", RoundFunction::new);
=======
        functionMap.put("from_unixtime", FromUnixTimeFunction::new);
        functionMap.put("unix_timestamp", UnixTimestampFunction::new);
        functionMap.put("to_timestamp", ToTimestampFunction::new);
>>>>>>> 793abdaa
    }

    public static ExpressionOperator buildOperator(Expression expr) {
        if (expr instanceof AndExpression) {
            return new AndOperator((AndExpression) expr);
        } else if (expr instanceof OrExpression) {
            return new OrOperator((OrExpression) expr);
        } else if (expr instanceof Parenthesis) {
            return new ParenthesisOperator((Parenthesis) expr);
        } else if (expr instanceof NotExpression) {
            return new NotOperator((NotExpression) expr);
        } else if (expr instanceof EqualsTo) {
            return new EqualsToOperator((EqualsTo) expr);
        } else if (expr instanceof NotEqualsTo) {
            return new NotEqualsToOperator((NotEqualsTo) expr);
        } else if (expr instanceof GreaterThan) {
            return new GreaterThanOperator((GreaterThan) expr);
        } else if (expr instanceof GreaterThanEquals) {
            return new GreaterThanEqualsOperator((GreaterThanEquals) expr);
        } else if (expr instanceof MinorThan) {
            return new MinorThanOperator((MinorThan) expr);
        } else if (expr instanceof MinorThanEquals) {
            return new MinorThanEqualsOperator((MinorThanEquals) expr);
        }
        return null;
    }

    public static ValueParser buildParser(Expression expr) {
        if (expr instanceof Column) {
            return new ColumnParser((Column) expr);
        } else if (expr instanceof StringValue) {
            return new StringParser((StringValue) expr);
        } else if (expr instanceof LongValue) {
            return new LongParser((LongValue) expr);
        } else if (expr instanceof Parenthesis) {
            return new ParenthesisParser((Parenthesis) expr);
        } else if (expr instanceof Addition) {
            return new AdditionParser((Addition) expr);
        } else if (expr instanceof Subtraction) {
            return new SubtractionParser((Subtraction) expr);
        } else if (expr instanceof Multiplication) {
            return new MultiplicationParser((Multiplication) expr);
        } else if (expr instanceof Division) {
            return new DivisionParser((Division) expr);
        } else if (expr instanceof DateValue) {
            return new DateParser((DateValue) expr);
        } else if (expr instanceof TimestampValue) {
            return new TimestampParser((TimestampValue) expr);
        } else if (expr instanceof Function) {
            String exprString = expr.toString();
            if (exprString.startsWith(ROOT_KEY) || exprString.startsWith(CHILD_KEY)) {
                return new ColumnParser((Function) expr);
            } else {
                // TODO
                Function func = (Function) expr;
                java.util.function.Function<Function, ValueParser> valueParserConstructor =
                        functionMap.get(func.getName().toLowerCase());
                if (valueParserConstructor != null) {
                    return valueParserConstructor.apply(func);
                } else {
                    return new ColumnParser(func);
                }
            }
        }
        return null;
    }

    /**
     * parseBigDecimal
     * @param value
     * @return
     */
    public static BigDecimal parseBigDecimal(Object value) {
        if (value instanceof BigDecimal) {
            return (BigDecimal) value;
        } else {
            return new BigDecimal(String.valueOf(value));
        }
    }

    public static String parseString(Object value) {
        return value.toString();
    }

    public static Date parseDate(Object value) {
        if (value instanceof Date) {
            return (Date) value;
        } else {
            return Date.valueOf(String.valueOf(value));
        }
    }

    public static Timestamp parseTimestamp(Object value) {
        if (value instanceof Timestamp) {
            return (Timestamp) value;
        } else {
            return Timestamp.valueOf(String.valueOf(value));
        }
    }

    /**
     * compareValue
     * @param left
     * @param right
     * @return
     */
    @SuppressWarnings("rawtypes")
    public static int compareValue(Comparable left, Comparable right) {
        if (left == null) {
            return right == null ? 0 : -1;
        }
        if (right == null) {
            return 1;
        }
        if (left instanceof String) {
            if (right instanceof String) {
                return ObjectUtils.compare(left, right);
            } else {
                BigDecimal leftValue = parseBigDecimal(left);
                return ObjectUtils.compare(leftValue, right);
            }
        } else {
            if (right instanceof String) {
                BigDecimal rightValue = parseBigDecimal(right);
                return ObjectUtils.compare(left, rightValue);
            } else {
                return ObjectUtils.compare(left, right);
            }
        }
    }
}<|MERGE_RESOLUTION|>--- conflicted
+++ resolved
@@ -128,13 +128,10 @@
         functionMap.put("second",
                 func -> new TimestampExtractFunction(TimestampExtractFunction.TimestampExtractFunctionType.SECOND,
                         func));
-<<<<<<< HEAD
         functionMap.put("round", RoundFunction::new);
-=======
         functionMap.put("from_unixtime", FromUnixTimeFunction::new);
         functionMap.put("unix_timestamp", UnixTimestampFunction::new);
         functionMap.put("to_timestamp", ToTimestampFunction::new);
->>>>>>> 793abdaa
     }
 
     public static ExpressionOperator buildOperator(Expression expr) {
