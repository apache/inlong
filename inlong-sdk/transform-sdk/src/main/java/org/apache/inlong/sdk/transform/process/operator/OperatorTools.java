/*
 * Licensed to the Apache Software Foundation (ASF) under one or more
 * contributor license agreements. See the NOTICE file distributed with
 * this work for additional information regarding copyright ownership.
 * The ASF licenses this file to You under the Apache License, Version 2.0
 * (the "License"); you may not use this file except in compliance with
 * the License. You may obtain a copy of the License at
 *
 * http://www.apache.org/licenses/LICENSE-2.0
 *
 * Unless required by applicable law or agreed to in writing, software
 * distributed under the License is distributed on an "AS IS" BASIS,
 * WITHOUT WARRANTIES OR CONDITIONS OF ANY KIND, either express or implied.
 * See the License for the specific language governing permissions and
 * limitations under the License.
 */

package org.apache.inlong.sdk.transform.process.operator;

import org.apache.inlong.sdk.transform.process.function.FunctionTools;
import org.apache.inlong.sdk.transform.process.parser.ColumnParser;
import org.apache.inlong.sdk.transform.process.parser.ParserTools;
import org.apache.inlong.sdk.transform.process.parser.ValueParser;

import com.google.common.collect.Maps;
import lombok.extern.slf4j.Slf4j;
import net.sf.jsqlparser.expression.Expression;
import net.sf.jsqlparser.expression.Function;
import org.apache.commons.lang.ObjectUtils;
import org.reflections.Reflections;
import org.reflections.scanners.Scanners;

import java.lang.reflect.Constructor;
import java.math.BigDecimal;
import java.sql.Date;
import java.sql.Timestamp;
import java.util.Map;
import java.util.Set;

/**
 * OperatorTools
 *
 */
@Slf4j
public class OperatorTools {

    private static final String OPERATOR_PATH = "org.apache.inlong.sdk.transform.process.operator";

    private final static Map<Class<?>, Class<?>> operatorMap = Maps.newConcurrentMap();

    public static final String ROOT_KEY = "$root";

    public static final String CHILD_KEY = "$child";
<<<<<<< HEAD

    static {
        init();
    }

    private static void init() {
        Reflections reflections = new Reflections(OPERATOR_PATH, Scanners.TypesAnnotated);
        Set<Class<?>> clazzSet = reflections.getTypesAnnotatedWith(TransformOperator.class);
        for (Class<?> clazz : clazzSet) {
            if (ExpressionOperator.class.isAssignableFrom(clazz)) {
                TransformOperator annotation = clazz.getAnnotation(TransformOperator.class);
                if (annotation == null) {
                    continue;
                }
                Class<?>[] values = annotation.values();
                for (Class<?> value : values) {
                    operatorMap.compute(value, (key, former) -> {
                        if (former != null) {
                            log.warn("find a conflict for parser class [{}], the former one is [{}], new one is [{}]",
                                    key, former.getName(), clazz.getName());
                        }
                        return clazz;
                    });
                }
            }
        }
    }

    public static ExpressionOperator getTransformOperator(Expression expr) {
        Class<?> clazz = operatorMap.get(expr.getClass());
        if (clazz == null) {
            return null;
        }
        try {
            Constructor<?> constructor = clazz.getDeclaredConstructor(expr.getClass());
            return (ExpressionOperator) constructor.newInstance(expr);
        } catch (NoSuchMethodException e) {
            log.error("transform operator {} needs one constructor that accept one params whose type is {}",
                    clazz.getName(), expr.getClass().getName(), e);
            throw new RuntimeException(e);
        } catch (Exception e) {
            throw new RuntimeException(e);
        }
    }

=======
>>>>>>> 4de972e9
    public static ExpressionOperator buildOperator(Expression expr) {
        if (expr != null) {
            return getTransformOperator(expr);
        }
        return null;
    }

    public static ValueParser buildParser(Expression expr) {
        if (expr instanceof Function) {
            String exprString = expr.toString();
            if (exprString.startsWith(ROOT_KEY) || exprString.startsWith(CHILD_KEY)) {
                return new ColumnParser((Function) expr);
            } else {
                return FunctionTools.getTransformFunction((Function) expr);
            }
        }
        return ParserTools.getTransformParser(expr);
    }

    /**
     * parseBigDecimal
     * @param value
     * @return
     */
    public static BigDecimal parseBigDecimal(Object value) {
        if (value instanceof BigDecimal) {
            return (BigDecimal) value;
        } else {
            return new BigDecimal(String.valueOf(value));
        }
    }

    public static String parseString(Object value) {
        return value.toString();
    }

    public static Date parseDate(Object value) {
        if (value instanceof Date) {
            return (Date) value;
        } else {
            return Date.valueOf(String.valueOf(value));
        }
    }

    public static Timestamp parseTimestamp(Object value) {
        if (value instanceof Timestamp) {
            return (Timestamp) value;
        } else {
            return Timestamp.valueOf(String.valueOf(value));
        }
    }

    /**
     * compareValue
     * @param left
     * @param right
     * @return
     */
    @SuppressWarnings("rawtypes")
    public static int compareValue(Comparable left, Comparable right) {
        if (left == null) {
            return right == null ? 0 : -1;
        }
        if (right == null) {
            return 1;
        }
        if (left instanceof String) {
            if (right instanceof String) {
                return ObjectUtils.compare(left, right);
            } else {
                BigDecimal leftValue = parseBigDecimal(left);
                return ObjectUtils.compare(leftValue, right);
            }
        } else {
            if (right instanceof String) {
                BigDecimal rightValue = parseBigDecimal(right);
                return ObjectUtils.compare(left, rightValue);
            } else {
                return ObjectUtils.compare(left, right);
            }
        }
    }
}<|MERGE_RESOLUTION|>--- conflicted
+++ resolved
@@ -51,7 +51,6 @@
     public static final String ROOT_KEY = "$root";
 
     public static final String CHILD_KEY = "$child";
-<<<<<<< HEAD
 
     static {
         init();
@@ -97,8 +96,6 @@
         }
     }
 
-=======
->>>>>>> 4de972e9
     public static ExpressionOperator buildOperator(Expression expr) {
         if (expr != null) {
             return getTransformOperator(expr);
