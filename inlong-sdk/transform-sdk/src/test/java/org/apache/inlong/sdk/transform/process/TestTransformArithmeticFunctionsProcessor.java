/*
 * Licensed to the Apache Software Foundation (ASF) under one or more
 * contributor license agreements. See the NOTICE file distributed with
 * this work for additional information regarding copyright ownership.
 * The ASF licenses this file to You under the Apache License, Version 2.0
 * (the "License"); you may not use this file except in compliance with
 * the License. You may obtain a copy of the License at
 *
 * http://www.apache.org/licenses/LICENSE-2.0
 *
 * Unless required by applicable law or agreed to in writing, software
 * distributed under the License is distributed on an "AS IS" BASIS,
 * WITHOUT WARRANTIES OR CONDITIONS OF ANY KIND, either express or implied.
 * See the License for the specific language governing permissions and
 * limitations under the License.
 */

package org.apache.inlong.sdk.transform.process;

import org.apache.inlong.sdk.transform.decode.SourceDecoderFactory;
import org.apache.inlong.sdk.transform.encode.SinkEncoderFactory;
import org.apache.inlong.sdk.transform.pojo.CsvSourceInfo;
import org.apache.inlong.sdk.transform.pojo.FieldInfo;
import org.apache.inlong.sdk.transform.pojo.KvSinkInfo;
import org.apache.inlong.sdk.transform.pojo.TransformConfig;

import org.junit.Assert;
import org.junit.Test;

import java.util.ArrayList;
import java.util.HashMap;
import java.util.List;
import java.util.Random;

/**
 * TestArithmeticFunctionsTransformProcessor
 * description: test the arithmetic functions in transform processor
 */
public class TestTransformArithmeticFunctionsProcessor {

    private static final List<FieldInfo> srcFields = new ArrayList<>();
    private static final List<FieldInfo> dstFields = new ArrayList<>();
    private static final CsvSourceInfo csvSource;
    private static final KvSinkInfo kvSink;

    static {
        for (int i = 1; i < 5; i++) {
            FieldInfo field = new FieldInfo();
            field.setName("numeric" + i);
            srcFields.add(field);
        }
        FieldInfo field = new FieldInfo();
        field.setName("result");
        dstFields.add(field);
        csvSource = new CsvSourceInfo("UTF-8", '|', '\\', srcFields);
        kvSink = new KvSinkInfo("UTF-8", dstFields);
    }

    @Test
    public void testSignFunction() throws Exception {
        String transformSql = "select sign(numeric1) from source";
        TransformConfig config = new TransformConfig(transformSql);
        // case1: sign(3.14159265358979323846)
        TransformProcessor<String, String> processor = TransformProcessor
                .create(config, SourceDecoderFactory.createCsvDecoder(csvSource),
                        SinkEncoderFactory.createKvEncoder(kvSink));
        List<String> output1 = processor.transform("3.14159265358979323846|4|6|8");
        Assert.assertEquals(1, output1.size());
        Assert.assertEquals(output1.get(0), "result=1");
        // case2: sign(-3.5)
        List<String> output2 = processor.transform("-3.5|4|6|8");
        Assert.assertEquals(1, output2.size());
        Assert.assertEquals(output2.get(0), "result=-1");
        // case3: sign(0)
        List<String> output3 = processor.transform("0|4|6|8");
        Assert.assertEquals(1, output3.size());
        Assert.assertEquals(output3.get(0), "result=0");
    }

    @Test
    public void testModuloFunction() throws Exception {
        String transformFunctionSql = "select mod(numeric1,100) from source";
        String transformExpressionSql = "select numeric1 % 100 from source";
        List<String> output1, output2;
        String data;
        TransformConfig functionConfig = new TransformConfig(transformFunctionSql);
        TransformProcessor<String, String> functionProcessor = TransformProcessor
                .create(functionConfig, SourceDecoderFactory.createCsvDecoder(csvSource),
                        SinkEncoderFactory.createKvEncoder(kvSink));
        TransformConfig expressionConfig = new TransformConfig(transformExpressionSql);
        TransformProcessor<String, String> expressionProcessor = TransformProcessor
                .create(expressionConfig, SourceDecoderFactory.createCsvDecoder(csvSource),
                        SinkEncoderFactory.createKvEncoder(kvSink));

        // case1: "mod(3.1415926,100)" and "3.1415926 % 100"
        data = "3.1415926|4a|4|8";
        output1 = functionProcessor.transform(data);
        Assert.assertEquals(1, output1.size());
        Assert.assertEquals("result=3.1415926", output1.get(0));
        output2 = expressionProcessor.transform(data);
        Assert.assertEquals(1, output2.size());
        Assert.assertEquals("result=3.1415926", output2.get(0));

        // case2: "mod(-3.1415926,100)" and "-3.1415926 % 100"
        data = "-3.1415926|4a|4|8";
        output1 = functionProcessor.transform(data);
        Assert.assertEquals(1, output1.size());
        Assert.assertEquals("result=-3.1415926", output1.get(0));
        output2 = expressionProcessor.transform(data);
        Assert.assertEquals(1, output2.size());
        Assert.assertEquals("result=-3.1415926", output2.get(0));

        // case3: "mod(320,100)" and "320 % 100"
        data = "320|4a|4|8";
        output1 = functionProcessor.transform(data);
        Assert.assertEquals(1, output1.size());
        Assert.assertEquals("result=20", output1.get(0));
        output2 = expressionProcessor.transform(data);
        Assert.assertEquals(1, output2.size());
        Assert.assertEquals("result=20", output2.get(0));

        // case4: "mod(-320,100)" and "-320 % 100"
        data = "-320|4a|4|8";
        output1 = functionProcessor.transform(data);
        Assert.assertEquals(1, output1.size());
        Assert.assertEquals("result=-20", output1.get(0));
        output2 = expressionProcessor.transform(data);
        Assert.assertEquals(1, output2.size());
        Assert.assertEquals("result=-20", output2.get(0));

        transformFunctionSql = "select mod(numeric1,-10) from source";
        transformExpressionSql = "select numeric1 % -10 from source";
        functionConfig = new TransformConfig(transformFunctionSql);
        functionProcessor = TransformProcessor
                .create(functionConfig, SourceDecoderFactory.createCsvDecoder(csvSource),
                        SinkEncoderFactory.createKvEncoder(kvSink));
        expressionConfig = new TransformConfig(transformExpressionSql);
        expressionProcessor = TransformProcessor
                .create(expressionConfig, SourceDecoderFactory.createCsvDecoder(csvSource),
                        SinkEncoderFactory.createKvEncoder(kvSink));

        // case5: "mod(9,-10)" and "9 % -10"
        data = "9|4a|4|8";
        output1 = functionProcessor.transform(data);
        Assert.assertEquals(1, output1.size());
        Assert.assertEquals("result=9", output1.get(0));
        output2 = expressionProcessor.transform(data);
        Assert.assertEquals(1, output2.size());
        Assert.assertEquals("result=9", output2.get(0));

        // case6: "mod(-13,-10)" and "-13 % -10"
        data = "-13|4a|4|8";
        output1 = functionProcessor.transform(data);
        Assert.assertEquals(1, output1.size());
        Assert.assertEquals("result=-3", output1.get(0));
        output2 = expressionProcessor.transform(data);
        Assert.assertEquals(1, output2.size());
        Assert.assertEquals("result=-3", output2.get(0));

        // case7: "mod(-13.14,-10)" and "-13.14 % -10"
        data = "-13.14|4a|4|8";
        output1 = functionProcessor.transform(data);
        Assert.assertEquals(1, output1.size());
        Assert.assertEquals("result=-3.14", output1.get(0));
        output2 = expressionProcessor.transform(data);
        Assert.assertEquals(1, output2.size());
        Assert.assertEquals("result=-3.14", output2.get(0));

        // case8: "mod(13.14,-10)" and "13.14 % -10"
        data = "13.14|4a|4|8";
        output1 = functionProcessor.transform(data);
        Assert.assertEquals(1, output1.size());
        Assert.assertEquals("result=3.14", output1.get(0));
        output2 = expressionProcessor.transform(data);
        Assert.assertEquals(1, output2.size());
        Assert.assertEquals("result=3.14", output2.get(0));

        transformFunctionSql = "select mod(numeric1,-3.14) from source";
        transformExpressionSql = "select numeric1 % -3.14 from source";
        functionConfig = new TransformConfig(transformFunctionSql);
        functionProcessor = TransformProcessor
                .create(functionConfig, SourceDecoderFactory.createCsvDecoder(csvSource),
                        SinkEncoderFactory.createKvEncoder(kvSink));
        expressionConfig = new TransformConfig(transformExpressionSql);
        expressionProcessor = TransformProcessor
                .create(expressionConfig, SourceDecoderFactory.createCsvDecoder(csvSource),
                        SinkEncoderFactory.createKvEncoder(kvSink));

        // case9: "mod(9,-3.14)" and "9 % -3.14"
        data = "9|4a|4|8";
        output1 = functionProcessor.transform(data);
        Assert.assertEquals(1, output1.size());
        Assert.assertEquals("result=2.72", output1.get(0));
        output2 = expressionProcessor.transform(data);
        Assert.assertEquals(1, output2.size());
        Assert.assertEquals("result=2.72", output2.get(0));

        // case10: "mod(-9,-3.14)" and "-9 % -3.14"
        data = "-9|4a|4|8";
        output1 = functionProcessor.transform(data);
        Assert.assertEquals(1, output1.size());
        Assert.assertEquals("result=-2.72", output1.get(0));
        output2 = expressionProcessor.transform(data);
        Assert.assertEquals(1, output2.size());
        Assert.assertEquals("result=-2.72", output2.get(0));

        // case11: "mod(-13.14,-3.14)" and "-13.14 % -3.14"
        data = "-13.14|4a|4|8";
        output1 = functionProcessor.transform(data);
        Assert.assertEquals(1, output1.size());
        Assert.assertEquals("result=-0.58", output1.get(0));
        output2 = expressionProcessor.transform(data);
        Assert.assertEquals(1, output2.size());
        Assert.assertEquals("result=-0.58", output2.get(0));

        // case12: "mod(13.14,-3.14)" and "13.14 % -3.14"
        data = "13.14|4a|4|8";
        output1 = functionProcessor.transform(data);
        Assert.assertEquals(1, output1.size());
        Assert.assertEquals("result=0.58", output1.get(0));
        output2 = expressionProcessor.transform(data);
        Assert.assertEquals(1, output2.size());
        Assert.assertEquals("result=0.58", output2.get(0));

    }

    @Test
    public void testIfNullFunction() throws Exception {
        String transformSql = null, data = null;
        TransformConfig config = null;
        TransformProcessor<String, String> processor = null;
        List<String> output = null;

        // case1: ifnull(5, 3)
        transformSql = "select ifnull(numeric1,numeric2) from source";
        config = new TransformConfig(transformSql);
        processor = TransformProcessor
                .create(config, SourceDecoderFactory.createCsvDecoder(csvSource),
                        SinkEncoderFactory.createKvEncoder(kvSink));
        data = "5|3|3|5";
        output = processor.transform(data, new HashMap<>());
        Assert.assertEquals(1, output.size());
        Assert.assertEquals("result=5", output.get(0));

        // case2: ifnull(null,3)
        transformSql = "select ifnull(xxd,numeric2) from source";
        config = new TransformConfig(transformSql);
        processor = TransformProcessor
                .create(config, SourceDecoderFactory.createCsvDecoder(csvSource),
                        SinkEncoderFactory.createKvEncoder(kvSink));
        data = "5|3|3|5";
        output = processor.transform(data, new HashMap<>());
        Assert.assertEquals(1, output.size());
        Assert.assertEquals("result=3", output.get(0));

        // case3: ifnull(6 / 3,'YES')
        transformSql = "select ifnull(numeric1 / numeric2,'YES') from source";
        config = new TransformConfig(transformSql);
        processor = TransformProcessor
                .create(config, SourceDecoderFactory.createCsvDecoder(csvSource),
                        SinkEncoderFactory.createKvEncoder(kvSink));
        data = "6|3|3|5";
        output = processor.transform(data, new HashMap<>());
        Assert.assertEquals(1, output.size());
        Assert.assertEquals("result=2", output.get(0));

        // case4: ifnull(6 / 0,'YES')
        transformSql = "select ifnull(numeric1 / numeric2,'YES') from source";
        config = new TransformConfig(transformSql);
        processor = TransformProcessor
                .create(config, SourceDecoderFactory.createCsvDecoder(csvSource),
                        SinkEncoderFactory.createKvEncoder(kvSink));
        data = "6|0|3|5";
        output = processor.transform(data, new HashMap<>());
        Assert.assertEquals(1, output.size());
        Assert.assertEquals("result=YES", output.get(0));

        // case5: ifnull(6 / 0,3 / 0)
        transformSql = "select ifnull(numeric1 / numeric2,numeric3 / numeric2) from source";
        config = new TransformConfig(transformSql);
        processor = TransformProcessor
                .create(config, SourceDecoderFactory.createCsvDecoder(csvSource),
                        SinkEncoderFactory.createKvEncoder(kvSink));
        data = "6|0|3|5";
        output = processor.transform(data, new HashMap<>());
        Assert.assertEquals(1, output.size());
        Assert.assertEquals("result=null", output.get(0));
    }

    @Test
    public void testShaFunction() throws Exception {
        String transformSql = null, data = null;
        TransformConfig config = null;
        TransformProcessor<String, String> processor = null;
        List<String> output = null;

        // case1: sha("")
        transformSql = "select sha(numeric1) from source";
        config = new TransformConfig(transformSql);
        processor = TransformProcessor
                .create(config, SourceDecoderFactory.createCsvDecoder(csvSource),
                        SinkEncoderFactory.createKvEncoder(kvSink));
        data = "|3|3|5";
        output = processor.transform(data, new HashMap<>());
        Assert.assertEquals(1, output.size());
        Assert.assertEquals("result=da39a3ee5e6b4b0d3255bfef95601890afd80709", output.get(0));

        // case2: sha("5")
        data = "5|3|3|5";
        output = processor.transform(data, new HashMap<>());
        Assert.assertEquals(1, output.size());
        Assert.assertEquals("result=ac3478d69a3c81fa62e60f5c3696165a4e5e6ac4", output.get(0));

        // case3: sha(null)
        transformSql = "select sha(xxd) from source";
        config = new TransformConfig(transformSql);
        processor = TransformProcessor
                .create(config, SourceDecoderFactory.createCsvDecoder(csvSource),
                        SinkEncoderFactory.createKvEncoder(kvSink));
        data = "3|3|3|5";
        output = processor.transform(data, new HashMap<>());
        Assert.assertEquals(1, output.size());
        Assert.assertEquals("result=null", output.get(0));
    }

    @Test
    public void testSha2Function() throws Exception {
        String transformSql = null, data = null;
        TransformConfig config = null;
        TransformProcessor<String, String> processor = null;
        List<String> output = null;

        // case1: sha2("",3)
        transformSql = "select sha2(numeric1,numeric2) from source";
        config = new TransformConfig(transformSql);
        processor = TransformProcessor
                .create(config, SourceDecoderFactory.createCsvDecoder(csvSource),
                        SinkEncoderFactory.createKvEncoder(kvSink));
        data = "|3|3|5";
        output = processor.transform(data, new HashMap<>());
        Assert.assertEquals(1, output.size());
        Assert.assertEquals("result=null", output.get(0));

        // case2: sha2("5",224)
        data = "5|224|3|5";
        output = processor.transform(data, new HashMap<>());
        Assert.assertEquals(1, output.size());
        Assert.assertEquals("result=b51d18b551043c1f145f22dbde6f8531faeaf68c54ed9dd79ce24d17", output.get(0));

        // case3: sha2("5",0)
        data = "5|0|3|5";
        output = processor.transform(data, new HashMap<>());
        Assert.assertEquals(1, output.size());
        Assert.assertEquals("result=ef2d127de37b942baad06145e54b0c619a1f22327b2ebbcfbec78f5564afe39d", output.get(0));

        // case4: sha2(null,224)
        transformSql = "select sha2(xxd,224) from source";
        config = new TransformConfig(transformSql);
        processor = TransformProcessor
                .create(config, SourceDecoderFactory.createCsvDecoder(csvSource),
                        SinkEncoderFactory.createKvEncoder(kvSink));
        data = "3|224|3|5";
        output = processor.transform(data, new HashMap<>());
        Assert.assertEquals(1, output.size());
        Assert.assertEquals("result=null", output.get(0));
    }

    @Test
    public void testMd5Function() throws Exception {
        String transformSql = "select md5(numeric1) from source";
        TransformConfig config = new TransformConfig(transformSql);
        TransformProcessor<String, String> processor = TransformProcessor
                .create(config, SourceDecoderFactory.createCsvDecoder(csvSource),
                        SinkEncoderFactory.createKvEncoder(kvSink));
        // case1: md5("1")
        List<String> output1 = processor.transform("1|4|6|8");
        Assert.assertEquals(1, output1.size());
        Assert.assertEquals("result=c4ca4238a0b923820dcc509a6f75849b", output1.get(0));

        // case2: md5("-1")
        List<String> output2 = processor.transform("-1|4|6|8");
        Assert.assertEquals(1, output2.size());
        Assert.assertEquals("result=6bb61e3b7bce0931da574d19d1d82c88", output2.get(0));

        // case3: md5("")
        List<String> output3 = processor.transform("|4|6|8");
        Assert.assertEquals(1, output3.size());
        Assert.assertEquals("result=d41d8cd98f00b204e9800998ecf8427e", output3.get(0));

        // case4: md5(null)
        transformSql = "select md5(numericxx) from source";
        config = new TransformConfig(transformSql);
        processor = TransformProcessor
                .create(config, SourceDecoderFactory.createCsvDecoder(csvSource),
                        SinkEncoderFactory.createKvEncoder(kvSink));
        List<String> output4 = processor.transform("1|4|6|8");
        Assert.assertEquals(1, output4.size());
        Assert.assertEquals("result=null", output4.get(0));
    }

    @Test
    public void testBitwiseInversionOperator() throws Exception {
        String transformSql = null, data = null;
        TransformConfig config = null;
        TransformProcessor<String, String> processor = null;
        List<String> output = null;

        // case1: ~-4
        transformSql = "select ~numeric1 from source";
        config = new TransformConfig(transformSql);
        processor = TransformProcessor
                .create(config, SourceDecoderFactory.createCsvDecoder(csvSource),
                        SinkEncoderFactory.createKvEncoder(kvSink));
        data = "-4|3|3";
        output = processor.transform(data, new HashMap<>());
        Assert.assertEquals(1, output.size());
        Assert.assertEquals("result=3", output.get(0));

        // case2: ~4
        data = "4|3|3";
        output = processor.transform(data, new HashMap<>());
        Assert.assertEquals(1, output.size());
        Assert.assertEquals("result=18446744073709551611", output.get(0));

        // case3: ~0
        data = "0|3|3";
        output = processor.transform(data, new HashMap<>());
        Assert.assertEquals(1, output.size());
        Assert.assertEquals("result=18446744073709551615", output.get(0));

        // case4: ~~-4
        transformSql = "select ~(~numeric1) from source";
        config = new TransformConfig(transformSql);
        processor = TransformProcessor
                .create(config, SourceDecoderFactory.createCsvDecoder(csvSource),
                        SinkEncoderFactory.createKvEncoder(kvSink));
        data = "-4|3|3";
        output = processor.transform(data, new HashMap<>());
        Assert.assertEquals(1, output.size());
        Assert.assertEquals("result=18446744073709551612", output.get(0));

    }
    @Test
    public void testBitwiseAndOperator() throws Exception {
        String transformSql = null, data = null;
        TransformConfig config = null;
        TransformProcessor<String, String> processor = null;
        List<String> output = null;

        // case1: 18446744073709551615 & -1
        transformSql = "select numeric1 & numeric2 from source";
        config = new TransformConfig(transformSql);
        processor = TransformProcessor
                .create(config, SourceDecoderFactory.createCsvDecoder(csvSource),
                        SinkEncoderFactory.createKvEncoder(kvSink));
        data = "18446744073709551615|-1|3";
        output = processor.transform(data, new HashMap<>());
        Assert.assertEquals(1, output.size());
        Assert.assertEquals("result=18446744073709551615", output.get(0));

        // case2: 18446744073709551615 & 0
        data = "18446744073709551615|0|3";
        output = processor.transform(data, new HashMap<>());
        Assert.assertEquals(1, output.size());
        Assert.assertEquals("result=0", output.get(0));
    }
    @Test
    public void testBitwiseOrOperator() throws Exception {
        String transformSql = null, data = null;
        TransformConfig config = null;
        TransformProcessor<String, String> processor = null;
        List<String> output = null;

        // case1: 18446744073709551615 | -1
        transformSql = "select numeric1 | numeric2 from source";
        config = new TransformConfig(transformSql);
        processor = TransformProcessor
                .create(config, SourceDecoderFactory.createCsvDecoder(csvSource),
                        SinkEncoderFactory.createKvEncoder(kvSink));
        data = "18446744073709551615|-1|3";
        output = processor.transform(data, new HashMap<>());
        Assert.assertEquals(1, output.size());
        Assert.assertEquals("result=18446744073709551615", output.get(0));

        // case2: 4 | 3
        data = "4|3|3";
        output = processor.transform(data, new HashMap<>());
        Assert.assertEquals(1, output.size());
        Assert.assertEquals("result=7", output.get(0));
    }
    @Test
    public void testBitwiseRightShiftOperator() throws Exception {
        String transformSql = null, data = null;
        TransformConfig config = null;
        TransformProcessor<String, String> processor = null;
        List<String> output = null;

        // case1: 4 >> -1
        transformSql = "select numeric1 >> numeric2 from source";
        config = new TransformConfig(transformSql);
        processor = TransformProcessor
                .create(config, SourceDecoderFactory.createCsvDecoder(csvSource),
                        SinkEncoderFactory.createKvEncoder(kvSink));
        data = "4|-1|3";
        output = processor.transform(data, new HashMap<>());
        Assert.assertEquals(1, output.size());
        Assert.assertEquals("result=0", output.get(0));

        // case2: 9223372036854775808 >> 2
        data = "9223372036854775808|2|3";
        output = processor.transform(data, new HashMap<>());
        Assert.assertEquals(1, output.size());
        Assert.assertEquals("result=2305843009213693952", output.get(0));

        // case3: 9223372036854775808 >> 9223372036854775808
        data = "9223372036854775808|9223372036854775808|3";
        output = processor.transform(data, new HashMap<>());
        Assert.assertEquals(1, output.size());
        Assert.assertEquals("result=0", output.get(0));
    }
    @Test
    public void testBitwiseLeftShiftOperator() throws Exception {
        String transformSql = null, data = null;
        TransformConfig config = null;
        TransformProcessor<String, String> processor = null;
        List<String> output = null;

        // case1: 9223372036854775807 << 1
        transformSql = "select numeric1 << numeric2 from source";
        config = new TransformConfig(transformSql);
        processor = TransformProcessor
                .create(config, SourceDecoderFactory.createCsvDecoder(csvSource),
                        SinkEncoderFactory.createKvEncoder(kvSink));
        data = "9223372036854775807|1|3";
        output = processor.transform(data, new HashMap<>());
        Assert.assertEquals(1, output.size());
        Assert.assertEquals("result=18446744073709551614", output.get(0));

        // case2: 18446744073709551615 << 18446744073709551615
        data = "18446744073709551615|18446744073709551615|3";
        output = processor.transform(data, new HashMap<>());
        Assert.assertEquals(1, output.size());
        Assert.assertEquals("result=0", output.get(0));

        // case3: 9223372036854775807 << -1
        data = "9223372036854775807|-1|3";
        output = processor.transform(data, new HashMap<>());
        Assert.assertEquals(1, output.size());
        Assert.assertEquals("result=0", output.get(0));
    }
    @Test
    public void testBitwiseXorOperator() throws Exception {
        String transformSql = null, data = null;
        TransformConfig config = null;
        TransformProcessor<String, String> processor = null;
        List<String> output = null;

        // case1: 4 ^ 3
        transformSql = "select numeric1 ^ numeric2 from source";
        config = new TransformConfig(transformSql);
        processor = TransformProcessor
                .create(config, SourceDecoderFactory.createCsvDecoder(csvSource),
                        SinkEncoderFactory.createKvEncoder(kvSink));
        data = "4|3|3";
        output = processor.transform(data, new HashMap<>());
        Assert.assertEquals(1, output.size());
        Assert.assertEquals("result=7", output.get(0));

        // case2: 4 ^ -1
        data = "4|-1|3";
        output = processor.transform(data, new HashMap<>());
        Assert.assertEquals(1, output.size());
        Assert.assertEquals("result=18446744073709551611", output.get(0));
    }

    @Test
    public void testRoundFunction() throws Exception {
        String transformSql = "select round(numeric1) from source";
        TransformConfig config = new TransformConfig(transformSql);
        // case1: round(3.14159265358979323846)
        TransformProcessor<String, String> processor = TransformProcessor
                .create(config, SourceDecoderFactory.createCsvDecoder(csvSource),
                        SinkEncoderFactory.createKvEncoder(kvSink));
        List<String> output1 = processor.transform("3.14159265358979323846|4|6|8");
        Assert.assertEquals(1, output1.size());
        Assert.assertEquals(output1.get(0), "result=3");
        // case2: round(3.5)
        List<String> output2 = processor.transform("3.5|4|6|8");
        Assert.assertEquals(1, output2.size());
        Assert.assertEquals(output2.get(0), "result=4");

        transformSql = "select round(numeric1,numeric2) from source";
        config = new TransformConfig(transformSql);
        // case3: round(3.14159265358979323846,10)
        processor = TransformProcessor.create(config, SourceDecoderFactory.createCsvDecoder(csvSource),
                SinkEncoderFactory.createKvEncoder(kvSink));
        List<String> output3 = processor.transform("3.14159265358979323846|10|6|8");
        Assert.assertEquals(1, output3.size());
        Assert.assertEquals(output3.get(0), "result=3.1415926536");
        // case4: round(13.14159265358979323846,-1)
        List<String> output4 = processor.transform("13.14159265358979323846|-1|6|8");
        Assert.assertEquals(1, output4.size());
        Assert.assertEquals(output4.get(0), "result=10.0");
    }

    @Test
    public void testPowerFunction() throws Exception {
        String transformSql = "select power(numeric1, numeric2) from source";
        TransformConfig config = new TransformConfig(transformSql);
        // case1: 2^4
        TransformProcessor<String, String> processor = TransformProcessor
                .create(config, SourceDecoderFactory.createCsvDecoder(csvSource),
                        SinkEncoderFactory.createKvEncoder(kvSink));
        List<String> output1 = processor.transform("2|4|6|8", new HashMap<>());
        Assert.assertEquals(1, output1.size());
        Assert.assertEquals(output1.get(0), "result=16.0");
        // case2: 2^(-2)
        List<String> output2 = processor.transform("2|-2|6|8", new HashMap<>());
        Assert.assertEquals(1, output2.size());
        Assert.assertEquals(output2.get(0), "result=0.25");
        // case3: 4^(0.5)
        List<String> output3 = processor.transform("4|0.5|6|8", new HashMap<>());
        Assert.assertEquals(1, output3.size());
        Assert.assertEquals(output3.get(0), "result=2.0");
    }

    @Test
    public void testAbsFunction() throws Exception {
        String transformSql = "select abs(numeric1) from source";
        TransformConfig config = new TransformConfig(transformSql);
        // case1: |2|
        TransformProcessor<String, String> processor = TransformProcessor
                .create(config, SourceDecoderFactory.createCsvDecoder(csvSource),
                        SinkEncoderFactory.createKvEncoder(kvSink));
        List<String> output1 = processor.transform("2|4|6|8", new HashMap<>());
        Assert.assertEquals(1, output1.size());
        Assert.assertEquals(output1.get(0), "result=2");
        // case2: |-4.25|
        List<String> output2 = processor.transform("-4.25|4|6|8", new HashMap<>());
        Assert.assertEquals(1, output2.size());
        Assert.assertEquals(output2.get(0), "result=4.25");
    }

    @Test
    public void testSqrtFunction() throws Exception {
        String transformSql = "select sqrt(numeric1) from source";
        TransformConfig config = new TransformConfig(transformSql);
        // case1: sqrt(9)
        TransformProcessor<String, String> processor = TransformProcessor
                .create(config, SourceDecoderFactory.createCsvDecoder(csvSource),
                        SinkEncoderFactory.createKvEncoder(kvSink));
        List<String> output1 = processor.transform("9|4|6|8", new HashMap<>());
        Assert.assertEquals(1, output1.size());
        Assert.assertEquals(output1.get(0), "result=3.0");
        // case2: sqrt(5)
        List<String> output2 = processor.transform("5|4|6|8", new HashMap<>());
        Assert.assertEquals(1, output2.size());
        Assert.assertEquals(output2.get(0), "result=2.23606797749979");
    }

    @Test
    public void testLnFunction() throws Exception {
        String transformSql = "select ln(numeric1) from source";
        TransformConfig config = new TransformConfig(transformSql);
        // case1: ln(1)
        TransformProcessor<String, String> processor = TransformProcessor
                .create(config, SourceDecoderFactory.createCsvDecoder(csvSource),
                        SinkEncoderFactory.createKvEncoder(kvSink));
        List<String> output1 = processor.transform("1|4|6|8", new HashMap<>());
        Assert.assertEquals(1, output1.size());
        Assert.assertEquals(output1.get(0), "result=0.0");
        // case2: ln(10)
        List<String> output2 = processor.transform("10|4|6|8", new HashMap<>());
        Assert.assertEquals(1, output2.size());
        Assert.assertEquals(output2.get(0), "result=2.302585092994046");
    }

    @Test
    public void testRadiansFunction() throws Exception {
        String transformSql = "select radians(numeric1) from source";
        TransformConfig config = new TransformConfig(transformSql);
        TransformProcessor<String, String> processor = TransformProcessor
                .create(config, SourceDecoderFactory.createCsvDecoder(csvSource),
                        SinkEncoderFactory.createKvEncoder(kvSink));
        // case1: radians(10)
        List<String> output1 = processor.transform("10|4|6|8", new HashMap<>());
        Assert.assertEquals(1, output1.size());
        Assert.assertEquals(output1.get(0), "result=0.17453292519943295");
        // case2: radians(18.97)
        List<String> output2 = processor.transform("18.97|4|6|8", new HashMap<>());
        Assert.assertEquals(1, output2.size());
        Assert.assertEquals(output2.get(0), "result=0.33108895910332425");
    }

    @Test
    public void testLog10Function() throws Exception {
        String transformSql = "select log10(numeric1) from source";
        TransformConfig config = new TransformConfig(transformSql);
        // case1: log10(1)
        TransformProcessor<String, String> processor = TransformProcessor
                .create(config, SourceDecoderFactory.createCsvDecoder(csvSource),
                        SinkEncoderFactory.createKvEncoder(kvSink));
        List<String> output1 = processor.transform("1|4|6|8", new HashMap<>());
        Assert.assertEquals(1, output1.size());
        Assert.assertEquals(output1.get(0), "result=0.0");
        // case2: log10(1000)
        List<String> output2 = processor.transform("1000|4|6|8", new HashMap<>());
        Assert.assertEquals(1, output2.size());
        Assert.assertEquals(output2.get(0), "result=3.0");
    }

    @Test
    public void testLog2Function() throws Exception {
        String transformSql = "select log2(numeric1) from source";
        TransformConfig config = new TransformConfig(transformSql);
        // case1: log2(1)
        TransformProcessor<String, String> processor = TransformProcessor
                .create(config, SourceDecoderFactory.createCsvDecoder(csvSource),
                        SinkEncoderFactory.createKvEncoder(kvSink));
        List<String> output1 = processor.transform("1|4|6|8", new HashMap<>());
        Assert.assertEquals(1, output1.size());
        Assert.assertEquals(output1.get(0), "result=0.0");
        // case2: log2(32)
        List<String> output2 = processor.transform("32|4|6|8", new HashMap<>());
        Assert.assertEquals(1, output2.size());
        Assert.assertEquals(output2.get(0), "result=5.0");
    }

    @Test
    public void testLogFunction() throws Exception {
        String transformSql1 = "select log(numeric1) from source";
        TransformConfig config1 = new TransformConfig(transformSql1);
        // case1: ln(1)
        TransformProcessor<String, String> processor1 = TransformProcessor
                .create(config1, SourceDecoderFactory.createCsvDecoder(csvSource),
                        SinkEncoderFactory.createKvEncoder(kvSink));
        List<String> output1 = processor1.transform("1|4|6|8", new HashMap<>());
        Assert.assertEquals(1, output1.size());
        Assert.assertEquals(output1.get(0), "result=0.0");
        String transformSql2 = "select log(numeric1, numeric2) from source";
        TransformConfig config2 = new TransformConfig(transformSql2);
        // case2: log2(8)
        TransformProcessor<String, String> processor2 = TransformProcessor
                .create(config2, SourceDecoderFactory.createCsvDecoder(csvSource),
                        SinkEncoderFactory.createKvEncoder(kvSink));
        List<String> output2 = processor2.transform("2|8|6|8", new HashMap<>());
        Assert.assertEquals(1, output2.size());
        Assert.assertEquals(output2.get(0), "result=3.0");
        // case3: log10(100)
        TransformProcessor<String, String> processor3 = TransformProcessor
                .create(config2, SourceDecoderFactory.createCsvDecoder(csvSource),
                        SinkEncoderFactory.createKvEncoder(kvSink));
        List<String> output3 = processor3.transform("10|100|6|8", new HashMap<>());
        Assert.assertEquals(1, output3.size());
        Assert.assertEquals(output3.get(0), "result=2.0");
    }

    @Test
    public void testExpFunction() throws Exception {
        String transformSql = "select exp(numeric1) from source";
        TransformConfig config = new TransformConfig(transformSql);
        // case1: e^0
        TransformProcessor<String, String> processor = TransformProcessor
                .create(config, SourceDecoderFactory.createCsvDecoder(csvSource),
                        SinkEncoderFactory.createKvEncoder(kvSink));
        List<String> output1 = processor.transform("0|4|6|8", new HashMap<>());
        Assert.assertEquals(1, output1.size());
        Assert.assertEquals(output1.get(0), "result=1.0");
        // case2: e^2
        List<String> output2 = processor.transform("2|4|6|8", new HashMap<>());
        Assert.assertEquals(1, output2.size());
        Assert.assertEquals(output2.get(0), "result=7.38905609893065");
    }

    @Test
    public void testCeilFunction() throws Exception {
        String transformSql = "select ceil(numeric1) from source";
        TransformConfig config = new TransformConfig(transformSql);
        // case1: ceil(1.23)
        TransformProcessor<String, String> processor = TransformProcessor
                .create(config, SourceDecoderFactory.createCsvDecoder(csvSource),
                        SinkEncoderFactory.createKvEncoder(kvSink));
        List<String> output1 = processor.transform("1.23|4|6|8", new HashMap<>());
        Assert.assertEquals(1, output1.size());
        Assert.assertEquals(output1.get(0), "result=2.0");
        // case2: ceil(3)
        List<String> output2 = processor.transform("3|-2|6|8", new HashMap<>());
        Assert.assertEquals(1, output2.size());
        Assert.assertEquals(output2.get(0), "result=3.0");
        // case3: ceil(-5.67)
        List<String> output3 = processor.transform("-5.67|0.5|6|8", new HashMap<>());
        Assert.assertEquals(1, output3.size());
        Assert.assertEquals(output3.get(0), "result=-5.0");
    }

    @Test
    public void testFloorFunction() throws Exception {
        String transformSql = "select floor(numeric1) from source";
        TransformConfig config = new TransformConfig(transformSql);
        // case1: floor(1.23)
        TransformProcessor<String, String> processor = TransformProcessor
                .create(config, SourceDecoderFactory.createCsvDecoder(csvSource),
                        SinkEncoderFactory.createKvEncoder(kvSink));
        List<String> output1 = processor.transform("1.23|4|6|8", new HashMap<>());
        Assert.assertEquals(1, output1.size());
        Assert.assertEquals(output1.get(0), "result=1.0");
        // case2: floor(3)
        List<String> output2 = processor.transform("3|-2|6|8", new HashMap<>());
        Assert.assertEquals(1, output2.size());
        Assert.assertEquals(output2.get(0), "result=3.0");
        // case3: floor(-5.67)
        List<String> output3 = processor.transform("-5.67|0.5|6|8", new HashMap<>());
        Assert.assertEquals(1, output3.size());
        Assert.assertEquals(output3.get(0), "result=-6.0");
    }

    @Test
    public void testSinFunction() throws Exception {
        String transformSql = "select sin(numeric1) from source";
        TransformConfig config = new TransformConfig(transformSql);
        TransformProcessor<String, String> processor = TransformProcessor
                .create(config, SourceDecoderFactory.createCsvDecoder(csvSource),
                        SinkEncoderFactory.createKvEncoder(kvSink));
        // case: sin(0)
        List<String> output1 = processor.transform("0|4|6|8", new HashMap<>());
        Assert.assertEquals(1, output1.size());
        Assert.assertEquals(output1.get(0), "result=0.0");
    }

    @Test
    public void testSinhFunction() throws Exception {
        String transformSql = "select sinh(numeric1) from source";
        TransformConfig config = new TransformConfig(transformSql);
        TransformProcessor<String, String> processor = TransformProcessor
                .create(config, SourceDecoderFactory.createCsvDecoder(csvSource),
                        SinkEncoderFactory.createKvEncoder(kvSink));
        // case1: sinh(0)
        List<String> output1 = processor.transform("0|4|6|8", new HashMap<>());
        Assert.assertEquals(1, output1.size());
        Assert.assertEquals(output1.get(0), "result=0.0");
        // case2: sinh(1)
        List<String> output2 = processor.transform("1|4|6|8", new HashMap<>());
        Assert.assertEquals(1, output2.size());
        Assert.assertEquals(output2.get(0), "result=1.1752011936438014");
        // case3: sinh(2)
        List<String> output3 = processor.transform("2|4|6|8", new HashMap<>());
        Assert.assertEquals(1, output3.size());
        Assert.assertEquals(output3.get(0), "result=3.626860407847019");
    }

    @Test
    public void testCosFunction() throws Exception {
        String transformSql = "select cos(numeric1) from source";
        TransformConfig config = new TransformConfig(transformSql);
        TransformProcessor<String, String> processor = TransformProcessor
                .create(config, SourceDecoderFactory.createCsvDecoder(csvSource),
                        SinkEncoderFactory.createKvEncoder(kvSink));
        // case: cos(0)
        List<String> output1 = processor.transform("0|4|6|8", new HashMap<>());
        Assert.assertEquals(1, output1.size());
        Assert.assertEquals(output1.get(0), "result=1.0");
    }

    @Test
    public void testAcosFunction() throws Exception {
        String transformSql = "select acos(numeric1) from source";
        TransformConfig config = new TransformConfig(transformSql);
        TransformProcessor<String, String> processor = TransformProcessor
                .create(config, SourceDecoderFactory.createCsvDecoder(csvSource),
                        SinkEncoderFactory.createKvEncoder(kvSink));
        // case1: acos(1)
        List<String> output1 = processor.transform("1|4|6|8", new HashMap<>());
        Assert.assertEquals(1, output1.size());
        Assert.assertEquals(output1.get(0), "result=0.0");
        // case2: acos(0)
        List<String> output2 = processor.transform("0|4|6|8", new HashMap<>());
        Assert.assertEquals(1, output2.size());
        Assert.assertEquals(output2.get(0), "result=1.5707963267948966");
        // case3: acos(-1)
        List<String> output3 = processor.transform("-1|4|6|8", new HashMap<>());
        Assert.assertEquals(1, output3.size());
        Assert.assertEquals(output3.get(0), "result=3.141592653589793");
    }

    @Test
    public void testTanFunction() throws Exception {
        String transformSql = "select tan(numeric1) from source";
        TransformConfig config = new TransformConfig(transformSql);
        TransformProcessor<String, String> processor = TransformProcessor
                .create(config, SourceDecoderFactory.createCsvDecoder(csvSource),
                        SinkEncoderFactory.createKvEncoder(kvSink));
        // case: tan(0)
        List<String> output1 = processor.transform("0|4|6|8", new HashMap<>());
        Assert.assertEquals(1, output1.size());
        Assert.assertEquals(output1.get(0), "result=0.0");
        // case: tan(1)
        List<String> output2 = processor.transform("1|4|6|8", new HashMap<>());
        Assert.assertEquals(1, output2.size());
        Assert.assertEquals(output2.get(0), "result=1.5574077246549023");
        // case: tan(2)
        List<String> output3 = processor.transform("2|4|6|8", new HashMap<>());
        Assert.assertEquals(1, output3.size());
        Assert.assertEquals(output3.get(0), "result=-2.185039863261519");
    }

    @Test
    public void testBinFunction() throws Exception {
        String transformSql1 = "select bin(numeric1) from source";
        TransformConfig config1 = new TransformConfig(transformSql1);
        TransformProcessor<String, String> processor1 = TransformProcessor
                .create(config1, SourceDecoderFactory.createCsvDecoder(csvSource),
                        SinkEncoderFactory.createKvEncoder(kvSink));
        // case: bin(4)
        List<String> output1 = processor1.transform("4|5|6|8", new HashMap<>());
        Assert.assertEquals(1, output1.size());
        Assert.assertEquals(output1.get(0), "result=100");
        String transformSql2 = "select bin() from source";
        TransformConfig config2 = new TransformConfig(transformSql2);
        TransformProcessor<String, String> processor2 = TransformProcessor
                .create(config2, SourceDecoderFactory.createCsvDecoder(csvSource),
                        SinkEncoderFactory.createKvEncoder(kvSink));
        // case: bin()
        List<String> output2 = processor2.transform("1|2|3|4", new HashMap<>());
        Assert.assertEquals(1, output1.size());
        Assert.assertEquals(output2.get(0), "result=null");
    }

    @Test
    public void testRandFunction() throws Exception {
        String transformSql1 = "select rand(numeric1) from source";
        TransformConfig config1 = new TransformConfig(transformSql1);
        TransformProcessor<String, String> processor1 = TransformProcessor
                .create(config1, SourceDecoderFactory.createCsvDecoder(csvSource),
                        SinkEncoderFactory.createKvEncoder(kvSink));
        // case: rand(1)
        List<String> output1 = processor1.transform("1|4|6|8", new HashMap<>());
        Assert.assertEquals(1, output1.size());
        Assert.assertEquals(output1.get(0), "result=" + new Random(1).nextDouble());
        // case: rand(2)
        List<String> output2 = processor1.transform("2|4|6|8", new HashMap<>());
        Assert.assertEquals(1, output2.size());
        Assert.assertEquals(output2.get(0), "result=" + new Random(2).nextDouble());
        String transformSql2 = "select rand() from source";
        TransformConfig config2 = new TransformConfig(transformSql2);
        TransformProcessor<String, String> processor2 = TransformProcessor
                .create(config2, SourceDecoderFactory.createCsvDecoder(csvSource),
                        SinkEncoderFactory.createKvEncoder(kvSink));
        // case: rand()
        List<String> output3 = processor2.transform("|||", new HashMap<>());
        Assert.assertEquals(1, output3.size());
        double result = Double.parseDouble(output3.get(0).substring(7));
        Assert.assertTrue(result >= 0.0 && result < 1.0);
    }

    @Test
<<<<<<< HEAD
    public void testCotFunction() throws Exception {
        String transformSql = "select cot(numeric1) from source";
        TransformConfig config = new TransformConfig(transformSql);
        TransformProcessor<String, String> processor = TransformProcessor
                .create(config, SourceDecoderFactory.createCsvDecoder(csvSource),
                        SinkEncoderFactory.createKvEncoder(kvSink));

        // case1: cot(1)
        List<String> output1 = processor.transform("1|4|6|8");
        Assert.assertEquals(1, output1.size());
        Assert.assertEquals(output1.get(0), "result=0.6420926159343306");

        // case2: cot(0.5)
        List<String> output2 = processor.transform("0.5|4|6|8");
        Assert.assertEquals(1, output2.size());
        Assert.assertEquals(output2.get(0), "result=1.830487721712452");

        // case3: cot(-1)
        List<String> output3 = processor.transform("-1|4|6|8");
        Assert.assertEquals(1, output3.size());
        Assert.assertEquals(output3.get(0), "result=-0.6420926159343306");
    }

    @Test
    public void testTanhFunction() throws Exception {
        String transformSql = "select tanh(numeric1) from source";
        TransformConfig config = new TransformConfig(transformSql);
        TransformProcessor<String, String> processor = TransformProcessor
                .create(config, SourceDecoderFactory.createCsvDecoder(csvSource),
                        SinkEncoderFactory.createKvEncoder(kvSink));

        // case1: tanh(1)
        List<String> output1 = processor.transform("1|4|6|8");
        Assert.assertEquals(1, output1.size());
        Assert.assertEquals(output1.get(0), "result=0.7615941559557649");

        // case2: tanh(0)
        List<String> output2 = processor.transform("0|4|6|8");
        Assert.assertEquals(1, output2.size());
        Assert.assertEquals(output2.get(0), "result=0.0");

        // case3: tanh(-1)
        List<String> output3 = processor.transform("-1|4|6|8");
        Assert.assertEquals(1, output3.size());
        Assert.assertEquals(output3.get(0), "result=-0.7615941559557649");
    }

    @Test
    public void testCoshFunction() throws Exception {
        String transformSql = "select cosh(numeric1) from source";
        TransformConfig config = new TransformConfig(transformSql);
        TransformProcessor<String, String> processor = TransformProcessor
                .create(config, SourceDecoderFactory.createCsvDecoder(csvSource),
                        SinkEncoderFactory.createKvEncoder(kvSink));

        // case1: cosh(1)
        List<String> output1 = processor.transform("1|4|6|8");
        Assert.assertEquals(1, output1.size());
        Assert.assertEquals(output1.get(0), "result=1.543080634815244");

        // case2: cosh(0)
        List<String> output2 = processor.transform("0|4|6|8");
        Assert.assertEquals(1, output2.size());
        Assert.assertEquals(output2.get(0), "result=1.0");

        // case3: cosh(-1)
        List<String> output3 = processor.transform("-1|4|6|8");
        Assert.assertEquals(1, output3.size());
        Assert.assertEquals(output3.get(0), "result=1.543080634815244");
    }

    @Test
    public void testAsinFunction() throws Exception {
        String transformSql = "select asin(numeric1) from source";
        TransformConfig config = new TransformConfig(transformSql);
        TransformProcessor<String, String> processor = TransformProcessor
                .create(config, SourceDecoderFactory.createCsvDecoder(csvSource),
                        SinkEncoderFactory.createKvEncoder(kvSink));

        // case1: asin(0.5)
        List<String> output1 = processor.transform("0.5|4|6|8");
        Assert.assertEquals(1, output1.size());
        Assert.assertEquals(output1.get(0), "result=0.5235987755982989");

        // case2: asin(0)
        List<String> output2 = processor.transform("0|4|6|8");
        Assert.assertEquals(1, output2.size());
        Assert.assertEquals(output2.get(0), "result=0.0");

        // case3: asin(-0.5)
        List<String> output3 = processor.transform("-0.5|4|6|8");
        Assert.assertEquals(1, output3.size());
        Assert.assertEquals(output3.get(0), "result=-0.5235987755982989");
    }

    @Test
    public void testAtanFunction() throws Exception {
        String transformSql = "select atan(numeric1) from source";
        TransformConfig config = new TransformConfig(transformSql);
        TransformProcessor<String, String> processor = TransformProcessor
                .create(config, SourceDecoderFactory.createCsvDecoder(csvSource),
                        SinkEncoderFactory.createKvEncoder(kvSink));

        // case1: atan(1)
        List<String> output1 = processor.transform("1|4|6|8");
        Assert.assertEquals(1, output1.size());
        Assert.assertEquals(output1.get(0), "result=0.7853981633974483");

        // case2: atan(0)
        List<String> output2 = processor.transform("0|4|6|8");
        Assert.assertEquals(1, output2.size());
        Assert.assertEquals(output2.get(0), "result=0.0");

        // case3: atan(-1)
        List<String> output3 = processor.transform("-1|4|6|8");
        Assert.assertEquals(1, output3.size());
        Assert.assertEquals(output3.get(0), "result=-0.7853981633974483");
    }

    @Test
    public void testAtan2Function() throws Exception {
        String transformSql = "select atan2(numeric1, numeric2) from source";
        TransformConfig config = new TransformConfig(transformSql);
        TransformProcessor<String, String> processor = TransformProcessor
                .create(config, SourceDecoderFactory.createCsvDecoder(csvSource),
                        SinkEncoderFactory.createKvEncoder(kvSink));

        // case1: atan2(1, 1)
        List<String> output1 = processor.transform("1|1|6|8");
        Assert.assertEquals(1, output1.size());
        Assert.assertEquals(output1.get(0), "result=0.7853981633974483");

        // case2: atan2(1, 0)
        List<String> output2 = processor.transform("1|0|6|8");
        Assert.assertEquals(1, output2.size());
        Assert.assertEquals(output2.get(0), "result=1.5707963267948966");

        // case3: atan2(0, -1)
        List<String> output3 = processor.transform("0|-1|6|8");
        Assert.assertEquals(1, output3.size());
        Assert.assertEquals(output3.get(0), "result=3.141592653589793");
    }
=======
    public void testHexFunction() throws Exception {
        String transformSql1 = "select hex(numeric1) from source";
        TransformConfig config1 = new TransformConfig(transformSql1);
        TransformProcessor<String, String> processor1 = TransformProcessor
                .create(config1, SourceDecoderFactory.createCsvDecoder(csvSource),
                        SinkEncoderFactory.createKvEncoder(kvSink));
        // case: hex(1007)
        List<String> output1 = processor1.transform("1007|4|6|8", new HashMap<>());
        Assert.assertEquals(1, output1.size());
        Assert.assertEquals(output1.get(0), "result=3EF");
        // case: hex(3.14)
        List<String> output2 = processor1.transform("3.14|4|6|8", new HashMap<>());
        Assert.assertEquals(1, output2.size());
        Assert.assertEquals(output2.get(0), "result=3");
        // case: hex(3.141592653589793)
        List<String> output3 = processor1.transform("3.141592653589793|4|6|8", new HashMap<>());
        Assert.assertEquals(1, output3.size());
        Assert.assertEquals(output3.get(0), "result=3");
        // case: hex(-9223372036854775808)
        List<String> output4 = processor1.transform("-9223372036854775808|4|6|8", new HashMap<>());
        Assert.assertEquals(1, output4.size());
        Assert.assertEquals(output4.get(0), "result=8000000000000000");
        // case: hex(abc)
        List<String> output5 = processor1.transform("abc|4|6|8", new HashMap<>());
        Assert.assertEquals(1, output5.size());
        Assert.assertEquals(output5.get(0), "result=616263");
    }

    @Test
    public void testPiFunction() throws Exception {
        String transformSql1 = "select pi() from source";
        TransformConfig config1 = new TransformConfig(transformSql1);
        TransformProcessor<String, String> processor1 = TransformProcessor
                .create(config1, SourceDecoderFactory.createCsvDecoder(csvSource),
                        SinkEncoderFactory.createKvEncoder(kvSink));
        // case: pi()
        List<String> output1 = processor1.transform("1007|4|6|8", new HashMap<>());
        Assert.assertEquals(1, output1.size());
        Assert.assertEquals(output1.get(0), "result=3.141592653589793");
    }

>>>>>>> edf93bd5
}<|MERGE_RESOLUTION|>--- conflicted
+++ resolved
@@ -953,7 +953,6 @@
     }
 
     @Test
-<<<<<<< HEAD
     public void testCotFunction() throws Exception {
         String transformSql = "select cot(numeric1) from source";
         TransformConfig config = new TransformConfig(transformSql);
@@ -1096,7 +1095,8 @@
         Assert.assertEquals(1, output3.size());
         Assert.assertEquals(output3.get(0), "result=3.141592653589793");
     }
-=======
+
+    @Test
     public void testHexFunction() throws Exception {
         String transformSql1 = "select hex(numeric1) from source";
         TransformConfig config1 = new TransformConfig(transformSql1);
@@ -1137,6 +1137,4 @@
         Assert.assertEquals(1, output1.size());
         Assert.assertEquals(output1.get(0), "result=3.141592653589793");
     }
-
->>>>>>> edf93bd5
 }