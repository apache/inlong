/*
 * Licensed to the Apache Software Foundation (ASF) under one or more
 * contributor license agreements. See the NOTICE file distributed with
 * this work for additional information regarding copyright ownership.
 * The ASF licenses this file to You under the Apache License, Version 2.0
 * (the "License"); you may not use this file except in compliance with
 * the License. You may obtain a copy of the License at
 *
 * http://www.apache.org/licenses/LICENSE-2.0
 *
 * Unless required by applicable law or agreed to in writing, software
 * distributed under the License is distributed on an "AS IS" BASIS,
 * WITHOUT WARRANTIES OR CONDITIONS OF ANY KIND, either express or implied.
 * See the License for the specific language governing permissions and
 * limitations under the License.
 */

package org.apache.inlong.sdk.transform.process;

import org.apache.inlong.sdk.transform.decode.SourceDecoderFactory;
import org.apache.inlong.sdk.transform.encode.SinkEncoderFactory;
import org.apache.inlong.sdk.transform.pojo.CsvSourceInfo;
import org.apache.inlong.sdk.transform.pojo.FieldInfo;
import org.apache.inlong.sdk.transform.pojo.KvSinkInfo;
import org.apache.inlong.sdk.transform.pojo.TransformConfig;

import org.junit.Assert;
import org.junit.Test;

import java.util.ArrayList;
import java.util.HashMap;
import java.util.List;
import java.util.Random;

/**
 * TestArithmeticFunctionsTransformProcessor
 * description: test the arithmetic functions in transform processor
 */
public class TestTransformArithmeticFunctionsProcessor {

    private static final List<FieldInfo> srcFields = new ArrayList<>();
    private static final List<FieldInfo> dstFields = new ArrayList<>();
    private static final CsvSourceInfo csvSource;
    private static final KvSinkInfo kvSink;

    static {
        for (int i = 1; i < 5; i++) {
            FieldInfo field = new FieldInfo();
            field.setName("numeric" + i);
            srcFields.add(field);
        }
        FieldInfo field = new FieldInfo();
        field.setName("result");
        dstFields.add(field);
        csvSource = new CsvSourceInfo("UTF-8", '|', '\\', srcFields);
        kvSink = new KvSinkInfo("UTF-8", dstFields);
    }

    @Test
    public void testModuloFunction() throws Exception {
        String transformFunctionSql = "select mod(numeric1,100) from source";
        String transformExpressionSql = "select numeric1 % 100 from source";
        List<String> output1, output2;
        String data;
        TransformConfig functionConfig = new TransformConfig(transformFunctionSql);
        TransformProcessor<String, String> functionProcessor = TransformProcessor
                .create(functionConfig, SourceDecoderFactory.createCsvDecoder(csvSource),
                        SinkEncoderFactory.createKvEncoder(kvSink));
        TransformConfig expressionConfig = new TransformConfig(transformExpressionSql);
        TransformProcessor<String, String> expressionProcessor = TransformProcessor
                .create(expressionConfig, SourceDecoderFactory.createCsvDecoder(csvSource),
                        SinkEncoderFactory.createKvEncoder(kvSink));

        // case1: "mod(3.1415926,100)" and "3.1415926 % 100"
        data = "3.1415926|4a|4|8";
        output1 = functionProcessor.transform(data);
        Assert.assertEquals(1, output1.size());
        Assert.assertEquals("result=3.1415926", output1.get(0));
        output2 = expressionProcessor.transform(data);
        Assert.assertEquals(1, output2.size());
        Assert.assertEquals("result=3.1415926", output2.get(0));

        // case2: "mod(-3.1415926,100)" and "-3.1415926 % 100"
        data = "-3.1415926|4a|4|8";
        output1 = functionProcessor.transform(data);
        Assert.assertEquals(1, output1.size());
        Assert.assertEquals("result=-3.1415926", output1.get(0));
        output2 = expressionProcessor.transform(data);
        Assert.assertEquals(1, output2.size());
        Assert.assertEquals("result=-3.1415926", output2.get(0));

        // case3: "mod(320,100)" and "320 % 100"
        data = "320|4a|4|8";
        output1 = functionProcessor.transform(data);
        Assert.assertEquals(1, output1.size());
        Assert.assertEquals("result=20", output1.get(0));
        output2 = expressionProcessor.transform(data);
        Assert.assertEquals(1, output2.size());
        Assert.assertEquals("result=20", output2.get(0));

        // case4: "mod(-320,100)" and "-320 % 100"
        data = "-320|4a|4|8";
        output1 = functionProcessor.transform(data);
        Assert.assertEquals(1, output1.size());
        Assert.assertEquals("result=-20", output1.get(0));
        output2 = expressionProcessor.transform(data);
        Assert.assertEquals(1, output2.size());
        Assert.assertEquals("result=-20", output2.get(0));

        transformFunctionSql = "select mod(numeric1,-10) from source";
        transformExpressionSql = "select numeric1 % -10 from source";
        functionConfig = new TransformConfig(transformFunctionSql);
        functionProcessor = TransformProcessor
                .create(functionConfig, SourceDecoderFactory.createCsvDecoder(csvSource),
                        SinkEncoderFactory.createKvEncoder(kvSink));
        expressionConfig = new TransformConfig(transformExpressionSql);
        expressionProcessor = TransformProcessor
                .create(expressionConfig, SourceDecoderFactory.createCsvDecoder(csvSource),
                        SinkEncoderFactory.createKvEncoder(kvSink));

        // case5: "mod(9,-10)" and "9 % -10"
        data = "9|4a|4|8";
        output1 = functionProcessor.transform(data);
        Assert.assertEquals(1, output1.size());
        Assert.assertEquals("result=9", output1.get(0));
        output2 = expressionProcessor.transform(data);
        Assert.assertEquals(1, output2.size());
        Assert.assertEquals("result=9", output2.get(0));

        // case6: "mod(-13,-10)" and "-13 % -10"
        data = "-13|4a|4|8";
        output1 = functionProcessor.transform(data);
        Assert.assertEquals(1, output1.size());
        Assert.assertEquals("result=-3", output1.get(0));
        output2 = expressionProcessor.transform(data);
        Assert.assertEquals(1, output2.size());
        Assert.assertEquals("result=-3", output2.get(0));

        // case7: "mod(-13.14,-10)" and "-13.14 % -10"
        data = "-13.14|4a|4|8";
        output1 = functionProcessor.transform(data);
        Assert.assertEquals(1, output1.size());
        Assert.assertEquals("result=-3.14", output1.get(0));
        output2 = expressionProcessor.transform(data);
        Assert.assertEquals(1, output2.size());
        Assert.assertEquals("result=-3.14", output2.get(0));

        // case8: "mod(13.14,-10)" and "13.14 % -10"
        data = "13.14|4a|4|8";
        output1 = functionProcessor.transform(data);
        Assert.assertEquals(1, output1.size());
        Assert.assertEquals("result=3.14", output1.get(0));
        output2 = expressionProcessor.transform(data);
        Assert.assertEquals(1, output2.size());
        Assert.assertEquals("result=3.14", output2.get(0));

        transformFunctionSql = "select mod(numeric1,-3.14) from source";
        transformExpressionSql = "select numeric1 % -3.14 from source";
        functionConfig = new TransformConfig(transformFunctionSql);
        functionProcessor = TransformProcessor
                .create(functionConfig, SourceDecoderFactory.createCsvDecoder(csvSource),
                        SinkEncoderFactory.createKvEncoder(kvSink));
        expressionConfig = new TransformConfig(transformExpressionSql);
        expressionProcessor = TransformProcessor
                .create(expressionConfig, SourceDecoderFactory.createCsvDecoder(csvSource),
                        SinkEncoderFactory.createKvEncoder(kvSink));

        // case9: "mod(9,-3.14)" and "9 % -3.14"
        data = "9|4a|4|8";
        output1 = functionProcessor.transform(data);
        Assert.assertEquals(1, output1.size());
        Assert.assertEquals("result=2.72", output1.get(0));
        output2 = expressionProcessor.transform(data);
        Assert.assertEquals(1, output2.size());
        Assert.assertEquals("result=2.72", output2.get(0));

        // case10: "mod(-9,-3.14)" and "-9 % -3.14"
        data = "-9|4a|4|8";
        output1 = functionProcessor.transform(data);
        Assert.assertEquals(1, output1.size());
        Assert.assertEquals("result=-2.72", output1.get(0));
        output2 = expressionProcessor.transform(data);
        Assert.assertEquals(1, output2.size());
        Assert.assertEquals("result=-2.72", output2.get(0));

        // case11: "mod(-13.14,-3.14)" and "-13.14 % -3.14"
        data = "-13.14|4a|4|8";
        output1 = functionProcessor.transform(data);
        Assert.assertEquals(1, output1.size());
        Assert.assertEquals("result=-0.58", output1.get(0));
        output2 = expressionProcessor.transform(data);
        Assert.assertEquals(1, output2.size());
        Assert.assertEquals("result=-0.58", output2.get(0));

        // case12: "mod(13.14,-3.14)" and "13.14 % -3.14"
        data = "13.14|4a|4|8";
        output1 = functionProcessor.transform(data);
        Assert.assertEquals(1, output1.size());
        Assert.assertEquals("result=0.58", output1.get(0));
        output2 = expressionProcessor.transform(data);
        Assert.assertEquals(1, output2.size());
        Assert.assertEquals("result=0.58", output2.get(0));

    }

    @Test
    public void testRoundFunction() throws Exception {
        String transformSql = "select round(numeric1) from source";
        TransformConfig config = new TransformConfig(transformSql);
        // case1: round(3.14159265358979323846)
        TransformProcessor<String, String> processor = TransformProcessor
                .create(config, SourceDecoderFactory.createCsvDecoder(csvSource),
                        SinkEncoderFactory.createKvEncoder(kvSink));
        List<String> output1 = processor.transform("3.14159265358979323846|4|6|8");
        Assert.assertEquals(1, output1.size());
        Assert.assertEquals(output1.get(0), "result=3");
        // case2: round(3.5)
        List<String> output2 = processor.transform("3.5|4|6|8");
        Assert.assertEquals(1, output2.size());
        Assert.assertEquals(output2.get(0), "result=4");

        transformSql = "select round(numeric1,numeric2) from source";
        config = new TransformConfig(transformSql);
        // case3: round(3.14159265358979323846,10)
        processor = TransformProcessor.create(config, SourceDecoderFactory.createCsvDecoder(csvSource),
                SinkEncoderFactory.createKvEncoder(kvSink));
        List<String> output3 = processor.transform("3.14159265358979323846|10|6|8");
        Assert.assertEquals(1, output3.size());
        Assert.assertEquals(output3.get(0), "result=3.1415926536");
        // case4: round(13.14159265358979323846,-1)
        List<String> output4 = processor.transform("13.14159265358979323846|-1|6|8");
        Assert.assertEquals(1, output4.size());
        Assert.assertEquals(output4.get(0), "result=10.0");
    }

    @Test
    public void testPowerFunction() throws Exception {
        String transformSql = "select power(numeric1, numeric2) from source";
        TransformConfig config = new TransformConfig(transformSql);
        // case1: 2^4
        TransformProcessor<String, String> processor = TransformProcessor
                .create(config, SourceDecoderFactory.createCsvDecoder(csvSource),
                        SinkEncoderFactory.createKvEncoder(kvSink));
        List<String> output1 = processor.transform("2|4|6|8", new HashMap<>());
        Assert.assertEquals(1, output1.size());
        Assert.assertEquals(output1.get(0), "result=16.0");
        // case2: 2^(-2)
        List<String> output2 = processor.transform("2|-2|6|8", new HashMap<>());
        Assert.assertEquals(1, output2.size());
        Assert.assertEquals(output2.get(0), "result=0.25");
        // case3: 4^(0.5)
        List<String> output3 = processor.transform("4|0.5|6|8", new HashMap<>());
        Assert.assertEquals(1, output3.size());
        Assert.assertEquals(output3.get(0), "result=2.0");
    }

    @Test
    public void testAbsFunction() throws Exception {
        String transformSql = "select abs(numeric1) from source";
        TransformConfig config = new TransformConfig(transformSql);
        // case1: |2|
        TransformProcessor<String, String> processor = TransformProcessor
                .create(config, SourceDecoderFactory.createCsvDecoder(csvSource),
                        SinkEncoderFactory.createKvEncoder(kvSink));
        List<String> output1 = processor.transform("2|4|6|8", new HashMap<>());
        Assert.assertEquals(1, output1.size());
        Assert.assertEquals(output1.get(0), "result=2");
        // case2: |-4.25|
        List<String> output2 = processor.transform("-4.25|4|6|8", new HashMap<>());
        Assert.assertEquals(1, output2.size());
        Assert.assertEquals(output2.get(0), "result=4.25");
    }

    @Test
    public void testSqrtFunction() throws Exception {
        String transformSql = "select sqrt(numeric1) from source";
        TransformConfig config = new TransformConfig(transformSql);
        // case1: sqrt(9)
        TransformProcessor<String, String> processor = TransformProcessor
                .create(config, SourceDecoderFactory.createCsvDecoder(csvSource),
                        SinkEncoderFactory.createKvEncoder(kvSink));
        List<String> output1 = processor.transform("9|4|6|8", new HashMap<>());
        Assert.assertEquals(1, output1.size());
        Assert.assertEquals(output1.get(0), "result=3.0");
        // case2: sqrt(5)
        List<String> output2 = processor.transform("5|4|6|8", new HashMap<>());
        Assert.assertEquals(1, output2.size());
        Assert.assertEquals(output2.get(0), "result=2.23606797749979");
    }

    @Test
    public void testLnFunction() throws Exception {
        String transformSql = "select ln(numeric1) from source";
        TransformConfig config = new TransformConfig(transformSql);
        // case1: ln(1)
        TransformProcessor<String, String> processor = TransformProcessor
                .create(config, SourceDecoderFactory.createCsvDecoder(csvSource),
                        SinkEncoderFactory.createKvEncoder(kvSink));
        List<String> output1 = processor.transform("1|4|6|8", new HashMap<>());
        Assert.assertEquals(1, output1.size());
        Assert.assertEquals(output1.get(0), "result=0.0");
        // case2: ln(10)
        List<String> output2 = processor.transform("10|4|6|8", new HashMap<>());
        Assert.assertEquals(1, output2.size());
        Assert.assertEquals(output2.get(0), "result=2.302585092994046");
    }

    @Test
    public void testLog10Function() throws Exception {
        String transformSql = "select log10(numeric1) from source";
        TransformConfig config = new TransformConfig(transformSql);
        // case1: log10(1)
        TransformProcessor<String, String> processor = TransformProcessor
                .create(config, SourceDecoderFactory.createCsvDecoder(csvSource),
                        SinkEncoderFactory.createKvEncoder(kvSink));
        List<String> output1 = processor.transform("1|4|6|8", new HashMap<>());
        Assert.assertEquals(1, output1.size());
        Assert.assertEquals(output1.get(0), "result=0.0");
        // case2: log10(1000)
        List<String> output2 = processor.transform("1000|4|6|8", new HashMap<>());
        Assert.assertEquals(1, output2.size());
        Assert.assertEquals(output2.get(0), "result=3.0");
    }

    @Test
    public void testLog2Function() throws Exception {
        String transformSql = "select log2(numeric1) from source";
        TransformConfig config = new TransformConfig(transformSql);
        // case1: log2(1)
        TransformProcessor<String, String> processor = TransformProcessor
                .create(config, SourceDecoderFactory.createCsvDecoder(csvSource),
                        SinkEncoderFactory.createKvEncoder(kvSink));
        List<String> output1 = processor.transform("1|4|6|8", new HashMap<>());
        Assert.assertEquals(1, output1.size());
        Assert.assertEquals(output1.get(0), "result=0.0");
        // case2: log2(32)
        List<String> output2 = processor.transform("32|4|6|8", new HashMap<>());
        Assert.assertEquals(1, output2.size());
        Assert.assertEquals(output2.get(0), "result=5.0");
    }

    @Test
    public void testLogFunction() throws Exception {
        String transformSql1 = "select log(numeric1) from source";
        TransformConfig config1 = new TransformConfig(transformSql1);
        // case1: ln(1)
        TransformProcessor<String, String> processor1 = TransformProcessor
                .create(config1, SourceDecoderFactory.createCsvDecoder(csvSource),
                        SinkEncoderFactory.createKvEncoder(kvSink));
        List<String> output1 = processor1.transform("1|4|6|8", new HashMap<>());
        Assert.assertEquals(1, output1.size());
        Assert.assertEquals(output1.get(0), "result=0.0");
        String transformSql2 = "select log(numeric1, numeric2) from source";
        TransformConfig config2 = new TransformConfig(transformSql2);
        // case2: log2(8)
        TransformProcessor<String, String> processor2 = TransformProcessor
                .create(config2, SourceDecoderFactory.createCsvDecoder(csvSource),
                        SinkEncoderFactory.createKvEncoder(kvSink));
        List<String> output2 = processor2.transform("2|8|6|8", new HashMap<>());
        Assert.assertEquals(1, output2.size());
        Assert.assertEquals(output2.get(0), "result=3.0");
        // case3: log10(100)
        TransformProcessor<String, String> processor3 = TransformProcessor
                .create(config2, SourceDecoderFactory.createCsvDecoder(csvSource),
                        SinkEncoderFactory.createKvEncoder(kvSink));
        List<String> output3 = processor3.transform("10|100|6|8", new HashMap<>());
        Assert.assertEquals(1, output3.size());
        Assert.assertEquals(output3.get(0), "result=2.0");
    }

    @Test
    public void testExpFunction() throws Exception {
        String transformSql = "select exp(numeric1) from source";
        TransformConfig config = new TransformConfig(transformSql);
        // case1: e^0
        TransformProcessor<String, String> processor = TransformProcessor
                .create(config, SourceDecoderFactory.createCsvDecoder(csvSource),
                        SinkEncoderFactory.createKvEncoder(kvSink));
        List<String> output1 = processor.transform("0|4|6|8", new HashMap<>());
        Assert.assertEquals(1, output1.size());
        Assert.assertEquals(output1.get(0), "result=1.0");
        // case2: e^2
        List<String> output2 = processor.transform("2|4|6|8", new HashMap<>());
        Assert.assertEquals(1, output2.size());
        Assert.assertEquals(output2.get(0), "result=7.38905609893065");
    }

    @Test
    public void testCeilFunction() throws Exception {
        String transformSql = "select ceil(numeric1) from source";
        TransformConfig config = new TransformConfig(transformSql);
        // case1: ceil(1.23)
        TransformProcessor<String, String> processor = TransformProcessor
                .create(config, SourceDecoderFactory.createCsvDecoder(csvSource),
                        SinkEncoderFactory.createKvEncoder(kvSink));
        List<String> output1 = processor.transform("1.23|4|6|8", new HashMap<>());
        Assert.assertEquals(1, output1.size());
        Assert.assertEquals(output1.get(0), "result=2.0");
        // case2: ceil(3)
        List<String> output2 = processor.transform("3|-2|6|8", new HashMap<>());
        Assert.assertEquals(1, output2.size());
        Assert.assertEquals(output2.get(0), "result=3.0");
        // case3: ceil(-5.67)
        List<String> output3 = processor.transform("-5.67|0.5|6|8", new HashMap<>());
        Assert.assertEquals(1, output3.size());
        Assert.assertEquals(output3.get(0), "result=-5.0");
    }

    @Test
    public void testFloorFunction() throws Exception {
        String transformSql = "select floor(numeric1) from source";
        TransformConfig config = new TransformConfig(transformSql);
        // case1: floor(1.23)
        TransformProcessor<String, String> processor = TransformProcessor
                .create(config, SourceDecoderFactory.createCsvDecoder(csvSource),
                        SinkEncoderFactory.createKvEncoder(kvSink));
        List<String> output1 = processor.transform("1.23|4|6|8", new HashMap<>());
        Assert.assertEquals(1, output1.size());
        Assert.assertEquals(output1.get(0), "result=1.0");
        // case2: floor(3)
        List<String> output2 = processor.transform("3|-2|6|8", new HashMap<>());
        Assert.assertEquals(1, output2.size());
        Assert.assertEquals(output2.get(0), "result=3.0");
        // case3: floor(-5.67)
        List<String> output3 = processor.transform("-5.67|0.5|6|8", new HashMap<>());
        Assert.assertEquals(1, output3.size());
        Assert.assertEquals(output3.get(0), "result=-6.0");
    }

    @Test
    public void testSinFunction() throws Exception {
        String transformSql = "select sin(numeric1) from source";
        TransformConfig config = new TransformConfig(transformSql);
        TransformProcessor<String, String> processor = TransformProcessor
                .create(config, SourceDecoderFactory.createCsvDecoder(csvSource),
                        SinkEncoderFactory.createKvEncoder(kvSink));
        // case: sin(0)
        List<String> output1 = processor.transform("0|4|6|8", new HashMap<>());
        Assert.assertEquals(1, output1.size());
        Assert.assertEquals(output1.get(0), "result=0.0");
    }

    @Test
    public void testSinhFunction() throws Exception {
        String transformSql = "select sinh(numeric1) from source";
        TransformConfig config = new TransformConfig(transformSql);
        TransformProcessor<String, String> processor = TransformProcessor
                .create(config, SourceDecoderFactory.createCsvDecoder(csvSource),
                        SinkEncoderFactory.createKvEncoder(kvSink));
        // case1: sinh(0)
        List<String> output1 = processor.transform("0|4|6|8", new HashMap<>());
        Assert.assertEquals(1, output1.size());
        Assert.assertEquals(output1.get(0), "result=0.0");
        // case2: sinh(1)
        List<String> output2 = processor.transform("1|4|6|8", new HashMap<>());
        Assert.assertEquals(1, output2.size());
        Assert.assertEquals(output2.get(0), "result=1.1752011936438014");
        // case3: sinh(2)
        List<String> output3 = processor.transform("2|4|6|8", new HashMap<>());
        Assert.assertEquals(1, output3.size());
        Assert.assertEquals(output3.get(0), "result=3.626860407847019");
    }

    @Test
    public void testCosFunction() throws Exception {
        String transformSql = "select cos(numeric1) from source";
        TransformConfig config = new TransformConfig(transformSql);
        TransformProcessor<String, String> processor = TransformProcessor
                .create(config, SourceDecoderFactory.createCsvDecoder(csvSource),
                        SinkEncoderFactory.createKvEncoder(kvSink));
        // case: cos(0)
        List<String> output1 = processor.transform("0|4|6|8", new HashMap<>());
        Assert.assertEquals(1, output1.size());
        Assert.assertEquals(output1.get(0), "result=1.0");
    }

    @Test
    public void testAcosFunction() throws Exception {
        String transformSql = "select acos(numeric1) from source";
        TransformConfig config = new TransformConfig(transformSql);
        TransformProcessor<String, String> processor = TransformProcessor
                .create(config, SourceDecoderFactory.createCsvDecoder(csvSource),
                        SinkEncoderFactory.createKvEncoder(kvSink));
        // case1: acos(1)
        List<String> output1 = processor.transform("1|4|6|8", new HashMap<>());
        Assert.assertEquals(1, output1.size());
        Assert.assertEquals(output1.get(0), "result=0.0");
        // case2: acos(0)
        List<String> output2 = processor.transform("0|4|6|8", new HashMap<>());
        Assert.assertEquals(1, output2.size());
        Assert.assertEquals(output2.get(0), "result=1.5707963267948966");
        // case3: acos(-1)
        List<String> output3 = processor.transform("-1|4|6|8", new HashMap<>());
        Assert.assertEquals(1, output3.size());
        Assert.assertEquals(output3.get(0), "result=3.141592653589793");
    }

    @Test
    public void testTanFunction() throws Exception {
        String transformSql = "select tan(numeric1) from source";
        TransformConfig config = new TransformConfig(transformSql);
        TransformProcessor<String, String> processor = TransformProcessor
                .create(config, SourceDecoderFactory.createCsvDecoder(csvSource),
                        SinkEncoderFactory.createKvEncoder(kvSink));
        // case: tan(0)
        List<String> output1 = processor.transform("0|4|6|8", new HashMap<>());
        Assert.assertEquals(1, output1.size());
        Assert.assertEquals(output1.get(0), "result=0.0");
        // case: tan(1)
        List<String> output2 = processor.transform("1|4|6|8", new HashMap<>());
        Assert.assertEquals(1, output2.size());
        Assert.assertEquals(output2.get(0), "result=1.5574077246549023");
        // case: tan(2)
        List<String> output3 = processor.transform("2|4|6|8", new HashMap<>());
        Assert.assertEquals(1, output3.size());
        Assert.assertEquals(output3.get(0), "result=-2.185039863261519");
    }

    @Test
    public void testBinFunction() throws Exception {
        String transformSql1 = "select bin(numeric1) from source";
        TransformConfig config1 = new TransformConfig(transformSql1);
        TransformProcessor<String, String> processor1 = TransformProcessor
                .create(config1, SourceDecoderFactory.createCsvDecoder(csvSource),
                        SinkEncoderFactory.createKvEncoder(kvSink));
        // case: bin(4)
        List<String> output1 = processor1.transform("4|5|6|8", new HashMap<>());
        Assert.assertEquals(1, output1.size());
        Assert.assertEquals(output1.get(0), "result=100");
        String transformSql2 = "select bin() from source";
        TransformConfig config2 = new TransformConfig(transformSql2);
        TransformProcessor<String, String> processor2 = TransformProcessor
                .create(config2, SourceDecoderFactory.createCsvDecoder(csvSource),
                        SinkEncoderFactory.createKvEncoder(kvSink));
        // case: bin()
        List<String> output2 = processor2.transform("1|2|3|4", new HashMap<>());
        Assert.assertEquals(1, output1.size());
        Assert.assertEquals(output2.get(0), "result=null");
    }

    @Test
<<<<<<< HEAD
    public void testHexFunction() throws Exception {
        String transformSql1 = "select hex(numeric1) from source";
=======
    public void testRandFunction() throws Exception {
        String transformSql1 = "select rand(numeric1) from source";
>>>>>>> 916e6c15
        TransformConfig config1 = new TransformConfig(transformSql1);
        TransformProcessor<String, String> processor1 = TransformProcessor
                .create(config1, SourceDecoderFactory.createCsvDecoder(csvSource),
                        SinkEncoderFactory.createKvEncoder(kvSink));
<<<<<<< HEAD
        // case: hex(1007)
        List<String> output1 = processor1.transform("1007|4|6|8", new HashMap<>());
        Assert.assertEquals(1, output1.size());
        Assert.assertEquals(output1.get(0), "result=3EF");
        // case: hex(3.14)
        List<String> output2 = processor1.transform("3.14|4|6|8", new HashMap<>());
        Assert.assertEquals(1, output2.size());
        Assert.assertEquals(output2.get(0), "result=3");
        // case: hex(3.141592653589793)
        List<String> output3 = processor1.transform("3.141592653589793|4|6|8", new HashMap<>());
        Assert.assertEquals(1, output3.size());
        Assert.assertEquals(output3.get(0), "result=3");
        // case: hex(9223372036854775807)
        List<String> output4 = processor1.transform("-9223372036854775808|4|6|8", new HashMap<>());
        Assert.assertEquals(1, output4.size());
        Assert.assertEquals(output4.get(0), "result=8000000000000000");
        // case: hex(abc)
        List<String> output5 = processor1.transform("abc|4|6|8", new HashMap<>());
        Assert.assertEquals(1, output5.size());
        Assert.assertEquals(output5.get(0), "result=616263");
=======
        // case: rand(1)
        List<String> output1 = processor1.transform("1|4|6|8", new HashMap<>());
        Assert.assertEquals(1, output1.size());
        Assert.assertEquals(output1.get(0), "result=" + new Random(1).nextDouble());
        // case: rand(2)
        List<String> output2 = processor1.transform("2|4|6|8", new HashMap<>());
        Assert.assertEquals(1, output2.size());
        Assert.assertEquals(output2.get(0), "result=" + new Random(2).nextDouble());
        String transformSql2 = "select rand() from source";
        TransformConfig config2 = new TransformConfig(transformSql2);
        TransformProcessor<String, String> processor2 = TransformProcessor
                .create(config2, SourceDecoderFactory.createCsvDecoder(csvSource),
                        SinkEncoderFactory.createKvEncoder(kvSink));
        // case: rand()
        List<String> output3 = processor2.transform("|||", new HashMap<>());
        Assert.assertEquals(1, output3.size());
        double result = Double.parseDouble(output3.get(0).substring(7));
        Assert.assertTrue(result >= 0.0 && result < 1.0);
>>>>>>> 916e6c15
    }

}<|MERGE_RESOLUTION|>--- conflicted
+++ resolved
@@ -539,18 +539,39 @@
     }
 
     @Test
-<<<<<<< HEAD
-    public void testHexFunction() throws Exception {
-        String transformSql1 = "select hex(numeric1) from source";
-=======
     public void testRandFunction() throws Exception {
         String transformSql1 = "select rand(numeric1) from source";
->>>>>>> 916e6c15
         TransformConfig config1 = new TransformConfig(transformSql1);
         TransformProcessor<String, String> processor1 = TransformProcessor
                 .create(config1, SourceDecoderFactory.createCsvDecoder(csvSource),
                         SinkEncoderFactory.createKvEncoder(kvSink));
-<<<<<<< HEAD
+        // case: rand(1)
+        List<String> output1 = processor1.transform("1|4|6|8", new HashMap<>());
+        Assert.assertEquals(1, output1.size());
+        Assert.assertEquals(output1.get(0), "result=" + new Random(1).nextDouble());
+        // case: rand(2)
+        List<String> output2 = processor1.transform("2|4|6|8", new HashMap<>());
+        Assert.assertEquals(1, output2.size());
+        Assert.assertEquals(output2.get(0), "result=" + new Random(2).nextDouble());
+        String transformSql2 = "select rand() from source";
+        TransformConfig config2 = new TransformConfig(transformSql2);
+        TransformProcessor<String, String> processor2 = TransformProcessor
+                .create(config2, SourceDecoderFactory.createCsvDecoder(csvSource),
+                        SinkEncoderFactory.createKvEncoder(kvSink));
+        // case: rand()
+        List<String> output3 = processor2.transform("|||", new HashMap<>());
+        Assert.assertEquals(1, output3.size());
+        double result = Double.parseDouble(output3.get(0).substring(7));
+        Assert.assertTrue(result >= 0.0 && result < 1.0);
+    }
+
+    @Test
+    public void testHexFunction() throws Exception {
+        String transformSql1 = "select hex(numeric1) from source";
+        TransformConfig config1 = new TransformConfig(transformSql1);
+        TransformProcessor<String, String> processor1 = TransformProcessor
+                .create(config1, SourceDecoderFactory.createCsvDecoder(csvSource),
+                        SinkEncoderFactory.createKvEncoder(kvSink));
         // case: hex(1007)
         List<String> output1 = processor1.transform("1007|4|6|8", new HashMap<>());
         Assert.assertEquals(1, output1.size());
@@ -571,26 +592,6 @@
         List<String> output5 = processor1.transform("abc|4|6|8", new HashMap<>());
         Assert.assertEquals(1, output5.size());
         Assert.assertEquals(output5.get(0), "result=616263");
-=======
-        // case: rand(1)
-        List<String> output1 = processor1.transform("1|4|6|8", new HashMap<>());
-        Assert.assertEquals(1, output1.size());
-        Assert.assertEquals(output1.get(0), "result=" + new Random(1).nextDouble());
-        // case: rand(2)
-        List<String> output2 = processor1.transform("2|4|6|8", new HashMap<>());
-        Assert.assertEquals(1, output2.size());
-        Assert.assertEquals(output2.get(0), "result=" + new Random(2).nextDouble());
-        String transformSql2 = "select rand() from source";
-        TransformConfig config2 = new TransformConfig(transformSql2);
-        TransformProcessor<String, String> processor2 = TransformProcessor
-                .create(config2, SourceDecoderFactory.createCsvDecoder(csvSource),
-                        SinkEncoderFactory.createKvEncoder(kvSink));
-        // case: rand()
-        List<String> output3 = processor2.transform("|||", new HashMap<>());
-        Assert.assertEquals(1, output3.size());
-        double result = Double.parseDouble(output3.get(0).substring(7));
-        Assert.assertTrue(result >= 0.0 && result < 1.0);
->>>>>>> 916e6c15
     }
 
 }