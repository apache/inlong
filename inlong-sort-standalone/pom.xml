<?xml version="1.0" encoding="UTF-8"?>
<!--
    Licensed to the Apache Software Foundation (ASF) under one
    or more contributor license agreements.  See the NOTICE file
    distributed with this work for additional information
    regarding copyright ownership.  The ASF licenses this file
    to you under the Apache License, Version 2.0 (the
    "License"); you may not use this file except in compliance
    with the License.  You may obtain a copy of the License at

      http://www.apache.org/licenses/LICENSE-2.0

    Unless required by applicable law or agreed to in writing,
    software distributed under the License is distributed on an
    "AS IS" BASIS, WITHOUT WARRANTIES OR CONDITIONS OF ANY
    KIND, either express or implied.  See the License for the
    specific language governing permissions and limitations
    under the License.
-->

<project xmlns="http://maven.apache.org/POM/4.0.0"
         xmlns:xsi="http://www.w3.org/2001/XMLSchema-instance"
         xsi:schemaLocation="http://maven.apache.org/POM/4.0.0 http://maven.apache.org/xsd/maven-4.0.0.xsd">
    <modelVersion>4.0.0</modelVersion>
    <parent>
        <groupId>org.apache.inlong</groupId>
        <artifactId>inlong</artifactId>
        <version>0.13.0-incubating-SNAPSHOT</version>
    </parent>
    <packaging>pom</packaging>
    <artifactId>inlong-sort-standalone</artifactId>
    <name>Apache InLong - Sort - Standalone</name>

    <modules>
        <module>sort-standalone-common</module>
        <module>sort-standalone-source</module>
        <module>sort-standalone-dist</module>
    </modules>

    <properties>
        <maven.compiler.source>8</maven.compiler.source>
        <maven.compiler.target>8</maven.compiler.target>
        <flume.version>1.9.0</flume.version>
        <plugin.assembly.version>3.2.0</plugin.assembly.version>
        <pulsar.version>2.7.2</pulsar.version>
        <junit.version>4.13</junit.version>
        <powermock.version>2.0.2</powermock.version>
        <guava.version>19.0</guava.version>
        <skipTests>false</skipTests>
        <project.build.sourceEncoding>UTF-8</project.build.sourceEncoding>
        <compiler.source>1.8</compiler.source>
        <compiler.target>1.8</compiler.target>
        <pulsar.version>2.7.2</pulsar.version>
<<<<<<< HEAD
        <hadoop.version>2.10.1</hadoop.version>
        <hive.version>2.3.9</hive.version>
        <fastjson.version>1.2.79</fastjson.version>
=======
        <simpleclient_httpserver.version>0.14.1</simpleclient_httpserver.version>
>>>>>>> e1235ad7
    </properties>

    <dependencies>
        <dependency>
            <groupId>org.apache.flume</groupId>
            <artifactId>flume-ng-core</artifactId>
            <version>${flume.version}</version>
        </dependency>
        <dependency>
            <groupId>org.apache.flume</groupId>
            <artifactId>flume-ng-node</artifactId>
            <version>${flume.version}</version>
        </dependency>
        <dependency>
            <groupId>org.apache.flume</groupId>
            <artifactId>flume-ng-sdk</artifactId>
            <version>${flume.version}</version>
        </dependency>
        <dependency>
            <groupId>org.apache.flume</groupId>
            <artifactId>flume-ng-configuration</artifactId>
            <version>${flume.version}</version>
        </dependency>
        <dependency>
            <groupId>org.apache.inlong</groupId>
            <artifactId>inlong-common</artifactId>
            <version>${project.version}</version>
        </dependency>
        <dependency>
            <groupId>com.google.guava</groupId>
            <artifactId>guava</artifactId>
            <version>${guava.version}</version>
        </dependency>
        <dependency>
            <groupId>org.apache.pulsar</groupId>
            <artifactId>pulsar-client</artifactId>
            <version>${pulsar.version}</version>
            <exclusions>
                <exclusion>
                    <artifactId>guava</artifactId>
                    <groupId>com.google.guava</groupId>
                </exclusion>
            </exclusions>
        </dependency>
        <dependency>
            <groupId>io.prometheus</groupId>
            <artifactId>simpleclient_httpserver</artifactId>
            <version>${simpleclient_httpserver.version}</version>
        </dependency>
        <dependency>
            <groupId>org.powermock</groupId>
            <artifactId>powermock-module-junit4</artifactId>
            <version>${powermock.version}</version>
            <scope>test</scope>
        </dependency>
        <dependency>
            <groupId>org.powermock</groupId>
            <artifactId>powermock-api-mockito2</artifactId>
            <version>${powermock.version}</version>
            <scope>test</scope>
        </dependency>
        <dependency>
            <groupId>junit</groupId>
            <artifactId>junit</artifactId>
            <version>${junit.version}</version>
            <scope>test</scope>
        </dependency>
        <dependency>
            <groupId>org.apache.flume.flume-ng-sinks</groupId>
            <artifactId>flume-hdfs-sink</artifactId>
            <version>${flume.version}</version>
            <exclusions>
                <exclusion>
                    <groupId>com.google.guava</groupId>
                    <artifactId>guava</artifactId>
                </exclusion>
                <exclusion>
                    <groupId>commons-io</groupId>
                    <artifactId>commons-io</artifactId>
                </exclusion>
            </exclusions>
        </dependency>
        <dependency>
            <groupId>org.apache.hadoop</groupId>
            <artifactId>hadoop-common</artifactId>
            <version>${hadoop.version}</version>
            <exclusions>
                <exclusion>
                    <groupId>com.google.guava</groupId>
                    <artifactId>guava</artifactId>
                </exclusion>
            </exclusions>
        </dependency>
        <dependency>
            <groupId>org.apache.hadoop</groupId>
            <artifactId>hadoop-hdfs</artifactId>
            <version>${hadoop.version}</version>
            <exclusions>
                <exclusion>
                    <groupId>com.google.guava</groupId>
                    <artifactId>guava</artifactId>
                </exclusion>
            </exclusions>
        </dependency>
        <dependency>
            <groupId>org.apache.hive</groupId>
            <artifactId>hive-jdbc</artifactId>
            <version>${hive.version}</version>
            <exclusions>
                <exclusion>
                    <groupId>org.apache.hadoop</groupId>
                    <artifactId>hadoop-mapreduce-client-core</artifactId>
                </exclusion>
                <exclusion>
                    <groupId>org.apache.hadoop</groupId>
                    <artifactId>hadoop-hdfs</artifactId>
                </exclusion>
                <exclusion>
                    <groupId>org.slf4j</groupId>
                    <artifactId>slf4j-api</artifactId>
                </exclusion>
                <exclusion>
                    <groupId>jdk.tools</groupId>
                    <artifactId>jdk.tools</artifactId>
                </exclusion>
            </exclusions>
        </dependency>
        <dependency>
            <groupId>com.alibaba</groupId>
            <artifactId>fastjson</artifactId>
            <version>${fastjson.version}</version>
        </dependency>
    </dependencies>

</project><|MERGE_RESOLUTION|>--- conflicted
+++ resolved
@@ -51,13 +51,10 @@
         <compiler.source>1.8</compiler.source>
         <compiler.target>1.8</compiler.target>
         <pulsar.version>2.7.2</pulsar.version>
-<<<<<<< HEAD
         <hadoop.version>2.10.1</hadoop.version>
         <hive.version>2.3.9</hive.version>
         <fastjson.version>1.2.79</fastjson.version>
-=======
         <simpleclient_httpserver.version>0.14.1</simpleclient_httpserver.version>
->>>>>>> e1235ad7
     </properties>
 
     <dependencies>
