/**
 * Licensed to the Apache Software Foundation (ASF) under one or more
 * contributor license agreements.  See the NOTICE file distributed with
 * this work for additional information regarding copyright ownership.
 * The ASF licenses this file to You under the Apache License, Version 2.0
 * (the "License"); you may not use this file except in compliance with
 * the License.  You may obtain a copy of the License at
 *
 * http://www.apache.org/licenses/LICENSE-2.0
 *
 * Unless required by applicable law or agreed to in writing, software
 * distributed under the License is distributed on an "AS IS" BASIS,
 * WITHOUT WARRANTIES OR CONDITIONS OF ANY KIND, either express or implied.
 * See the License for the specific language governing permissions and
 * limitations under the License.
 */

package org.apache.inlong.sort.standalone.source;

import org.apache.flume.Context;
import org.apache.inlong.sort.standalone.config.holder.CommonPropertiesHolder;

import javax.validation.constraints.NotBlank;
import javax.validation.constraints.NotNull;

/**
 * Base source context <b>WITHOUT</b> metric reporter.
<<<<<<< HEAD
 * The derived classes of SourceContext may implement {@link org.apache.inlong.common.config.metrics.MetricItem} and
=======
 * The derived classes of SourceContext may implement {@link org.apache.inlong.commons.metrics.metric.MetricItem} and
>>>>>>> 9d0479ca
 * realize methods to report customized metrics.
 */
public class SourceContext {

    // The key of reload interval of source.
    private static final String KEY_RELOAD_INTERVAL = "reloadInterval";

    // the default reload interval value in ms.
    private static final long DEFAULT_RELOAD_INTERVAL_MS = 6000L;

    // The configured source context.
    private final Context sourceContext;

    // Name of source. Usually the class name of source.
    private final String sourceName;

    // Cluster Id of source.
    @NotNull
    private final String clusterId;

    /**
     * Constructor of {@link SourceContext}.
     *
     * @param sourceName Name of source. Usually the class name of source.
     * @param context The configured source context.
     */
    public SourceContext(
            @NotBlank(message = "sourceName should not be empty or null") final String sourceName,
            @NotNull(message = "context should not be null") final Context context) {

        this.sourceName = sourceName;
        this.sourceContext = context;
        this.clusterId = context.getString(CommonPropertiesHolder.KEY_CLUSTER_ID);
    }

    /**
     * Obtain the reload interval of source.
     * @return Reload interval of source.
     */
    public final long getReloadInterval() {
        return sourceContext.getLong(SourceContext.KEY_RELOAD_INTERVAL, DEFAULT_RELOAD_INTERVAL_MS);
    }

    /**
     * Obtain the cluster Id of source.
     * @return Cluster Id of source.
     */
    public final String getClusterId() {
        return clusterId;
    }

    /**
     * Obtain the name of source.
     * @return Name of source.
     */
    public final String getSourceName() {
        return sourceName;
    }

}<|MERGE_RESOLUTION|>--- conflicted
+++ resolved
@@ -18,6 +18,7 @@
 package org.apache.inlong.sort.standalone.source;
 
 import org.apache.flume.Context;
+import org.apache.inlong.common.metric.MetricItem;
 import org.apache.inlong.sort.standalone.config.holder.CommonPropertiesHolder;
 
 import javax.validation.constraints.NotBlank;
@@ -25,11 +26,7 @@
 
 /**
  * Base source context <b>WITHOUT</b> metric reporter.
-<<<<<<< HEAD
- * The derived classes of SourceContext may implement {@link org.apache.inlong.common.config.metrics.MetricItem} and
-=======
- * The derived classes of SourceContext may implement {@link org.apache.inlong.commons.metrics.metric.MetricItem} and
->>>>>>> 9d0479ca
+ * The derived classes of SourceContext may implement {@link MetricItem} and
  * realize methods to report customized metrics.
  */
 public class SourceContext {
