--- conflicted
+++ resolved
@@ -35,10 +35,7 @@
 
     private String dataflowId;
     private Integer version;
-<<<<<<< HEAD
     private String auditTag;
-=======
->>>>>>> e68c69f9
     private String inlongGroupId;
     private String inlongStreamId;
     private SourceConfig sourceConfig;
