--- conflicted
+++ resolved
@@ -30,19 +30,14 @@
     <name>Apache InLong - Common</name>
 
     <properties>
-<<<<<<< HEAD
+        <project.build.sourceEncoding>UTF-8</project.build.sourceEncoding>
         <snappy-java.version>1.1.8.4</snappy-java.version>
         <jackson.version>2.13.1</jackson.version>
         <slf4j-api.version>1.7.36</slf4j-api.version>
         <sleepycat.version>7.3.7</sleepycat.version>
-=======
-        <project.build.sourceEncoding>UTF-8</project.build.sourceEncoding>
         <simpleclient_httpserver.version>0.14.1</simpleclient_httpserver.version>
-        <gson.version>2.8.5</gson.version>
-        <guava.version>11.0.2</guava.version>
         <common.lang.version>2.4</common.lang.version>
         <commons-lang3.version>3.3.2</commons-lang3.version>
->>>>>>> 9d0479ca
     </properties>
 
     <dependencies>
@@ -69,10 +64,6 @@
         <dependency>
             <groupId>com.google.guava</groupId>
             <artifactId>guava</artifactId>
-<<<<<<< HEAD
-=======
-            <version>${guava.version}</version>
->>>>>>> 9d0479ca
         </dependency>
         <dependency>
             <groupId>org.projectlombok</groupId>
@@ -81,53 +72,25 @@
         <dependency>
             <groupId>com.sleepycat</groupId>
             <artifactId>je</artifactId>
-            <version>${sleepycat.version}</version>
+        </dependency>
+        <dependency>
+            <groupId>com.google.code.gson</groupId>
+            <artifactId>gson</artifactId>
         </dependency>
         <dependency>
             <groupId>commons-lang</groupId>
             <artifactId>commons-lang</artifactId>
             <version>${common.lang.version}</version>
         </dependency>
-
         <dependency>
             <groupId>org.apache.commons</groupId>
             <artifactId>commons-lang3</artifactId>
             <version>${commons-lang3.version}</version>
         </dependency>
-
         <dependency>
             <groupId>io.prometheus</groupId>
             <artifactId>simpleclient_httpserver</artifactId>
             <version>${simpleclient_httpserver.version}</version>
-        </dependency>
-
-        <dependency>
-            <groupId>com.google.code.gson</groupId>
-            <artifactId>gson</artifactId>
-            <version>${gson.version}</version>
-        </dependency>
-        <dependency>
-            <groupId>commons-lang</groupId>
-            <artifactId>commons-lang</artifactId>
-            <version>${common.lang.version}</version>
-        </dependency>
-
-        <dependency>
-            <groupId>org.apache.commons</groupId>
-            <artifactId>commons-lang3</artifactId>
-            <version>${commons-lang3.version}</version>
-        </dependency>
-
-        <dependency>
-            <groupId>io.prometheus</groupId>
-            <artifactId>simpleclient_httpserver</artifactId>
-            <version>${simpleclient_httpserver.version}</version>
-        </dependency>
-
-        <dependency>
-            <groupId>com.google.code.gson</groupId>
-            <artifactId>gson</artifactId>
-            <version>${gson.version}</version>
         </dependency>
     </dependencies>
 
