--- conflicted
+++ resolved
@@ -60,11 +60,7 @@
           CI: false
 
       - name: Unit test for Flink 1.15 with Maven
-<<<<<<< HEAD
         run: mvn --update-snapshots -e -V test -Dtest="*" -pl :sort-core,:sort-end-to-end-tests-v1.15 -Pv1.15
-=======
-        run: mvn --update-snapshots -e -V clean test -am -pl inlong-sort/sort-core -Pv1.15
->>>>>>> 2de6f430
         env:
           CI: false
 
