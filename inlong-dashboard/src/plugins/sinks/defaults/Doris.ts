--- conflicted
+++ resolved
@@ -42,11 +42,7 @@
   'datetime',
   'decimal',
   'char',
-<<<<<<< HEAD
-  'largeint',
-=======
   'largenint',
->>>>>>> 8d853493
   'varchar',
   'decimalv2',
   'time',
