--- conflicted
+++ resolved
@@ -381,11 +381,7 @@
   return [
     ...sourceFields,
     {
-<<<<<<< HEAD
-      title: `ClickHouse ${i18n.t('meta.Sinks.ClickHouse.FieldName')}`,
-=======
       title: i18n.t('meta.Sinks.SinkFieldName'),
->>>>>>> 8d853493
       dataIndex: 'fieldName',
       rules: [
         { required: true },
@@ -399,11 +395,7 @@
       }),
     },
     {
-<<<<<<< HEAD
-      title: `ClickHouse ${i18n.t('meta.Sinks.ClickHouse.FieldType')}`,
-=======
       title: i18n.t('meta.Sinks.SinkFieldType'),
->>>>>>> 8d853493
       dataIndex: 'fieldType',
       initialValue: clickHouseTargetTypes[0].value,
       type: 'select',
@@ -450,11 +442,7 @@
       }),
     },
     {
-<<<<<<< HEAD
-      title: `ClickHouse ${i18n.t('meta.Sinks.ClickHouse.FieldDescription')}`,
-=======
       title: i18n.t('meta.Sinks.FieldDescription'),
->>>>>>> 8d853493
       dataIndex: 'fieldComment',
       props: (text, record, idx, isNew) => ({
         disabled: [110].includes(sinkValues?.status as number) && !isNew,
