/*
 * Licensed to the Apache Software Foundation (ASF) under one
 * or more contributor license agreements.  See the NOTICE file
 * distributed with this work for additional information
 * regarding copyright ownership.  The ASF licenses this file
 * to you under the Apache License, Version 2.0 (the
 * "License"); you may not use this file except in compliance
 * with the License.  You may obtain a copy of the License at
 *
 *   http://www.apache.org/licenses/LICENSE-2.0
 *
 * Unless required by applicable law or agreed to in writing,
 * software distributed under the License is distributed on an
 * "AS IS" BASIS, WITHOUT WARRANTIES OR CONDITIONS OF ANY
 * KIND, either express or implied.  See the License for the
 * specific language governing permissions and limitations
 * under the License.
 */

import { DataWithBackend } from '@/plugins/DataWithBackend';
import { RenderRow } from '@/plugins/RenderRow';
import { RenderList } from '@/plugins/RenderList';
import i18n from '@/i18n';
import EditableTable from '@/ui/components/EditableTable';
import { sourceFields } from '../common/sourceFields';
import { SinkInfo } from '../common/SinkInfo';
import NodeSelect from '@/ui/components/NodeSelect';
import CreateTable from '@/ui/components/CreateTable';

const { I18n } = DataWithBackend;
const { FieldDecorator, SyncField, SyncCreateTableField } = RenderRow;
const { ColumnDecorator } = RenderList;

const esTypes = [
  'text',
  'keyword',
  'date',
  'boolean',
  'long',
  'integer',
  'short',
  'byte',
  'double',
  'float',
  'half_float',
  'scaled_float',
].map(item => ({
  label: item,
  value: item,
}));

export default class ElasticsearchSink
  extends SinkInfo
  implements DataWithBackend, RenderRow, RenderList
{
  @FieldDecorator({
    type: NodeSelect,
    rules: [{ required: true }],
    props: values => ({
      disabled: [110].includes(values?.status),
      nodeType: 'ELASTICSEARCH',
    }),
  })
  @I18n('meta.Sinks.DataNodeName')
  @SyncField()
  dataNodeName: string;

  @FieldDecorator({
    type: 'input',
    rules: [{ required: true }],
    visible: values => values.id === undefined,
    props: values => ({
      disabled: [110].includes(values?.status),
    }),
    suffix: {
      type: 'select',
      name: 'cycle',
      rules: [{ required: true }],
      label: i18n.t('meta.Sinks.ES.Cycle'),
      visible: values => values.index !== undefined,
      props: values => ({
        disabled: [110].includes(values?.status),
        options: [
          {
            label: i18n.t('meta.Sinks.ES.Cycle.Day'),
            value: '_{yyyyMMdd}',
          },
          {
            label: i18n.t('meta.Sinks.ES.Cycle.Hour'),
            value: '_{yyyyMMddHH}',
          },
          {
            label: i18n.t('meta.Sinks.ES.Cycle.Minute'),
            value: '_{yyyyMMddHHmm}',
          },
        ],
      }),
    },
  })
<<<<<<< HEAD
  @ColumnDecorator()
  @I18n('meta.Sinks.ES.IndexName')
  @SyncField()
  indexName: string;

  @FieldDecorator({
    type: CreateTable,
    rules: [{ required: true }],
    tooltip: i18n.t('meta.Sinks.ES.PrimaryKeyHelp'),
    props: values => ({
      disabled: [110].includes(values?.status),
      sinkType: values.sinkType,
      inlongGroupId: values.inlongGroupId,
      inlongStreamId: values.inlongStreamId,
      fieldName: 'primaryKey',
      sinkObj: {
        ...values,
      },
    }),
  })
  @ColumnDecorator()
  @SyncField()
  @I18n('meta.Sinks.ES.PrimaryKey')
  primaryKey: string;
=======
  @I18n('meta.Sinks.ES.Index')
  index: string;
>>>>>>> 8d853493

  @FieldDecorator({
    type: 'input',
    rules: [{ required: true }],
    visible: values => values.id !== undefined,
    props: values => ({
<<<<<<< HEAD
      disabled: [110].includes(values?.status),
    }),
  })
  @ColumnDecorator()
  @SyncField()
  @I18n('meta.Sinks.ES.DocumentType')
  documentType: string;

  @FieldDecorator({
    type: 'radio',
    rules: [{ required: true }],
    initialValue: 1,
    tooltip: i18n.t('meta.Sinks.EnableCreateResourceHelp'),
    props: values => ({
      disabled: [110].includes(values?.status),
      options: [
        {
          label: i18n.t('basic.Yes'),
          value: 1,
        },
        {
          label: i18n.t('basic.No'),
          value: 0,
        },
      ],
    }),
  })
  @I18n('meta.Sinks.EnableCreateResource')
  enableCreateResource: number;

  @FieldDecorator({
    type: 'inputnumber',
    initialValue: 1000,
    rules: [{ required: true }],
    suffix: i18n.t('meta.Sinks.ES.FlushRecordUnit'),
    props: values => ({
      min: 1,
      disabled: [110].includes(values?.status),
    }),
  })
  @ColumnDecorator()
  @SyncCreateTableField()
  @I18n('meta.Sinks.ES.FlushRecord')
  flushRecord: number;

  @FieldDecorator({
    type: 'inputnumber',
    initialValue: 3,
    rules: [{ required: true }],
    suffix: i18n.t('meta.Sinks.ES.RetryTimesUnit'),
    props: values => ({
      min: 1,
      disabled: [110].includes(values?.status),
    }),
  })
  @ColumnDecorator()
  @SyncCreateTableField()
  @I18n('meta.Sinks.ES.RetryTimes')
  retryTime: number;

  @FieldDecorator({
    type: 'inputnumber',
    rules: [{ required: true }],
    tooltip: i18n.t('meta.Sinks.ES.EsVersionHelp'),
    props: values => ({
      min: 1,
      disabled: [110].includes(values?.status),
    }),
  })
  @ColumnDecorator()
  @SyncCreateTableField()
  @I18n('meta.Sinks.ES.EsVersion')
  esVersion: number;
=======
      disabled: Boolean(values.id),
    }),
  })
  @I18n('meta.Sinks.ES.Index')
  indexNamePattern: string;
>>>>>>> 8d853493

  @FieldDecorator({
    type: EditableTable,
    props: values => ({
      size: 'small',
      editing: ![110].includes(values?.status),
      columns: getFieldListColumns(values),
      canBatchAdd: true,
      upsertByFieldKey: true,
    }),
  })
  sinkFieldList: Record<string, unknown>[];

  @FieldDecorator({
    type: EditableTable,
    props: values => ({
      size: 'small',
      editing: ![110].includes(values?.status),
      columns: getFieldListColumns(values).filter(
        item => item.dataIndex !== 'sourceFieldName' && item.dataIndex !== 'sourceFieldType',
      ),
      canBatchAdd: true,
      upsertByFieldKey: true,
    }),
  })
  @SyncCreateTableField()
  createTableField: Record<string, unknown>[];
}

const getFieldListColumns = sinkValues => {
  return [
    ...sourceFields,
    {
<<<<<<< HEAD
      title: `Elasticsearch ${i18n.t('meta.Sinks.ES.FieldName')}`,
=======
      title: i18n.t('meta.Sinks.SinkFieldName'),
>>>>>>> 8d853493
      dataIndex: 'fieldName',
      rules: [
        { required: true },
        {
          pattern: /^[a-zA-Z][a-zA-Z0-9_]*$/,
          message: i18n.t('meta.Sinks.SinkFieldNameRule'),
        },
      ],
      props: (text, record, idx, isNew) => ({
        disabled: [110].includes(sinkValues?.status as number) && !isNew,
      }),
    },
    {
<<<<<<< HEAD
      title: `Elasticsearch ${i18n.t('meta.Sinks.ES.FieldType')}`,
=======
      title: i18n.t('meta.Sinks.SinkFieldType'),
>>>>>>> 8d853493
      dataIndex: 'fieldType',
      initialValue: esTypes[0].value,
      type: 'select',
      props: (text, record, idx, isNew) => ({
        disabled: [110].includes(sinkValues?.status as number) && !isNew,
        options: esTypes,
      }),
      rules: [{ required: true, message: `${i18n.t('meta.Sinks.FieldTypeMessage')}` }],
    },
    {
      title: 'Analyzer',
      dataIndex: 'analyzer',
      type: 'input',
      props: (text, record, idx, isNew) => ({
        disabled: [110].includes(sinkValues?.status as number) && !isNew,
      }),
      visible: (text, record) => record.fieldType === 'text',
    },
    {
      title: 'Search analyzer',
      dataIndex: 'searchAnalyzer',
      props: (text, record, idx, isNew) => ({
        disabled: [110].includes(sinkValues?.status as number) && !isNew,
      }),
      visible: (text, record) => record.fieldType === 'text',
    },
    {
      title: i18n.t('meta.Sinks.ES.DateFormat'),
      dataIndex: 'format',
      props: (text, record, idx, isNew) => ({
        disabled: [110].includes(sinkValues?.status as number) && !isNew,
      }),
      visible: (text, record) => record.fieldType === 'date',
    },
    {
      title: 'Scaling factor',
      dataIndex: 'scalingFactor',
      props: (text, record, idx, isNew) => ({
        disabled: [110].includes(sinkValues?.status as number) && !isNew,
      }),
      visible: (text, record) => record.fieldType === 'scaled_float',
    },
    {
      title: i18n.t('meta.Sinks.FieldDescription'),
      dataIndex: 'fieldComment',
      props: (text, record, idx, isNew) => ({
        disabled: [110].includes(sinkValues?.status as number) && !isNew,
      }),
    },
  ];
};<|MERGE_RESOLUTION|>--- conflicted
+++ resolved
@@ -97,122 +97,19 @@
       }),
     },
   })
-<<<<<<< HEAD
-  @ColumnDecorator()
-  @I18n('meta.Sinks.ES.IndexName')
-  @SyncField()
-  indexName: string;
-
-  @FieldDecorator({
-    type: CreateTable,
-    rules: [{ required: true }],
-    tooltip: i18n.t('meta.Sinks.ES.PrimaryKeyHelp'),
-    props: values => ({
-      disabled: [110].includes(values?.status),
-      sinkType: values.sinkType,
-      inlongGroupId: values.inlongGroupId,
-      inlongStreamId: values.inlongStreamId,
-      fieldName: 'primaryKey',
-      sinkObj: {
-        ...values,
-      },
-    }),
-  })
-  @ColumnDecorator()
-  @SyncField()
-  @I18n('meta.Sinks.ES.PrimaryKey')
-  primaryKey: string;
-=======
   @I18n('meta.Sinks.ES.Index')
   index: string;
->>>>>>> 8d853493
 
   @FieldDecorator({
     type: 'input',
     rules: [{ required: true }],
     visible: values => values.id !== undefined,
     props: values => ({
-<<<<<<< HEAD
-      disabled: [110].includes(values?.status),
-    }),
-  })
-  @ColumnDecorator()
-  @SyncField()
-  @I18n('meta.Sinks.ES.DocumentType')
-  documentType: string;
-
-  @FieldDecorator({
-    type: 'radio',
-    rules: [{ required: true }],
-    initialValue: 1,
-    tooltip: i18n.t('meta.Sinks.EnableCreateResourceHelp'),
-    props: values => ({
-      disabled: [110].includes(values?.status),
-      options: [
-        {
-          label: i18n.t('basic.Yes'),
-          value: 1,
-        },
-        {
-          label: i18n.t('basic.No'),
-          value: 0,
-        },
-      ],
-    }),
-  })
-  @I18n('meta.Sinks.EnableCreateResource')
-  enableCreateResource: number;
-
-  @FieldDecorator({
-    type: 'inputnumber',
-    initialValue: 1000,
-    rules: [{ required: true }],
-    suffix: i18n.t('meta.Sinks.ES.FlushRecordUnit'),
-    props: values => ({
-      min: 1,
-      disabled: [110].includes(values?.status),
-    }),
-  })
-  @ColumnDecorator()
-  @SyncCreateTableField()
-  @I18n('meta.Sinks.ES.FlushRecord')
-  flushRecord: number;
-
-  @FieldDecorator({
-    type: 'inputnumber',
-    initialValue: 3,
-    rules: [{ required: true }],
-    suffix: i18n.t('meta.Sinks.ES.RetryTimesUnit'),
-    props: values => ({
-      min: 1,
-      disabled: [110].includes(values?.status),
-    }),
-  })
-  @ColumnDecorator()
-  @SyncCreateTableField()
-  @I18n('meta.Sinks.ES.RetryTimes')
-  retryTime: number;
-
-  @FieldDecorator({
-    type: 'inputnumber',
-    rules: [{ required: true }],
-    tooltip: i18n.t('meta.Sinks.ES.EsVersionHelp'),
-    props: values => ({
-      min: 1,
-      disabled: [110].includes(values?.status),
-    }),
-  })
-  @ColumnDecorator()
-  @SyncCreateTableField()
-  @I18n('meta.Sinks.ES.EsVersion')
-  esVersion: number;
-=======
       disabled: Boolean(values.id),
     }),
   })
   @I18n('meta.Sinks.ES.Index')
   indexNamePattern: string;
->>>>>>> 8d853493
 
   @FieldDecorator({
     type: EditableTable,
@@ -246,11 +143,7 @@
   return [
     ...sourceFields,
     {
-<<<<<<< HEAD
-      title: `Elasticsearch ${i18n.t('meta.Sinks.ES.FieldName')}`,
-=======
       title: i18n.t('meta.Sinks.SinkFieldName'),
->>>>>>> 8d853493
       dataIndex: 'fieldName',
       rules: [
         { required: true },
@@ -264,11 +157,7 @@
       }),
     },
     {
-<<<<<<< HEAD
-      title: `Elasticsearch ${i18n.t('meta.Sinks.ES.FieldType')}`,
-=======
       title: i18n.t('meta.Sinks.SinkFieldType'),
->>>>>>> 8d853493
       dataIndex: 'fieldType',
       initialValue: esTypes[0].value,
       type: 'select',
