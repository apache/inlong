/*
 * Licensed to the Apache Software Foundation (ASF) under one or more
 * contributor license agreements. See the NOTICE file distributed with
 * this work for additional information regarding copyright ownership.
 * The ASF licenses this file to You under the Apache License, Version 2.0
 * (the "License"); you may not use this file except in compliance with
 * the License. You may obtain a copy of the License at
 *
 * http://www.apache.org/licenses/LICENSE-2.0
 *
 * Unless required by applicable law or agreed to in writing, software
 * distributed under the License is distributed on an "AS IS" BASIS,
 * WITHOUT WARRANTIES OR CONDITIONS OF ANY KIND, either express or implied.
 * See the License for the specific language governing permissions and
 * limitations under the License.
 */

import { DataWithBackend } from '@/plugins/DataWithBackend';
import { RenderRow } from '@/plugins/RenderRow';
import { RenderList } from '@/plugins/RenderList';
import i18n from '@/i18n';
import EditableTable from '@/ui/components/EditableTable';
import { sourceFields } from '../common/sourceFields';
import { SinkInfo } from '../common/SinkInfo';
import NodeSelect from '@/ui/components/NodeSelect';
import CreateTable from '@/ui/components/CreateTable';

const { I18n } = DataWithBackend;
const { FieldDecorator, SyncField, SyncCreateTableField } = RenderRow;
const { ColumnDecorator } = RenderList;

const fieldTypesConf = {
  char: (m, d) => (1 <= m && m <= 255 ? '' : '1<=M<=255'),
  varchar: (m, d) => (1 <= m && m <= 255 ? '' : '1<=M<=255'),
  date: () => '',
  tinyint: (m, d) => (1 <= m && m <= 4 ? '' : '1<=M<=4'),
  smallint: (m, d) => (1 <= m && m <= 6 ? '' : '1<=M<=6'),
  int: (m, d) => (1 <= m && m <= 11 ? '' : '1<=M<=11'),
  bigint: (m, d) => (1 <= m && m <= 20 ? '' : '1<=M<=20'),
  largeint: () => '',
  string: () => '',
  datetime: () => '',
  float: (m, d) =>
    1 <= m && m <= 255 && 1 <= d && d <= 30 && d <= m - 2 ? '' : '1<=M<=255,1<=D<=30,D<=M-2',
  double: (m, d) =>
    1 <= m && m <= 255 && 1 <= d && d <= 30 && d <= m - 2 ? '' : '1<=M<=255,1<=D<=30,D<=M-2',
  decimal: (m, d) =>
    1 <= m && m <= 255 && 1 <= d && d <= 30 && d <= m - 2 ? '' : '1<=M<=255,1<=D<=30,D<=M-2',
  boolean: () => '',
};

const fieldTypes = Object.keys(fieldTypesConf).reduce(
  (acc, key) =>
    acc.concat({
      label: key,
      value: key,
    }),
  [],
);

export default class StarRocksSink
  extends SinkInfo
  implements DataWithBackend, RenderRow, RenderList
{
  @FieldDecorator({
    type: NodeSelect,
    rules: [{ required: true }],
    props: values => ({
      disabled: [110].includes(values?.status),
      nodeType: 'STARROCKS',
    }),
  })
  @SyncField()
  @I18n('meta.Sinks.DataNodeName')
  dataNodeName: string;

  @FieldDecorator({
    type: 'input',
    rules: [{ required: true }],
    props: values => ({
      disabled: [110].includes(values?.status),
    }),
  })
  @ColumnDecorator()
  @SyncField()
  @I18n('meta.Sinks.StarRocks.DatabaseName')
  databaseName: string;

  @FieldDecorator({
    type: CreateTable,
    rules: [{ required: true }],
    props: values => ({
      disabled: [110].includes(values?.status),
      sinkType: values.sinkType,
      inlongGroupId: values.inlongGroupId,
      inlongStreamId: values.inlongStreamId,
      fieldName: 'tableName',
      sinkObj: {
        ...values,
      },
    }),
  })
  @ColumnDecorator()
  @SyncField()
  @I18n('meta.Sinks.StarRocks.TableName')
  tableName: string;

  @FieldDecorator({
    type: 'input',
    props: values => ({
      disabled: [110].includes(values?.status),
    }),
  })
  @ColumnDecorator()
  @SyncField()
  @I18n('meta.Sinks.StarRocks.PrimaryKey')
  primaryKey: string;

  @FieldDecorator({
    type: EditableTable,
    props: values => ({
      size: 'small',
      editing: ![110].includes(values?.status),
      columns: getFieldListColumns(values),
      canBatchAdd: true,
      upsertByFieldKey: true,
    }),
  })
  sinkFieldList: Record<string, unknown>[];

  @FieldDecorator({
    type: EditableTable,
    props: values => ({
      size: 'small',
      editing: ![110].includes(values?.status),
      columns: getFieldListColumns(values).filter(
        item => item.dataIndex !== 'sourceFieldName' && item.dataIndex !== 'sourceFieldType',
      ),
      canBatchAdd: true,
      upsertByFieldKey: true,
    }),
  })
  @SyncCreateTableField()
  createTableField: Record<string, unknown>[];
}

const getFieldListColumns = sinkValues => {
  return [
    ...sourceFields,
    {
<<<<<<< HEAD
      title: `StarRocks ${i18n.t('meta.Sinks.StarRocks.FieldName')}`,
=======
      title: i18n.t('meta.Sinks.SinkFieldName'),
>>>>>>> 8d853493
      dataIndex: 'fieldName',
      initialValue: '',
      rules: [
        { required: true },
        {
          pattern: /^[a-z][0-9a-z_]*$/,
          message: i18n.t('meta.Sinks.SinkFieldNameRule'),
        },
      ],
      props: (text, record, idx, isNew) => ({
        disabled: [110].includes(sinkValues?.status as number) && !isNew,
      }),
    },
    {
<<<<<<< HEAD
      title: `StarRocks ${i18n.t('meta.Sinks.StarRocks.FieldType')}`,
=======
      title: i18n.t('meta.Sinks.SinkFieldType'),
>>>>>>> 8d853493
      dataIndex: 'fieldType',
      initialValue: fieldTypes[0].value,
      type: 'autocomplete',
      props: (text, record, idx, isNew) => ({
        options: fieldTypes,
        disabled: [110].includes(sinkValues?.status as number) && !isNew,
        allowClear: true,
      }),
      rules: [
        { required: true, message: `${i18n.t('meta.Sinks.FieldTypeMessage')}` },
        () => ({
          validator(_, val) {
            if (val) {
              const [, type = val, typeLength = ''] = val.match(/^(.+)\((.+)\)$/) || [];
              if (fieldTypesConf.hasOwnProperty(type)) {
                const [m = -1, d = -1] = typeLength.split(',');
                const errMsg = fieldTypesConf[type]?.(m, d);
                if (typeLength && errMsg) return Promise.reject(new Error(errMsg));
              } else {
                return Promise.reject(new Error('FieldType error'));
              }
            }
            return Promise.resolve();
          },
        }),
      ],
    },
    {
      title: i18n.t('meta.Sinks.StarRocks.IsMetaField'),
      dataIndex: 'isMetaField',
      initialValue: 0,
      type: 'select',
      props: (text, record, idx, isNew) => ({
        options: [
          {
            label: i18n.t('basic.Yes'),
            value: 1,
          },
          {
            label: i18n.t('basic.No'),
            value: 0,
          },
        ],
      }),
    },
    {
      title: i18n.t('meta.Sinks.StarRocks.FieldFormat'),
      dataIndex: 'fieldFormat',
      initialValue: 0,
      type: 'autocomplete',
      props: (text, record, idx, isNew) => ({
        options: ['MICROSECONDS', 'MILLISECONDS', 'SECONDS', 'SQL', 'ISO_8601'].map(item => ({
          label: item,
          value: item,
        })),
      }),
      visible: (text, record) =>
        ['BIGINT', 'DATE', 'TIMESTAMP'].includes(record.fieldType as string),
    },
    {
      title: i18n.t('meta.Sinks.FieldDescription'),
      dataIndex: 'fieldComment',
      initialValue: '',
    },
  ];
};<|MERGE_RESOLUTION|>--- conflicted
+++ resolved
@@ -148,11 +148,7 @@
   return [
     ...sourceFields,
     {
-<<<<<<< HEAD
-      title: `StarRocks ${i18n.t('meta.Sinks.StarRocks.FieldName')}`,
-=======
       title: i18n.t('meta.Sinks.SinkFieldName'),
->>>>>>> 8d853493
       dataIndex: 'fieldName',
       initialValue: '',
       rules: [
@@ -167,11 +163,7 @@
       }),
     },
     {
-<<<<<<< HEAD
-      title: `StarRocks ${i18n.t('meta.Sinks.StarRocks.FieldType')}`,
-=======
       title: i18n.t('meta.Sinks.SinkFieldType'),
->>>>>>> 8d853493
       dataIndex: 'fieldType',
       initialValue: fieldTypes[0].value,
       type: 'autocomplete',
