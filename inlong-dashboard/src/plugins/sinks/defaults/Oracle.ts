--- conflicted
+++ resolved
@@ -182,11 +182,7 @@
   return [
     ...sourceFields,
     {
-<<<<<<< HEAD
-      title: `Oracle ${i18n.t('meta.Sinks.Oracle.FieldName')}`,
-=======
       title: i18n.t('meta.Sinks.SinkFieldName'),
->>>>>>> 8d853493
       dataIndex: 'fieldName',
       initialValue: '',
       rules: [
@@ -201,11 +197,7 @@
       }),
     },
     {
-<<<<<<< HEAD
-      title: `Oracle ${i18n.t('meta.Sinks.Oracle.FieldType')}`,
-=======
       title: i18n.t('meta.Sinks.SinkFieldType'),
->>>>>>> 8d853493
       dataIndex: 'fieldType',
       initialValue: oracleFieldTypes[0].value,
       type: 'autocomplete',
