/*
 * Licensed to the Apache Software Foundation (ASF) under one
 * or more contributor license agreements.  See the NOTICE file
 * distributed with this work for additional information
 * regarding copyright ownership.  The ASF licenses this file
 * to you under the Apache License, Version 2.0 (the
 * "License"); you may not use this file except in compliance
 * with the License.  You may obtain a copy of the License at
 *
 *   http://www.apache.org/licenses/LICENSE-2.0
 *
 * Unless required by applicable law or agreed to in writing,
 * software distributed under the License is distributed on an
 * "AS IS" BASIS, WITHOUT WARRANTIES OR CONDITIONS OF ANY
 * KIND, either express or implied.  See the License for the
 * specific language governing permissions and limitations
 * under the License.
 */

import { DataWithBackend } from '@/plugins/DataWithBackend';
import { RenderRow } from '@/plugins/RenderRow';
import { RenderList } from '@/plugins/RenderList';
import i18n from '@/i18n';
import EditableTable from '@/ui/components/EditableTable';
import { sourceFields } from '../common/sourceFields';
import { SinkInfo } from '../common/SinkInfo';
import NodeSelect from '@/ui/components/NodeSelect';
import CreateTable from '@/ui/components/CreateTable';

const { I18n } = DataWithBackend;
const { FieldDecorator, SyncField, SyncCreateTableField } = RenderRow;
const { ColumnDecorator } = RenderList;

const redisTargetTypes = [
  'int',
  'long',
  'string',
  'float',
  'double',
  'date',
  'timestamp',
  'time',
  'boolean',
  'timestamptz',
  'binary',
].map(item => ({
  label: item,
  value: item,
}));

const schemaMappingModeStrategies = dataType => {
  const data = [
    {
      label: 'STATIC_PREFIX_MATCH',
      value: 'STATIC_PREFIX_MATCH',
      enable: !['BITMAP'].includes(dataType),
    },
    {
      label: 'STATIC_KV_PAIR',
      value: 'STATIC_KV_PAIR',
      enable: !['BITMAP', 'PLAIN'].includes(dataType),
    },
    {
      label: 'DYNAMIC',
      value: 'DYNAMIC',
      enable: !['PLAIN'].includes(dataType),
    },
  ];
  return data.filter(item => item.enable);
};

export default class RedisSink extends SinkInfo implements DataWithBackend, RenderRow, RenderList {
  @FieldDecorator({
    type: NodeSelect,
    rules: [{ required: true }],
    props: values => ({
      disabled: [110].includes(values?.status),
      nodeType: 'Redis',
    }),
  })
  @SyncField()
  @I18n('meta.Sinks.DataNodeName')
  dataNodeName: string;

  @FieldDecorator({
    type: 'select',
    rules: [{ required: true }],
    initialValue: '',
    props: values => ({
      disabled: [110].includes(values?.status),
      options: [
        {
          label: 'PLAIN',
          value: 'PLAIN',
        },
        {
          label: 'HASH',
          value: 'HASH',
        },
        {
          label: 'BITMAP',
          value: 'BITMAP',
        },
      ],
    }),
  })
  @ColumnDecorator()
  @SyncField()
  @I18n('meta.Sinks.Redis.DataType')
  dataType: string;

  @FieldDecorator({
    type: 'select',
    rules: [{ required: true }],
    props: values => ({
      disabled: [110].includes(values?.status),
      options: schemaMappingModeStrategies(values!.dataType),
    }),
  })
  @ColumnDecorator()
  @SyncField()
  @I18n('meta.Sinks.Redis.SchemaMapMode')
  schemaMapMode: string;

  @FieldDecorator({
    type: 'select',
    initialValue: 'CSV',
    visible: values => values!.schemaMapMode == 'STATIC_PREFIX_MATCH',
    props: values => ({
      disabled: [110].includes(values?.status),
      options: [
        {
          label: 'CSV',
          value: 'CSV',
        },
        {
          label: 'KV',
          value: 'KV',
        },
        {
          label: 'AVRO',
          value: 'AVRO',
        },
        {
          label: 'JSON',
          value: 'JSON',
        },
      ],
    }),
    rules: [{ required: true }],
  })
  @SyncField()
  @I18n('meta.Sinks.Redis.FormatDataType')
  formatDataType: string;

  @FieldDecorator({
    type: 'radio',
    rules: [{ required: true }],
    initialValue: true,
    visible: values => values!.schemaMapMode == 'STATIC_PREFIX_MATCH',
    props: values => ({
      disabled: [110].includes(values?.status),
      options: [
        {
          label: i18n.t('basic.Yes'),
          value: true,
        },
        {
          label: i18n.t('basic.No'),
          value: false,
        },
      ],
    }),
  })
  @SyncField()
  @I18n('meta.Sinks.Redis.FormatIgnoreParseError')
  formatIgnoreParseError: boolean;

  @FieldDecorator({
    type: 'radio',
    initialValue: 'UTF-8',
    visible: values => values!.schemaMapMode == 'STATIC_PREFIX_MATCH',
    props: values => ({
      disabled: [110].includes(values?.status),
      options: [
        {
          label: 'UTF-8',
          value: 'UTF-8',
        },
        {
          label: 'GBK',
          value: 'GBK',
        },
      ],
    }),
    rules: [{ required: true }],
  })
  @SyncField()
  @I18n('meta.Sinks.Redis.FormatDataEncoding')
  formatDataEncoding: string;

  @FieldDecorator({
    type: 'select',
    initialValue: '124',
    visible: values => values!.schemaMapMode == 'STATIC_PREFIX_MATCH',
    props: values => ({
      disabled: [110].includes(values?.status),
      dropdownMatchSelectWidth: false,
      options: [
        {
          label: i18n.t('meta.Sinks.Redis.DataSeparator.Space'),
          value: '32',
        },
        {
          label: i18n.t('meta.Sinks.Redis.DataSeparator.VerticalLine'),
          value: '124',
        },
        {
          label: i18n.t('meta.Sinks.Redis.DataSeparator.Comma'),
          value: '44',
        },
        {
          label: i18n.t('meta.Sinks.Redis.DataSeparator.Semicolon'),
          value: '59',
        },
        {
          label: i18n.t('meta.Sinks.Redis.DataSeparator.Asterisk'),
          value: '42',
        },
        {
          label: i18n.t('meta.Sinks.Redis.DataSeparator.DoubleQuotes'),
          value: '34',
        },
      ],
      useInput: true,
      useInputProps: {
        placeholder: 'ASCII',
      },
      style: { width: 100 },
    }),
    rules: [
      {
        required: true,
        type: 'number',
        transform: val => +val,
        min: 0,
        max: 127,
      },
    ],
  })
  @SyncField()
  @I18n('meta.Sinks.Redis.FormatDataSeparator')
  formatDataSeparator: string;

  @FieldDecorator({
    type: CreateTable,
    rules: [{ required: false }],
    props: values => ({
      disabled: [110].includes(values?.status),
      sinkType: values.sinkType,
      inlongGroupId: values.inlongGroupId,
      inlongStreamId: values.inlongStreamId,
      useNumber: true,
      fieldName: 'database',
      sinkObj: {
        ...values,
      },
    }),
  })
  @ColumnDecorator()
  @SyncField()
  @I18n('meta.Sinks.Redis.Database')
  database: number;

  @FieldDecorator({
    type: 'inputnumber',
    initialValue: 0,
    props: values => ({
      disabled: [110].includes(values?.status),
      min: 0,
    }),
    rules: [{ required: false }],
    suffix: i18n.t('meta.Sinks.Redis.TtlUnit'),
  })
  @SyncField()
  @I18n('meta.Sinks.Redis.Ttl')
  ttl: number;

  @FieldDecorator({
    type: EditableTable,
    props: values => ({
      size: 'small',
      editing: ![110].includes(values?.status),
      columns: getFieldListColumns(values),
      canBatchAdd: true,
      upsertByFieldKey: true,
    }),
  })
  sinkFieldList: Record<string, unknown>[];

  @FieldDecorator({
    type: EditableTable,
    props: values => ({
      size: 'small',
      editing: ![110].includes(values?.status),
      columns: getFieldListColumns(values).filter(
        item => item.dataIndex !== 'sourceFieldName' && item.dataIndex !== 'sourceFieldType',
      ),
      canBatchAdd: true,
      upsertByFieldKey: true,
    }),
  })
  @SyncCreateTableField()
  createTableField: Record<string, unknown>[];

  @FieldDecorator({
    type: EditableTable,
    rules: [{ required: false }],
    initialValue: [],
    props: values => ({
      size: 'small',
      columns: [
        {
          title: 'Key',
          dataIndex: 'keyName',
          props: {
            disabled: [110].includes(values?.status),
          },
        },
        {
          title: 'Value',
          dataIndex: 'keyValue',
          props: {
            disabled: [110].includes(values?.status),
          },
        },
      ],
    }),
  })
  @SyncField()
  @I18n('meta.Sinks.Redis.ExtList')
  properties: string;

  @FieldDecorator({
    type: 'inputnumber',
    isPro: true,
    initialValue: 2000,
    rules: [{ required: true }],
    props: values => ({
      disabled: values?.status === 101,
    }),
    suffix: i18n.t('meta.Sinks.Redis.TimeoutUnit'),
  })
  @SyncField()
  @I18n('meta.Sinks.Redis.Timeout')
  timeout: number;

  @FieldDecorator({
    type: 'inputnumber',
    isPro: true,
    initialValue: 2000,
    rules: [{ required: true }],
    props: values => ({
      disabled: values?.status === 101,
    }),
    suffix: i18n.t('meta.Sinks.Redis.SoTimeoutUnit'),
  })
  @SyncField()
  @I18n('meta.Sinks.Redis.SoTimeout')
  soTimeout: number;

  @FieldDecorator({
    type: 'inputnumber',
    isPro: true,
    initialValue: 2,
    rules: [{ required: true }],
    props: values => ({
      disabled: values?.status === 101,
    }),
  })
  @SyncField()
  @I18n('meta.Sinks.Redis.MaxTotal')
  maxTotal: number;

  @FieldDecorator({
    type: 'inputnumber',
    isPro: true,
    initialValue: 8,
    rules: [{ required: true }],
    props: values => ({
      disabled: values?.status === 101,
    }),
  })
  @SyncField()
  @I18n('meta.Sinks.Redis.MaxIdle')
  maxIdle: number;

  @FieldDecorator({
    type: 'inputnumber',
    isPro: true,
    initialValue: 1,
    rules: [{ required: true }],
    props: values => ({
      disabled: values?.status === 101,
    }),
  })
  @SyncField()
  @I18n('meta.Sinks.Redis.MinIdle')
  minIdle: number;

  @FieldDecorator({
    type: 'inputnumber',
    isPro: true,
    rules: [{ required: true }],
    initialValue: 1,
    props: values => ({
      disabled: values?.status === 101,
      min: 1,
    }),
  })
  @SyncField()
  @I18n('meta.Sinks.Redis.MaxRetries')
  maxRetries: number;
}

const getFieldListColumns = sinkValues => {
  return [
    ...sourceFields,
    {
<<<<<<< HEAD
      title: `Redis ${i18n.t('meta.Sinks.Redis.FieldName')}`,
=======
      title: i18n.t('meta.Sinks.SinkFieldName'),
>>>>>>> 8d853493
      dataIndex: 'fieldName',
      initialValue: '',
      rules: [
        { required: true },
        {
          pattern: /^[a-z][0-9a-z_]*$/,
          message: i18n.t('meta.Sinks.SinkFieldNameRule'),
        },
      ],
      props: (text, record, idx, isNew) => ({
        disabled: [110].includes(sinkValues?.status as number) && !isNew,
      }),
    },
    {
<<<<<<< HEAD
      title: `Redis ${i18n.t('meta.Sinks.Redis.FieldType')}`,
=======
      title: i18n.t('meta.Sinks.SinkFieldType'),
>>>>>>> 8d853493
      dataIndex: 'fieldType',
      initialValue: redisTargetTypes[0].value,
      type: 'select',
      props: (text, record, idx, isNew) => ({
        options: redisTargetTypes,
        disabled: [110].includes(sinkValues?.status as number) && !isNew,
      }),
      rules: [{ required: true, message: `${i18n.t('meta.Sinks.FieldTypeMessage')}` }],
    },
    {
      title: i18n.t('meta.Sinks.Redis.FieldFormat'),
      dataIndex: 'fieldFormat',
      initialValue: 0,
      type: 'autocomplete',
      props: (text, record, idx, isNew) => ({
        options: ['MICROSECONDS', 'MILLISECONDS', 'SECONDS', 'SQL', 'ISO_8601'].map(item => ({
          label: item,
          value: item,
        })),
      }),
      visible: (text, record) => ['BIGINT', 'DATE'].includes(record.fieldType as string),
    },
    {
      title: i18n.t('meta.Sinks.FieldDescription'),
      dataIndex: 'fieldComment',
      initialValue: '',
    },
  ];
};<|MERGE_RESOLUTION|>--- conflicted
+++ resolved
@@ -427,11 +427,7 @@
   return [
     ...sourceFields,
     {
-<<<<<<< HEAD
-      title: `Redis ${i18n.t('meta.Sinks.Redis.FieldName')}`,
-=======
       title: i18n.t('meta.Sinks.SinkFieldName'),
->>>>>>> 8d853493
       dataIndex: 'fieldName',
       initialValue: '',
       rules: [
@@ -446,11 +442,7 @@
       }),
     },
     {
-<<<<<<< HEAD
-      title: `Redis ${i18n.t('meta.Sinks.Redis.FieldType')}`,
-=======
       title: i18n.t('meta.Sinks.SinkFieldType'),
->>>>>>> 8d853493
       dataIndex: 'fieldType',
       initialValue: redisTargetTypes[0].value,
       type: 'select',
