/*
 * Licensed to the Apache Software Foundation (ASF) under one or more
 * contributor license agreements. See the NOTICE file distributed with
 * this work for additional information regarding copyright ownership.
 * The ASF licenses this file to You under the Apache License, Version 2.0
 * (the "License"); you may not use this file except in compliance with
 * the License. You may obtain a copy of the License at
 *
 * http://www.apache.org/licenses/LICENSE-2.0
 *
 * Unless required by applicable law or agreed to in writing, software
 * distributed under the License is distributed on an "AS IS" BASIS,
 * WITHOUT WARRANTIES OR CONDITIONS OF ANY KIND, either express or implied.
 * See the License for the specific language governing permissions and
 * limitations under the License.
 */

import { DataWithBackend } from '@/plugins/DataWithBackend';
import { RenderRow } from '@/plugins/RenderRow';
import { RenderList } from '@/plugins/RenderList';
import i18n from '@/i18n';
import EditableTable from '@/ui/components/EditableTable';
import { SinkInfo } from '../common/SinkInfo';
import { sourceFields } from '../common/sourceFields';
import CreateTable from '@/ui/components/CreateTable';

const { I18n } = DataWithBackend;
const { FieldDecorator, SyncField, SyncCreateTableField } = RenderRow;
const { ColumnDecorator } = RenderList;

const fieldTypesConf = {
  char: (m, d) => (1 <= m && m <= 8000 ? '' : '1 <= M <= 8000'),
  varchar: (m, d) => (1 <= m && m <= 8000 ? '' : '1 <= M<= 8000'),
  nchar: (m, d) => (1 <= m && m <= 4000 ? '' : '1 <= M <= 4000'),
  nvarchar: (m, d) => (1 <= m && m <= 4000 ? '' : '1 <= M <= 4000'),
  text: () => '',
  ntext: () => '',
  xml: () => '',
  bigint: (m, d) => (1 <= m && m <= 20 ? '' : '1 <= M <= 20'),
  bigserial: (m, d) => (1 <= m && m <= 20 ? '' : '1 <= M <= 20'),
  decimal: (m, d) => (1 <= m && m <= 38 && 0 <= d && d < m ? '' : '1 <= M <= 38, 0 <= D < M'),
  money: (m, d) => (1 <= m && m <= 15 && 1 <= d && d <= 4 ? '' : '1 <= M <= 15, 1 <= D <= 4'),
  smallmoney: (m, d) => (1 <= m && m <= 7 && 1 <= d && d <= 4 ? '' : '1 <= M <= 7, 1 <= D <= 4'),
  numeric: (m, d) => (1 <= m && m <= 38 && 0 <= d && d < m ? '' : '1 <= M <= 38, 0 <= D <= M'),
  float: (m, d) => (1 <= m && m <= 24 ? '' : '1 <= M <= 24'),
  real: (m, d) => (1 <= m && m <= 24 ? '' : '1 <= M <= 24'),
  bit: (m, d) => (1 <= m && m <= 64 ? '' : '1 <= M <= 64'),
  int: (m, d) => (1 <= m && m <= 11 ? '' : '1 <= M <= 11'),
  tinyint: (m, d) => (1 <= m && m <= 4 ? '' : '1 <= M <= 4'),
  smallint: (m, d) => (1 <= m && m <= 6 ? '' : '1 <= M <= 6'),
  time: () => '',
  datetime: () => '',
  datetime2: () => '',
  smalldatetime: () => '',
  datetimeoffset: () => '',
};

const sqlserverFieldTypes = Object.keys(fieldTypesConf).reduce(
  (acc, key) =>
    acc.concat({
      label: key,
      value: key,
    }),
  [],
);

export default class SqlServerSink
  extends SinkInfo
  implements DataWithBackend, RenderRow, RenderList
{
  @FieldDecorator({
    type: 'input',
    rules: [{ required: true }],
    props: values => ({
      disabled: [110].includes(values?.status),
      placeholder: 'jdbc:sqlserver://127.0.0.1:1433;database=db_name',
    }),
  })
  @ColumnDecorator()
  @SyncField()
  @I18n('JDBC URL')
  jdbcUrl: string;

  @FieldDecorator({
    type: 'input',
    rules: [{ required: true }],
    props: values => ({
      disabled: [110].includes(values?.status),
    }),
  })
  @ColumnDecorator()
  @SyncField()
  @I18n('meta.Sinks.SQLServer.SchemaName')
  schemaName: string;

  @FieldDecorator({
    type: 'input',
    rules: [{ required: true }],
    initialValue: 'UTC',
    props: values => ({
      disabled: [110].includes(values?.status),
    }),
  })
  @ColumnDecorator()
  @SyncField()
  @I18n('meta.Sinks.SQLServer.ServerTimezone')
  serverTimezone: string;

  @FieldDecorator({
    type: CreateTable,
    rules: [{ required: true }],
    props: values => ({
      disabled: [110].includes(values?.status),
      sinkType: values.sinkType,
      inlongGroupId: values.inlongGroupId,
      inlongStreamId: values.inlongStreamId,
      fieldName: 'tableName',
      sinkObj: {
        ...values,
      },
    }),
  })
  @ColumnDecorator()
  @SyncField()
  @I18n('meta.Sinks.SQLServer.TableName')
  tableName: string;

  @FieldDecorator({
    type: 'input',
    rules: [{ required: true }],
    props: values => ({
      disabled: [110].includes(values?.status),
    }),
  })
  @ColumnDecorator()
  @SyncField()
  @I18n('meta.Sinks.SQLServer.PrimaryKey')
  primaryKey: string;

  @FieldDecorator({
    type: 'radio',
    rules: [{ required: true }],
    initialValue: 1,
    tooltip: i18n.t('meta.Sinks.EnableCreateResourceHelp'),
    props: values => ({
      disabled: [110].includes(values?.status),
      options: [
        {
          label: i18n.t('basic.Yes'),
          value: 1,
        },
        {
          label: i18n.t('basic.No'),
          value: 0,
        },
      ],
    }),
  })
  @I18n('meta.Sinks.EnableCreateResource')
  enableCreateResource: number;

  @FieldDecorator({
    type: 'radio',
    rules: [{ required: true }],
    initialValue: true,
    props: values => ({
      disabled: [110].includes(values?.status),
      options: [
        {
          label: i18n.t('basic.Yes'),
          value: true,
        },
        {
          label: i18n.t('basic.No'),
          value: false,
        },
      ],
    }),
  })
  @SyncField()
  @I18n('meta.Sinks.SQLServer.AllMigration')
  allMigration: boolean;

  @FieldDecorator({
    type: 'input',
    rules: [{ required: true }],
    props: values => ({
      disabled: [110].includes(values?.status),
    }),
  })
  @SyncField()
  @I18n('meta.Sinks.Username')
  username: string;

  @FieldDecorator({
    type: 'password',
    rules: [{ required: true }],
    props: values => ({
      disabled: [110].includes(values?.status),
    }),
  })
  @SyncField()
  @I18n('meta.Sinks.Password')
  password: string;

  @FieldDecorator({
    type: EditableTable,
    props: values => ({
      size: 'small',
      editing: ![110].includes(values?.status),
      columns: getFieldListColumns(values),
      canBatchAdd: true,
      upsertByFieldKey: true,
    }),
  })
  sinkFieldList: Record<string, unknown>[];

  @FieldDecorator({
    type: EditableTable,
    props: values => ({
      size: 'small',
      editing: ![110].includes(values?.status),
      columns: getFieldListColumns(values).filter(
        item => item.dataIndex !== 'sourceFieldName' && item.dataIndex !== 'sourceFieldType',
      ),
      canBatchAdd: true,
      upsertByFieldKey: true,
    }),
  })
  @SyncCreateTableField()
  createTableField: Record<string, unknown>[];
}

const getFieldListColumns = sinkValues => {
  return [
    ...sourceFields,
    {
<<<<<<< HEAD
      title: `SQLServer ${i18n.t('meta.Sinks.SQLServer.FieldName')}`,
=======
      title: i18n.t('meta.Sinks.SinkFieldName'),
>>>>>>> 8d853493
      dataIndex: 'fieldName',
      initialValue: '',
      rules: [
        { required: true },
        {
          pattern: /^[a-z][0-9a-z_]*$/,
          message: i18n.t('meta.Sinks.SinkFieldNameRule'),
        },
      ],
      props: (text, record, idx, isNew) => ({
        disabled: [110].includes(sinkValues?.status as number) && !isNew,
      }),
    },
    {
<<<<<<< HEAD
      title: `SQLServer ${i18n.t('meta.Sinks.SQLServer.FieldType')}`,
=======
      title: i18n.t('meta.Sinks.SinkFieldType'),
>>>>>>> 8d853493
      dataIndex: 'fieldType',
      initialValue: sqlserverFieldTypes[0].value,
      type: 'autocomplete',
      props: (text, record, idx, isNew) => ({
        options: sqlserverFieldTypes,
        disabled: [110].includes(sinkValues?.status as number) && !isNew,
      }),
      rules: [
        { required: true, message: `${i18n.t('meta.Sinks.FieldTypeMessage')}` },
        () => ({
          validator(_, val) {
            if (val) {
              const [, type = val, typeLength = ''] = val.match(/^(.+)\((.+)\)$/) || [];
              if (fieldTypesConf.hasOwnProperty(type)) {
                const [m = -1, d = -1] = typeLength.split(',');
                const errMsg = fieldTypesConf[type]?.(m, d);
                if (typeLength && errMsg) return Promise.reject(new Error(errMsg));
              } else {
                return Promise.reject(new Error('FieldType error'));
              }
            }
            return Promise.resolve();
          },
        }),
      ],
    },
    {
      title: i18n.t('meta.Sinks.SQLServer.IsMetaField'),
      initialValue: 0,
      dataIndex: 'isMetaField',
      type: 'select',
      props: (text, record, idx, isNew) => ({
        options: [
          {
            label: i18n.t('basic.Yes'),
            value: 1,
          },
          {
            label: i18n.t('basic.No'),
            value: 0,
          },
        ],
      }),
    },
    {
      title: i18n.t('meta.Sinks.SQLServer.FieldFormat'),
      dataIndex: 'fieldFormat',
      initialValue: '',
      type: 'autocomplete',
      props: (text, record, idx, isNew) => ({
        options: ['MICROSECONDS', 'MILLISECONDS', 'SECONDS', 'SQL', 'ISO_8601'].map(item => ({
          label: item,
          value: item,
        })),
      }),
      visible: (text, record) =>
        ['BIGINT', 'DATE', 'TIMESTAMP'].includes(record.fieldType as string),
    },
    {
      title: i18n.t('meta.Sinks.FieldDescription'),
      dataIndex: 'fieldComment',
      initialValue: '',
    },
  ];
};<|MERGE_RESOLUTION|>--- conflicted
+++ resolved
@@ -235,11 +235,7 @@
   return [
     ...sourceFields,
     {
-<<<<<<< HEAD
-      title: `SQLServer ${i18n.t('meta.Sinks.SQLServer.FieldName')}`,
-=======
       title: i18n.t('meta.Sinks.SinkFieldName'),
->>>>>>> 8d853493
       dataIndex: 'fieldName',
       initialValue: '',
       rules: [
@@ -254,11 +250,7 @@
       }),
     },
     {
-<<<<<<< HEAD
-      title: `SQLServer ${i18n.t('meta.Sinks.SQLServer.FieldType')}`,
-=======
       title: i18n.t('meta.Sinks.SinkFieldType'),
->>>>>>> 8d853493
       dataIndex: 'fieldType',
       initialValue: sqlserverFieldTypes[0].value,
       type: 'autocomplete',
