<?xml version="1.0" encoding="UTF-8"?>
<!--
  ~ Licensed to the Apache Software Foundation (ASF) under one or more
  ~ contributor license agreements. See the NOTICE file distributed with
  ~ this work for additional information regarding copyright ownership.
  ~ The ASF licenses this file to You under the Apache License, Version 2.0
  ~ (the "License"); you may not use this file except in compliance with
  ~ the License. You may obtain a copy of the License at
  ~
  ~ http://www.apache.org/licenses/LICENSE-2.0
  ~
  ~ Unless required by applicable law or agreed to in writing, software
  ~ distributed under the License is distributed on an "AS IS" BASIS,
  ~ WITHOUT WARRANTIES OR CONDITIONS OF ANY KIND, either express or implied.
  ~ See the License for the specific language governing permissions and
  ~ limitations under the License.
  -->

<assembly>
    <id>bin</id>

    <!-- Types of packaging, if there are N, N types of packages will be printed -->
    <formats>
        <format>tar.gz</format>
    </formats>
    <includeBaseDirectory>true</includeBaseDirectory>
    <fileSets>
        <!-- package InLong-Agent-->
        <fileSet>
            <directory>../inlong-agent/agent-release/target/apache-inlong-agent-${project.version}-bin</directory>
            <outputDirectory>inlong-agent</outputDirectory>
        </fileSet>

        <!-- package InLong-DataProxy-->
        <fileSet>
            <directory>../inlong-dataproxy/dataproxy-dist/target/apache-inlong-dataproxy-${project.version}-bin</directory>
            <outputDirectory>inlong-dataproxy</outputDirectory>
        </fileSet>

        <!-- package InLong-Manager-->
        <fileSet>
            <directory>../inlong-manager/manager-web/target/apache-inlong-manager-web-${project.version}-bin</directory>
            <outputDirectory>inlong-manager</outputDirectory>
        </fileSet>

        <!-- package InLong-TubeMQ Server-->
        <fileSet>
            <directory>../inlong-tubemq/tubemq-server/target/apache-inlong-tubemq-server-${project.version}-bin</directory>
            <outputDirectory>inlong-tubemq-server</outputDirectory>
        </fileSet>

        <!-- package InLong-TubeMQ Manager-->
        <fileSet>
            <directory>../inlong-tubemq/tubemq-manager/target/apache-inlong-tubemq-manager-${project.version}-bin</directory>
            <outputDirectory>inlong-tubemq-manager</outputDirectory>
        </fileSet>

        <!-- package InLong-Audit-->
        <fileSet>
            <directory>../inlong-audit/audit-release/target/apache-inlong-audit-${project.version}-bin</directory>
            <outputDirectory>inlong-audit</outputDirectory>
        </fileSet>

        <!-- package InLong-Sort-->
        <fileSet>
            <directory>../inlong-sort/sort-core/target</directory>
            <outputDirectory>inlong-sort</outputDirectory>
            <includes>
                <include>sort-core-${project.version}.jar</include>
            </includes>
        </fileSet>

        <!-- package InLong-Dashboard-->
        <fileSet>
            <directory>../inlong-dashboard/build</directory>
            <outputDirectory>inlong-dashboard</outputDirectory>
        </fileSet>
        <!-- package InLong Standalone bin-->
        <fileSet>
            <directory>../bin</directory>
            <outputDirectory>bin</outputDirectory>
<<<<<<< HEAD
=======
            <fileMode>0755</fileMode>
>>>>>>> ff8766f7
        </fileSet>
        <!-- package InLong Standalone conf-->
        <fileSet>
            <directory>../conf</directory>
            <outputDirectory>conf</outputDirectory>
        </fileSet>
    </fileSets>

</assembly><|MERGE_RESOLUTION|>--- conflicted
+++ resolved
@@ -79,10 +79,7 @@
         <fileSet>
             <directory>../bin</directory>
             <outputDirectory>bin</outputDirectory>
-<<<<<<< HEAD
-=======
             <fileMode>0755</fileMode>
->>>>>>> ff8766f7
         </fileSet>
         <!-- package InLong Standalone conf-->
         <fileSet>
