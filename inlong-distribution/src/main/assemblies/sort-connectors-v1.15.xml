<?xml version="1.0" encoding="UTF-8"?>
<!--
  ~  Licensed to the Apache Software Foundation (ASF) under one
  ~  or more contributor license agreements.  See the NOTICE file
  ~  distributed with this work for additional information
  ~  regarding copyright ownership.  The ASF licenses this file
  ~  to you under the Apache License, Version 2.0 (the
  ~  "License"); you may not use this file except in compliance
  ~  with the License.  You may obtain a copy of the License at
  ~
  ~     http://www.apache.org/licenses/LICENSE-2.0
  ~
  ~  Unless required by applicable law or agreed to in writing, software
  ~  distributed under the License is distributed on an "AS IS" BASIS,
  ~  WITHOUT WARRANTIES OR CONDITIONS OF ANY KIND, either express or implied.
  ~  See the License for the specific language governing permissions and
  ~  limitations under the License.
  -->

<assembly>
    <id>sort-connectors-flink-v1.15</id>

    <formats>
        <format>dir</format>
        <format>tar.gz</format>
    </formats>
    <includeBaseDirectory>true</includeBaseDirectory>
    <fileSets>
        <!--connector plugin-->
        <fileSet>
            <directory>../inlong-sort/sort-flink/sort-flink-v1.15/sort-connectors/postgres-cdc/target</directory>
            <outputDirectory>inlong-sort/connectors</outputDirectory>
            <includes>
                <include>sort-connector-postgres-cdc-v1.15-${project.version}.jar</include>
            </includes>
            <fileMode>0644</fileMode>
        </fileSet>
        <fileSet>
            <directory>../inlong-sort/sort-flink/sort-flink-v1.15/sort-connectors/starrocks/target</directory>
            <outputDirectory>inlong-sort/connectors</outputDirectory>
            <includes>
                <include>sort-connector-starrocks-v1.15-${project.version}.jar</include>
            </includes>
            <fileMode>0644</fileMode>
        </fileSet>
        <fileSet>
            <directory>../inlong-sort/sort-flink/sort-flink-v1.15/sort-connectors/iceberg/target</directory>
            <outputDirectory>inlong-sort/connectors</outputDirectory>
            <includes>
                <include>sort-connector-iceberg-v1.15-${project.version}.jar</include>
            </includes>
            <fileMode>0644</fileMode>
        </fileSet>
        <fileSet>
            <directory>../inlong-sort/sort-flink/sort-flink-v1.15/sort-connectors/mongodb-cdc/target</directory>
            <outputDirectory>inlong-sort/connectors</outputDirectory>
            <includes>
                <include>sort-connector-mongodb-cdc-v1.15-${project.version}.jar</include>
            </includes>
            <fileMode>0644</fileMode>
        </fileSet>
        <fileSet>
            <directory>../inlong-sort/sort-flink/sort-flink-v1.15/sort-connectors/sqlserver-cdc/target</directory>
            <outputDirectory>inlong-sort/connectors</outputDirectory>
            <includes>
                <include>sort-connector-sqlserver-cdc-v1.15-${project.version}.jar</include>
            </includes>
            <fileMode>0644</fileMode>
        </fileSet>
        <fileSet>
            <directory>../inlong-sort/sort-flink/sort-flink-v1.15/sort-connectors/mysql-cdc/target</directory>
            <outputDirectory>inlong-sort/connectors</outputDirectory>
            <includes>
                <include>sort-connector-mysql-v1.15-${project.version}.jar</include>
            </includes>
            <fileMode>0644</fileMode>
        </fileSet>
        <fileSet>
            <directory>../inlong-sort/sort-flink/sort-flink-v1.15/sort-connectors/pulsar/target</directory>
            <outputDirectory>inlong-sort/connectors</outputDirectory>
            <includes>
                <include>sort-connector-pulsar-v1.15-${project.version}.jar</include>
            </includes>
            <fileMode>0644</fileMode>
        </fileSet>
        <fileSet>
            <directory>../inlong-sort/sort-flink/sort-flink-v1.15/sort-connectors/tubemq/target</directory>
            <outputDirectory>inlong-sort/connectors</outputDirectory>
            <includes>
                <include>sort-connector-tubemq-v1.15-${project.version}.jar</include>
            </includes>
            <fileMode>0644</fileMode>
        </fileSet>
<<<<<<< HEAD
=======
        <fileSet>
            <directory>../inlong-sort/sort-flink/sort-flink-v1.15/sort-connectors/hbase/target</directory>
            <outputDirectory>inlong-sort/connectors</outputDirectory>
            <includes>
                <include>sort-connector-hbase-v1.15-${project.version}.jar</include>
            </includes>
            <fileMode>0644</fileMode>
        </fileSet>
>>>>>>> 63d0c017
    </fileSets>
</assembly><|MERGE_RESOLUTION|>--- conflicted
+++ resolved
@@ -91,8 +91,6 @@
             </includes>
             <fileMode>0644</fileMode>
         </fileSet>
-<<<<<<< HEAD
-=======
         <fileSet>
             <directory>../inlong-sort/sort-flink/sort-flink-v1.15/sort-connectors/hbase/target</directory>
             <outputDirectory>inlong-sort/connectors</outputDirectory>
@@ -101,6 +99,5 @@
             </includes>
             <fileMode>0644</fileMode>
         </fileSet>
->>>>>>> 63d0c017
     </fileSets>
 </assembly>