<?xml version="1.0" encoding="UTF-8"?>
<!--
  ~  Licensed to the Apache Software Foundation (ASF) under one
  ~  or more contributor license agreements.  See the NOTICE file
  ~  distributed with this work for additional information
  ~  regarding copyright ownership.  The ASF licenses this file
  ~  to you under the Apache License, Version 2.0 (the
  ~  "License"); you may not use this file except in compliance
  ~  with the License.  You may obtain a copy of the License at
  ~
  ~     http://www.apache.org/licenses/LICENSE-2.0
  ~
  ~  Unless required by applicable law or agreed to in writing, software
  ~  distributed under the License is distributed on an "AS IS" BASIS,
  ~  WITHOUT WARRANTIES OR CONDITIONS OF ANY KIND, either express or implied.
  ~  See the License for the specific language governing permissions and
  ~  limitations under the License.
  -->

<assembly>
    <id>sort-connectors-flink-v1.15</id>

    <formats>
        <format>dir</format>
        <format>tar.gz</format>
    </formats>
    <includeBaseDirectory>true</includeBaseDirectory>
    <fileSets>
        <!--connector plugin-->
        <fileSet>
            <directory>../inlong-sort/sort-flink/sort-flink-v1.15/sort-connectors/postgres-cdc/target</directory>
            <outputDirectory>inlong-sort/connectors</outputDirectory>
            <includes>
                <include>sort-connector-postgres-cdc-v1.15-${project.version}.jar</include>
            </includes>
            <fileMode>0644</fileMode>
        </fileSet>
        <fileSet>
            <directory>../inlong-sort/sort-flink/sort-flink-v1.15/sort-connectors/starrocks/target</directory>
            <outputDirectory>inlong-sort/connectors</outputDirectory>
            <includes>
                <include>sort-connector-starrocks-v1.15-${project.version}.jar</include>
            </includes>
            <fileMode>0644</fileMode>
        </fileSet>
        <fileSet>
            <directory>../inlong-sort/sort-flink/sort-flink-v1.15/sort-connectors/iceberg/target</directory>
            <outputDirectory>inlong-sort/connectors</outputDirectory>
            <includes>
                <include>sort-connector-iceberg-v1.15-${project.version}.jar</include>
            </includes>
            <fileMode>0644</fileMode>
        </fileSet>
        <fileSet>
            <directory>../inlong-sort/sort-flink/sort-flink-v1.15/sort-connectors/mongodb-cdc/target</directory>
            <outputDirectory>inlong-sort/connectors</outputDirectory>
            <includes>
                <include>sort-connector-mongodb-cdc-v1.15-${project.version}.jar</include>
            </includes>
            <fileMode>0644</fileMode>
        </fileSet>
        <fileSet>
            <directory>../inlong-sort/sort-flink/sort-flink-v1.15/sort-connectors/sqlserver-cdc/target</directory>
            <outputDirectory>inlong-sort/connectors</outputDirectory>
            <includes>
                <include>sort-connector-sqlserver-cdc-v1.15-${project.version}.jar</include>
            </includes>
            <fileMode>0644</fileMode>
        </fileSet>
        <fileSet>
            <directory>../inlong-sort/sort-flink/sort-flink-v1.15/sort-connectors/mysql-cdc/target</directory>
            <outputDirectory>inlong-sort/connectors</outputDirectory>
            <includes>
                <include>sort-connector-mysql-v1.15-${project.version}.jar</include>
            </includes>
            <fileMode>0644</fileMode>
        </fileSet>
        <fileSet>
<<<<<<< HEAD
            <directory>../inlong-sort/sort-flink/sort-flink-v1.15/sort-connectors/mongodb-cdc/target</directory>
            <outputDirectory>inlong-sort/connectors</outputDirectory>
            <includes>
                <include>sort-connector-mongodb-cdc-v1.15-${project.version}.jar</include>
=======
            <directory>../inlong-sort/sort-flink/sort-flink-v1.15/sort-connectors/pulsar/target</directory>
            <outputDirectory>inlong-sort/connectors</outputDirectory>
            <includes>
                <include>sort-connector-pulsar-v1.15-${project.version}.jar</include>
>>>>>>> d7459a22
            </includes>
            <fileMode>0644</fileMode>
        </fileSet>
    </fileSets>
</assembly><|MERGE_RESOLUTION|>--- conflicted
+++ resolved
@@ -76,17 +76,18 @@
             <fileMode>0644</fileMode>
         </fileSet>
         <fileSet>
-<<<<<<< HEAD
             <directory>../inlong-sort/sort-flink/sort-flink-v1.15/sort-connectors/mongodb-cdc/target</directory>
             <outputDirectory>inlong-sort/connectors</outputDirectory>
             <includes>
                 <include>sort-connector-mongodb-cdc-v1.15-${project.version}.jar</include>
-=======
+            </includes>
+           <fileMode>0644</fileMode>
+        </fileSet>
+        <fileSet>
             <directory>../inlong-sort/sort-flink/sort-flink-v1.15/sort-connectors/pulsar/target</directory>
             <outputDirectory>inlong-sort/connectors</outputDirectory>
             <includes>
                 <include>sort-connector-pulsar-v1.15-${project.version}.jar</include>
->>>>>>> d7459a22
             </includes>
             <fileMode>0644</fileMode>
         </fileSet>
