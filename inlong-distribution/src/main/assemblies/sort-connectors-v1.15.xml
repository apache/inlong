--- conflicted
+++ resolved
@@ -44,17 +44,14 @@
             <fileMode>0644</fileMode>
         </fileSet>
         <fileSet>
-<<<<<<< HEAD
             <directory>../inlong-sort/sort-flink/sort-flink-v1.15/sort-connectors/sqlserver-cdc/target</directory>
             <outputDirectory>inlong-sort/connectors</outputDirectory>
             <includes>
                 <include>sort-connector-sqlserver-cdc-v1.15-${project.version}.jar</include>
-=======
             <directory>../inlong-sort/sort-flink/sort-flink-v1.15/sort-connectors/iceberg/target</directory>
             <outputDirectory>inlong-sort/connectors</outputDirectory>
             <includes>
                 <include>sort-connector-iceberg-v1.15-${project.version}.jar</include>
->>>>>>> 144f139e
             </includes>
             <fileMode>0644</fileMode>
         </fileSet>
