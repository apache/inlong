--- conflicted
+++ resolved
@@ -52,17 +52,18 @@
             <fileMode>0644</fileMode>
         </fileSet>
         <fileSet>
-<<<<<<< HEAD
             <directory>../inlong-sort/sort-flink/sort-flink-v1.15/sort-connectors/sqlserver-cdc/target</directory>
             <outputDirectory>inlong-sort/connectors</outputDirectory>
             <includes>
                 <include>sort-connector-sqlserver-cdc-v1.15-${project.version}.jar</include>
-=======
+            </includes>
+            <fileMode>0644</fileMode>
+        </fileSet>
+        <fileSet>
             <directory>../inlong-sort/sort-flink/sort-flink-v1.15/sort-connectors/mysql-cdc/target</directory>
             <outputDirectory>inlong-sort/connectors</outputDirectory>
             <includes>
                 <include>sort-connector-mysql-v1.15-${project.version}.jar</include>
->>>>>>> ff549c75
             </includes>
             <fileMode>0644</fileMode>
         </fileSet>
