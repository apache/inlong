--- conflicted
+++ resolved
@@ -30,11 +30,7 @@
 
     <groupId>org.apache.inlong</groupId>
     <artifactId>inlong</artifactId>
-<<<<<<< HEAD
-    <version>1.3.0</version>
-=======
     <version>1.4.0-SNAPSHOT</version>
->>>>>>> 486627a9
     <name>Apache InLong</name>
 
     <description>InLong is a one-stop integration framework for massive data donated by Tencent to
