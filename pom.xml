<?xml version="1.0" encoding="UTF-8"?>
<!--
    Licensed to the Apache Software Foundation (ASF) under one
    or more contributor license agreements.  See the NOTICE file
    distributed with this work for additional information
    regarding copyright ownership.  The ASF licenses this file
    to you under the Apache License, Version 2.0 (the
    "License"); you may not use this file except in compliance
    with the License.  You may obtain a copy of the License at

      http://www.apache.org/licenses/LICENSE-2.0

    Unless required by applicable law or agreed to in writing,
    software distributed under the License is distributed on an
    "AS IS" BASIS, WITHOUT WARRANTIES OR CONDITIONS OF ANY
    KIND, either express or implied.  See the License for the
    specific language governing permissions and limitations
    under the License.
-->
<project xmlns:xsi="http://www.w3.org/2001/XMLSchema-instance"
        xmlns="http://maven.apache.org/POM/4.0.0"
        xsi:schemaLocation="http://maven.apache.org/POM/4.0.0 http://maven.apache.org/xsd/maven-4.0.0.xsd">
    <modelVersion>4.0.0</modelVersion>
    <packaging>pom</packaging>
    <parent>
        <groupId>org.apache</groupId>
        <artifactId>apache</artifactId>
        <version>23</version>
    </parent>

    <groupId>org.apache.inlong</groupId>
    <artifactId>inlong</artifactId>
    <version>1.2.0-incubating-SNAPSHOT</version>
    <name>Apache InLong</name>

    <description>InLong is a one-stop integration framework for massive data donated by Tencent to
        the Apache
        community.
        It provides automatic, safe, reliable, and high-performance data transmission capabilities
        to
        facilitate the construction of streaming-based data analysis, modeling, and applications.
    </description>
    <url>https://github.com/apache/incubator-inlong</url>

    <organization>
        <name>Apache Software Foundation</name>
        <url>https://www.apache.org/</url>
    </organization>
    <inceptionYear>2013</inceptionYear>

    <developers>
        <developer>
            <organization>Apache InLong(incubating) developers</organization>
            <organizationUrl>https://inlong.apache.org/</organizationUrl>
        </developer>
    </developers>

    <licenses>
        <license>
            <name>Apache License, Version 2.0</name>
            <url>https://www.apache.org/licenses/LICENSE-2.0.txt</url>
            <distribution>repo</distribution>
        </license>
    </licenses>

    <scm>
        <url>https://github.com/apache/incubator-inlong</url>
        <connection>scm:git:https://github.com/apache/incubator-inlong.git</connection>
        <developerConnection>scm:git:ssh://git@github.com:apache/incubator-inlong.git
        </developerConnection>
    </scm>

    <ciManagement>
        <system>GitHub Actions</system>
        <url>https://github.com/apache/incubator-inlong/actions</url>
    </ciManagement>

    <issueManagement>
        <system>Github</system>
        <url>https://github.com/apache/incubator-inlong/issues</url>
    </issueManagement>

    <mailingLists>
        <mailingList>
            <name>InLong Developer List</name>
            <post>dev@inlong.apache.org</post>
            <subscribe>dev-subscribe@inlong.apache.org</subscribe>
            <unsubscribe>dev-unsubscribe@inlong.apache.org</unsubscribe>
        </mailingList>
    </mailingLists>

    <modules>
        <module>inlong-common</module>
        <module>inlong-sdk</module>
        <module>inlong-tubemq</module>
        <module>inlong-audit</module>
        <module>inlong-dataproxy</module>
        <module>inlong-agent</module>
        <module>inlong-manager</module>
        <module>inlong-sort</module>
        <module>inlong-sort-standalone</module>
        <module>inlong-dashboard</module>
        <module>inlong-distribution</module>
    </modules>


    <properties>
        <project.build.encoding>UTF-8</project.build.encoding>
        <maven.compiler.source>1.8</maven.compiler.source>
        <maven.compiler.target>1.8</maven.compiler.target>
        <plugin.compile.version>3.8.1</plugin.compile.version>
        <plugin.assembly.version>3.2.0</plugin.assembly.version>
        <plugin.surefire.version>2.22.2</plugin.surefire.version>
        <plugin.failsafe.version>2.22.2</plugin.failsafe.version>
        <plugin.maven.source>3.0.1</plugin.maven.source>
        <exec.maven.version>1.6.0</exec.maven.version>
        <build.helper.maven.version>3.0.0</build.helper.maven.version>

        <checkstyle.version>6.19</checkstyle.version>
        <dockerfile.maven.version>1.4.13</dockerfile.maven.version>
        <docker.organization>inlong</docker.organization>

        <netty.version>4.1.72.Final</netty.version>
        <scala.binary.version>2.11</scala.binary.version>
        <spark.version>2.4.4</spark.version>

        <simpleclient.httpserver.version>0.14.1</simpleclient.httpserver.version>
        <httpcore.version>4.4.14</httpcore.version>
        <httpclient.version>4.5.13</httpclient.version>
        <okhttp.version>3.14.9</okhttp.version>

        <spring.boot.version>2.6.6</spring.boot.version>
        <spring.version>5.3.19</spring.version>
        <spring.autoconfigure.version>2.4.3</spring.autoconfigure.version>
        <spring.plugin.version>2.6.6</spring.plugin.version>
        <spring.fox.version>3.0.0</spring.fox.version>
        <pagehelper.springboot.version>1.4.2</pagehelper.springboot.version>
        <pagehelper.version>5.3.0</pagehelper.version>

        <h2.version>2.1.210</h2.version>
        <h2.mysql.version>2.0.0</h2.mysql.version>
        <debezium.version>1.8.0.Final</debezium.version>
        <rocksdb.version>6.14.6</rocksdb.version>
        <hadoop.version>2.10.1</hadoop.version>
        <postgresql.version>42.3.4</postgresql.version>
        <mybatis.starter.version>2.1.3</mybatis.starter.version>
        <mybatis.version>3.5.9</mybatis.version>
        <druid.version>1.2.6</druid.version>
        <elasticsearch.version>6.8.23</elasticsearch.version>
        <shiro.version>1.8.0</shiro.version>

        <snappy.version>1.1.8.4</snappy.version>
        <protobuf.version>3.19.4</protobuf.version>
        <bytebuddy.version>1.12.9</bytebuddy.version>
        <reflections.version>0.10.2</reflections.version>

        <swagger.version>3.0.0</swagger.version>
        <swagger.annotations.version>1.6.2</swagger.annotations.version>
        <knife4j.version>3.0.3</knife4j.version>

        <commons.io.version>2.11.0</commons.io.version>
        <commons.cli.version>1.4</commons.cli.version>
        <commons.dbutils.version>1.7</commons.dbutils.version>
        <commons.codec.version>1.15</commons.codec.version>
        <commons.lang3.version>3.11</commons.lang3.version>
        <commons.lang.version>2.6</commons.lang.version>
        <commons.collections.version>3.2.2</commons.collections.version>
        <commons.collections4.version>4.3</commons.collections4.version>

        <guava.version>19.0</guava.version>
        <lombok.version>1.18.22</lombok.version>
        <jetty.version>9.4.44.v20210927</jetty.version>
        <opencsv.version>5.4</opencsv.version>
        <javax.servlet.api.version>4.0.1</javax.servlet.api.version>

        <flink-table-planner-blink_2.11.version>1.13.5</flink-table-planner-blink_2.11.version>
        <flink-connector-mysql-cdc.version>2.0.2</flink-connector-mysql-cdc.version>

        <gson.version>2.8.6</gson.version>
        <jackson.version>2.13.2</jackson.version>
        <jackson.databind.version>2.13.2.2</jackson.databind.version>
        <fastjson.version>1.2.79</fastjson.version>

        <clickhouse-jdbc.version>0.3.1</clickhouse-jdbc.version>
        <hive.version>3.1.2</hive.version>
        <flume.version>1.9.0</flume.version>

        <velocity.tools.generic.version>3.1</velocity.tools.generic.version>
        <velocity.engine.core.version>2.3</velocity.engine.core.version>

        <ini4j.version>0.5.1</ini4j.version>
        <dom4j.version>2.1.3</dom4j.version>

        <zookeeper.version>3.6.3</zookeeper.version>
        <pulsar.version>2.8.1</pulsar.version>
        <pulsar.testcontainers.version>1.15.3</pulsar.testcontainers.version>
        <kafka.version>2.4.1</kafka.version>
        <iceberg.flink.version>0.12.1</iceberg.flink.version>
        <flink.version>1.13.5</flink.version>
        <flink.connector.mysql.cdc.version>2.0.2</flink.connector.mysql.cdc.version>
        <flink.scala.binary.version>2.11</flink.scala.binary.version>
        <flink.jackson.version>2.12.1-13.0</flink.jackson.version>

        <qcloud.flink.cos.fs.hadoop.version>1.10.0-0.1.10</qcloud.flink.cos.fs.hadoop.version>
        <qcloud.chdfs.version>2.5</qcloud.chdfs.version>

        <curator.version>2.12.0</curator.version>

        <avro.version>1.11.0</avro.version>
        <orc.core.version>1.6.7</orc.core.version>
        <oro.version>2.0.8</oro.version>
        <akka.version>2.5.21</akka.version>
        <antlr.verison>4.0.4</antlr.verison>

        <logback.version>1.2.10</logback.version>
        <log4j2.version>2.17.2</log4j2.version>
        <slf4j.version>1.7.36</slf4j.version>

        <junit.version>4.13.2</junit.version>
        <awaitility.version>4.0.3</awaitility.version>
        <mockito.version>3.12.4</mockito.version>
        <powermock.version>2.0.9</powermock.version>
        <assertj.version>3.4.1</assertj.version>

        <jakarta.version>2.0.2</jakarta.version>
        <hamcrest.version>1.3</hamcrest.version>
        <jsr.version>3.0.2</jsr.version>
        <jcommander.version>1.78</jcommander.version>
        <je.version>7.3.7</je.version>
<<<<<<< HEAD
        <hadoop.version>2.10.1</hadoop.version>
        <postgres.version>42.2.25</postgres.version>
        <netty.version>3.10.6.Final</netty.version>
        <plugin.surefire.version>2.21.0</plugin.surefire.version>
=======
        <tencentcloud.cls.version>1.0.5</tencentcloud.cls.version>
        <esri-geometry-api.version>2.0.0</esri-geometry-api.version>
        <HikariCP.version>4.0.3</HikariCP.version>
>>>>>>> 1bae3687
    </properties>

    <dependencyManagement>
        <dependencies>
            <!--flume dependency -->
            <dependency>
                <groupId>org.apache.flume</groupId>
                <artifactId>flume-ng-core</artifactId>
                <version>${flume.version}</version>
            </dependency>
            <dependency>
                <groupId>org.apache.flume</groupId>
                <artifactId>flume-ng-node</artifactId>
                <version>${flume.version}</version>
            </dependency>
            <dependency>
                <groupId>com.ververica</groupId>
                <artifactId>flink-connector-mysql-cdc</artifactId>
                <version>${flink-connector-mysql-cdc.version}</version>
            </dependency>
            <dependency>
                <groupId>org.apache.flink</groupId>
                <artifactId>flink-table-planner-blink_2.11</artifactId>
                <version>${flink-table-planner-blink_2.11.version}</version>
            </dependency>
            <dependency>
                <groupId>org.apache.flume</groupId>
                <artifactId>flume-ng-sdk</artifactId>
                <version>${flume.version}</version>
            </dependency>
            <dependency>
                <groupId>org.apache.flume</groupId>
                <artifactId>flume-ng-configuration</artifactId>
                <version>${flume.version}</version>
            </dependency>
            <dependency>
                <groupId>com.zaxxer</groupId>
                <artifactId>HikariCP</artifactId>
                <version>${HikariCP.version}</version>
                <exclusions>
                    <exclusion>
                        <groupId>org.slf4j</groupId>
                        <artifactId>slf4j-api</artifactId>
                    </exclusion>
                </exclusions>
            </dependency>
            <dependency>
                <groupId>org.apache.flume.flume-ng-sinks</groupId>
                <artifactId>flume-hdfs-sink</artifactId>
                <version>${flume.version}</version>
                <exclusions>
                    <exclusion>
                        <groupId>com.google.guava</groupId>
                        <artifactId>guava</artifactId>
                    </exclusion>
                    <exclusion>
                        <groupId>commons-io</groupId>
                        <artifactId>commons-io</artifactId>
                    </exclusion>
                    <exclusion>
                        <!-- spotbugs-annotations is LGPL license and needs to be excluded -->
                        <groupId>com.github.spotbugs</groupId>
                        <artifactId>spotbugs-annotations</artifactId>
                    </exclusion>
                </exclusions>
            </dependency>

            <!-- hive -->
            <dependency>
                <groupId>org.apache.hive</groupId>
                <artifactId>hive-jdbc</artifactId>
                <version>${hive.version}</version>
                <exclusions>
                    <exclusion>
                        <groupId>xml-apis</groupId>
                        <artifactId>xml-apis</artifactId>
                    </exclusion>
                    <exclusion>
                        <groupId>org.apache.logging.log4j</groupId>
                        <artifactId>log4j-web</artifactId>
                    </exclusion>
                    <exclusion>
                        <groupId>org.apache.logging.log4j</groupId>
                        <artifactId>log4j-core</artifactId>
                    </exclusion>
                    <exclusion>
                        <groupId>org.apache.logging.log4j</groupId>
                        <artifactId>log4j-slf4j-impl</artifactId>
                    </exclusion>
                    <exclusion>
                        <groupId>org.apache.hbase</groupId>
                        <artifactId>*</artifactId>
                    </exclusion>
                </exclusions>
            </dependency>
            <dependency>
                <groupId>org.apache.hive</groupId>
                <artifactId>hive-metastore</artifactId>
                <version>${hive.version}</version>
                <scope>test</scope>
                <exclusions>
                    <exclusion>
                        <groupId>org.apache.logging.log4j</groupId>
                        <artifactId>log4j-slf4j-impl</artifactId>
                    </exclusion>
                    <exclusion>
                        <groupId>org.apache.parquet</groupId>
                        <artifactId>parquet-hadoop-bundle</artifactId>
                    </exclusion>
                    <exclusion>
                        <groupId>org.apache.hbase</groupId>
                        <artifactId>*</artifactId>
                    </exclusion>
                </exclusions>
            </dependency>
            <dependency>
                <groupId>org.apache.hive</groupId>
                <artifactId>hive-exec</artifactId>
                <version>${hive.version}</version>
                <exclusions>
                    <exclusion>
                        <groupId>org.pentaho</groupId>
                        <artifactId>pentaho-aggdesigner-algorithm</artifactId>
                    </exclusion>
                    <exclusion>
                        <groupId>org.apache.zookeeper</groupId>
                        <artifactId>zookeeper</artifactId>
                    </exclusion>
                    <exclusion>
                        <groupId>commons-codec</groupId>
                        <artifactId>commons-codec</artifactId>
                    </exclusion>
                    <exclusion>
                        <groupId>org.apache.commons</groupId>
                        <artifactId>commons-compress</artifactId>
                    </exclusion>
                    <exclusion>
                        <groupId>org.apache.logging.log4j</groupId>
                        <artifactId>log4j-slf4j-impl</artifactId>
                    </exclusion>
                    <exclusion>
                        <groupId>org.apache.hbase</groupId>
                        <artifactId>*</artifactId>
                    </exclusion>
                    <exclusion>
                        <groupId>org.apache.calcite</groupId>
                        <artifactId>calcite-core</artifactId>
                    </exclusion>
                    <exclusion>
                        <groupId>org.apache.calcite</groupId>
                        <artifactId>calcite-druid</artifactId>
                    </exclusion>

                    <exclusion>
                        <groupId>org.apache.avro</groupId>
                        <artifactId>*</artifactId>
                    </exclusion>
                </exclusions>
            </dependency>

            <!-- hadoop -->
            <dependency>
                <groupId>org.apache.hadoop</groupId>
                <artifactId>hadoop-common</artifactId>
                <version>${hadoop.version}</version>
                <exclusions>
                    <exclusion>
                        <artifactId>jersey-json</artifactId>
                        <groupId>com.sun.jersey</groupId>
                    </exclusion>
                    <exclusion>
                        <artifactId>snappy-java</artifactId>
                        <groupId>org.xerial.snappy</groupId>
                    </exclusion>
                    <exclusion>
                        <artifactId>commons-logging</artifactId>
                        <groupId>commons-logging</groupId>
                    </exclusion>
                    <exclusion>
                        <groupId>commons-io</groupId>
                        <artifactId>commons-io</artifactId>
                    </exclusion>
                    <exclusion>
                        <groupId>commons-lang</groupId>
                        <artifactId>commons-lang</artifactId>
                    </exclusion>
                    <exclusion>
                        <groupId>org.apache.zookeeper</groupId>
                        <artifactId>zookeeper</artifactId>
                    </exclusion>
                </exclusions>
            </dependency>
            <dependency>
                <groupId>org.apache.hadoop</groupId>
                <artifactId>hadoop-minicluster</artifactId>
                <version>${hadoop.version}</version>
                <scope>test</scope>
                <exclusions>
                    <exclusion>
                        <groupId>xml-apis</groupId>
                        <artifactId>xml-apis</artifactId>
                    </exclusion>
                    <exclusion>
                        <groupId>org.apache.avro</groupId>
                        <artifactId>avro</artifactId>
                    </exclusion>
                </exclusions>
            </dependency>
            <dependency>
                <groupId>org.apache.hadoop</groupId>
                <artifactId>hadoop-hdfs</artifactId>
                <version>${hadoop.version}</version>
                <exclusions>
                    <exclusion>
                        <groupId>com.google.guava</groupId>
                        <artifactId>guava</artifactId>
                    </exclusion>
                    <exclusion>
                        <groupId>org.apache.logging.log4j</groupId>
                        <artifactId>log4j-api</artifactId>
                    </exclusion>
                    <exclusion>
                        <groupId>org.apache.logging.log4j</groupId>
                        <artifactId>log4j-core</artifactId>
                    </exclusion>
                    <exclusion>
                        <groupId>org.apache.logging.log4j</groupId>
                        <artifactId>log4j-slf4j-impl</artifactId>
                    </exclusion>
                    <exclusion>
                        <artifactId>protobuf-java</artifactId>
                        <groupId>com.google.protobuf</groupId>
                    </exclusion>
                </exclusions>
            </dependency>

            <!-- clickhouse -->
            <dependency>
                <groupId>ru.yandex.clickhouse</groupId>
                <artifactId>clickhouse-jdbc</artifactId>
                <version>${clickhouse-jdbc.version}</version>
            </dependency>

            <!-- db -->
            <dependency>
                <groupId>org.apache.shiro</groupId>
                <artifactId>shiro-spring</artifactId>
                <version>${shiro.version}</version>
            </dependency>
            <dependency>
                <groupId>org.apache.shiro</groupId>
                <artifactId>shiro-core</artifactId>
                <version>${shiro.version}</version>
            </dependency>
            <dependency>
                <groupId>org.mybatis.spring.boot</groupId>
                <artifactId>mybatis-spring-boot-starter</artifactId>
                <version>${mybatis.starter.version}</version>
            </dependency>
            <dependency>
                <groupId>org.mybatis</groupId>
                <artifactId>mybatis</artifactId>
                <version>${mybatis.version}</version>
            </dependency>
            <dependency>
                <groupId>org.postgresql</groupId>
                <artifactId>postgresql</artifactId>
                <version>${postgresql.version}</version>
            </dependency>
            <dependency>
                <groupId>com.alibaba</groupId>
                <artifactId>druid-spring-boot-starter</artifactId>
                <version>${druid.version}</version>
            </dependency>
            <dependency>
                <groupId>org.rocksdb</groupId>
                <artifactId>rocksdbjni</artifactId>
                <version>${rocksdb.version}</version>
            </dependency>
            <dependency>
                <groupId>io.debezium</groupId>
                <artifactId>debezium-api</artifactId>
                <version>${debezium.version}</version>
            </dependency>
            <dependency>
                <groupId>io.debezium</groupId>
                <artifactId>debezium-embedded</artifactId>
                <version>${debezium.version}</version>
                <exclusions>
                    <exclusion>
                        <groupId>org.slf4j</groupId>
                        <artifactId>slf4j-log4j12</artifactId>
                    </exclusion>
                </exclusions>
            </dependency>
            <dependency>
                <groupId>io.debezium</groupId>
                <artifactId>debezium-connector-mysql</artifactId>
                <version>${debezium.version}</version>
            </dependency>
            <dependency>
                <groupId>com.h2database</groupId>
                <artifactId>h2</artifactId>
                <version>${h2.version}</version>
            </dependency>
            <dependency>
                <groupId>org.mvnsearch</groupId>
                <artifactId>h2-functions-4-mysql</artifactId>
                <version>${h2.mysql.version}</version>
            </dependency>

            <!--spring -->
            <dependency>
                <groupId>org.springframework.boot</groupId>
                <artifactId>spring-boot-starter-jdbc</artifactId>
                <version>${spring.boot.version}</version>
            </dependency>
            <dependency>
                <groupId>org.springframework.boot</groupId>
                <artifactId>spring-boot-starter</artifactId>
                <version>${spring.boot.version}</version>
            </dependency>
            <dependency>
                <groupId>org.springframework.boot</groupId>
                <artifactId>spring-boot-starter-web</artifactId>
                <version>${spring.boot.version}</version>
            </dependency>
            <dependency>
                <groupId>org.springframework.boot</groupId>
                <artifactId>spring-boot-starter-data-rest</artifactId>
                <version>${spring.boot.version}</version>
            </dependency>
            <dependency>
                <groupId>org.springframework.boot</groupId>
                <artifactId>spring-boot-starter-aop</artifactId>
                <version>${spring.boot.version}</version>
            </dependency>
            <dependency>
                <groupId>org.springframework.boot</groupId>
                <artifactId>spring-boot-starter-validation</artifactId>
                <version>${spring.boot.version}</version>
            </dependency>
            <dependency>
                <groupId>org.springframework.boot</groupId>
                <artifactId>spring-boot-starter-data-jpa</artifactId>
                <version>${spring.boot.version}</version>
            </dependency>
            <dependency>
                <groupId>org.springframework.boot</groupId>
                <artifactId>spring-boot-starter-log4j2</artifactId>
                <version>${spring.boot.version}</version>
            </dependency>
            <dependency>
                <groupId>org.springframework.boot</groupId>
                <artifactId>spring-boot-starter-test</artifactId>
                <version>${spring.boot.version}</version>
                <scope>test</scope>
            </dependency>
            <dependency>
                <groupId>org.springframework.boot</groupId>
                <artifactId>spring-boot-autoconfigure</artifactId>
                <version>${spring.boot.version}</version>
            </dependency>
            <dependency>
                <groupId>org.springframework.boot</groupId>
                <artifactId>spring-boot-starter-cache</artifactId>
                <version>${spring.boot.version}</version>
            </dependency>
            <dependency>
                <groupId>org.springframework.boot</groupId>
                <artifactId>spring-boot-configuration-processor</artifactId>
                <version>${spring.boot.version}</version>
                <optional>true</optional>
            </dependency>
            <dependency>
                <groupId>org.springframework.boot</groupId>
                <artifactId>spring-boot-test</artifactId>
                <version>${spring.boot.version}</version>
                <scope>test</scope>
            </dependency>
            <dependency>
                <groupId>org.springframework</groupId>
                <artifactId>spring-web</artifactId>
                <version>${spring.version}</version>
                <scope>compile</scope>
            </dependency>
            <dependency>
                <groupId>org.springframework</groupId>
                <artifactId>spring-core</artifactId>
                <version>${spring.version}</version>
            </dependency>
            <dependency>
                <groupId>org.springframework</groupId>
                <artifactId>spring-jdbc</artifactId>
                <version>${spring.version}</version>
            </dependency>
            <dependency>
                <groupId>org.springframework</groupId>
                <artifactId>spring-orm</artifactId>
                <version>${spring.version}</version>
            </dependency>
            <dependency>
                <groupId>org.springframework</groupId>
                <artifactId>spring-beans</artifactId>
                <version>${spring.version}</version>
            </dependency>
            <dependency>
                <groupId>org.springframework</groupId>
                <artifactId>spring-context</artifactId>
                <version>${spring.version}</version>
            </dependency>
            <dependency>
                <groupId>org.springframework</groupId>
                <artifactId>spring-test</artifactId>
                <version>${spring.version}</version>
                <scope>test</scope>
            </dependency>

            <!-- spring fox -->
            <dependency>
                <groupId>io.springfox</groupId>
                <artifactId>springfox-boot-starter</artifactId>
                <version>${spring.fox.version}</version>
            </dependency>
            <dependency>
                <groupId>io.springfox</groupId>
                <artifactId>springfox-swagger-ui</artifactId>
                <version>${spring.fox.version}</version>
            </dependency>
            <dependency>
                <groupId>io.springfox</groupId>
                <artifactId>springfox-spring-web</artifactId>
                <version>${spring.fox.version}</version>
            </dependency>

            <!-- swagger -->
            <dependency>
                <groupId>io.swagger</groupId>
                <artifactId>swagger-annotations</artifactId>
                <version>${swagger.annotations.version}</version>
            </dependency>
            <dependency>
                <groupId>com.github.xiaoymin</groupId>
                <artifactId>knife4j-spring-boot-starter</artifactId>
                <version>${knife4j.version}</version>
                <exclusions>
                    <exclusion>
                        <groupId>org.apache.logging.log4j</groupId>
                        <artifactId>log4j-to-slf4j</artifactId>
                    </exclusion>
                    <exclusion>
                        <groupId>org.apache.logging.log4j</groupId>
                        <artifactId>log4j-api</artifactId>
                    </exclusion>
                </exclusions>
            </dependency>

            <!-- pagehelper -->
            <dependency>
                <groupId>com.github.pagehelper</groupId>
                <artifactId>pagehelper</artifactId>
                <version>${pagehelper.version}</version>
            </dependency>
            <dependency>
                <groupId>com.github.pagehelper</groupId>
                <artifactId>pagehelper-spring-boot-starter</artifactId>
                <version>${pagehelper.springboot.version}</version>
            </dependency>

            <!--netty dependency-->
            <dependency>
                <groupId>io.netty</groupId>
                <artifactId>netty-transport</artifactId>
                <version>${netty.version}</version>
            </dependency>
            <dependency>
                <groupId>io.netty</groupId>
                <artifactId>netty-handler</artifactId>
                <version>${netty.version}</version>
            </dependency>
            <dependency>
                <groupId>io.netty</groupId>
                <artifactId>netty-common</artifactId>
                <version>${netty.version}</version>
            </dependency>
            <dependency>
                <groupId>io.netty</groupId>
                <artifactId>netty-buffer</artifactId>
                <version>${netty.version}</version>
            </dependency>
            <dependency>
                <groupId>io.netty</groupId>
                <artifactId>netty-codec</artifactId>
                <version>${netty.version}</version>
            </dependency>
            <dependency>
                <groupId>io.netty</groupId>
                <artifactId>netty-transport-native-epoll</artifactId>
                <version>${netty.version}</version>
            </dependency>
            <dependency>
                <groupId>javax.servlet</groupId>
                <artifactId>javax.servlet-api</artifactId>
                <version>${javax.servlet.api.version}</version>
            </dependency>

            <!-- jetty -->
            <dependency>
                <groupId>org.eclipse.jetty</groupId>
                <artifactId>jetty-server</artifactId>
                <version>${jetty.version}</version>
            </dependency>
            <dependency>
                <groupId>org.eclipse.jetty</groupId>
                <artifactId>jetty-servlet</artifactId>
                <version>${jetty.version}</version>
            </dependency>
            <dependency>
                <groupId>org.eclipse.jetty</groupId>
                <artifactId>jetty-util</artifactId>
                <version>${jetty.version}</version>
            </dependency>

            <dependency>
                <groupId>com.opencsv</groupId>
                <artifactId>opencsv</artifactId>
                <version>${opencsv.version}</version>
            </dependency>
            <!-- http -->
            <dependency>
                <groupId>org.apache.httpcomponents</groupId>
                <artifactId>httpcore</artifactId>
                <version>${httpcore.version}</version>
            </dependency>
            <dependency>
                <groupId>org.apache.httpcomponents</groupId>
                <artifactId>httpclient</artifactId>
                <version>${httpclient.version}</version>
            </dependency>
            <dependency>
                <groupId>com.squareup.okhttp3</groupId>
                <artifactId>okhttp</artifactId>
                <version>${okhttp.version}</version>
            </dependency>

            <!-- elastic search -->
            <dependency>
                <groupId>org.elasticsearch.client</groupId>
                <artifactId>elasticsearch-rest-high-level-client</artifactId>
                <version>${elasticsearch.version}</version>
            </dependency>
            <dependency>
                <groupId>org.elasticsearch.client</groupId>
                <artifactId>elasticsearch-rest-client</artifactId>
                <version>${elasticsearch.version}</version>
            </dependency>
            <dependency>
                <groupId>org.elasticsearch</groupId>
                <artifactId>elasticsearch</artifactId>
                <version>${elasticsearch.version}</version>
            </dependency>
            <dependency>
                <groupId>org.elasticsearch.client</groupId>
                <artifactId>elasticsearch-rest-client-sniffer</artifactId>
                <version>${elasticsearch.version}</version>
            </dependency>

            <dependency>
                <groupId>org.apache.spark</groupId>
                <artifactId>spark-core_${scala.binary.version}</artifactId>
                <version>${spark.version}</version>
            </dependency>

            <dependency>
                <groupId>org.apache.spark</groupId>
                <artifactId>spark-streaming_${scala.binary.version}</artifactId>
                <version>${spark.version}</version>
            </dependency>

            <dependency>
                <groupId>org.apache.spark</groupId>
                <artifactId>spark-sql_${scala.binary.version}</artifactId>
                <version>${spark.version}</version>
            </dependency>

            <!--pulsar dependency-->
            <dependency>
                <groupId>org.apache.pulsar</groupId>
                <artifactId>pulsar-client</artifactId>
                <version>${pulsar.version}</version>
            </dependency>
            <dependency>
                <groupId>org.apache.pulsar</groupId>
                <artifactId>pulsar-client-admin</artifactId>
                <version>${pulsar.version}</version>
            </dependency>
            <dependency>
                <groupId>org.apache.pulsar</groupId>
                <artifactId>pulsar-client-all</artifactId>
                <version>${pulsar.version}</version>
            </dependency>
            <dependency>
                <groupId>org.testcontainers</groupId>
                <artifactId>pulsar</artifactId>
                <version>${pulsar.testcontainers.version}</version>
                <scope>test</scope>
            </dependency>

            <!-- kafka dependency-->
            <dependency>
                <groupId>org.apache.kafka</groupId>
                <artifactId>kafka-clients</artifactId>
                <version>${kafka.version}</version>
            </dependency>
            <dependency>
                <groupId>org.apache.kafka</groupId>
                <artifactId>kafka_${flink.scala.binary.version}</artifactId>
                <version>${kafka.version}</version>
            </dependency>

            <!-- flink -->
            <dependency>
                <groupId>org.apache.flink</groupId>
                <artifactId>flink-clients_${flink.scala.binary.version}</artifactId>
                <version>${flink.version}</version>
            </dependency>
            <dependency>
                <groupId>org.apache.flink</groupId>
                <artifactId>flink-core</artifactId>
                <version>${flink.version}</version>
            </dependency>
            <dependency>
                <groupId>org.apache.flink</groupId>
                <artifactId>flink-streaming-java_${flink.scala.binary.version}</artifactId>
                <version>${flink.version}</version>
            </dependency>
            <dependency>
                <groupId>org.apache.flink</groupId>
                <artifactId>flink-table-common</artifactId>
                <version>${flink.version}</version>
            </dependency>
            <dependency>
                <groupId>org.apache.flink</groupId>
                <artifactId>flink-table-runtime-blink_${flink.scala.binary.version}</artifactId>
                <version>${flink.version}</version>
            </dependency>
            <dependency>
                <groupId>org.apache.flink</groupId>
                <artifactId>flink-parquet_${flink.scala.binary.version}</artifactId>
                <version>${flink.version}</version>
            </dependency>
            <dependency>
                <groupId>org.apache.flink</groupId>
                <artifactId>flink-connector-kafka_${flink.scala.binary.version}</artifactId>
                <version>${flink.version}</version>
            </dependency>
            <dependency>
                <groupId>org.apache.flink</groupId>
                <artifactId>flink-connector-hive_${flink.scala.binary.version}</artifactId>
                <version>${flink.version}</version>
            </dependency>
            <dependency>
                <groupId>org.apache.flink</groupId>
                <artifactId>flink-table-api-java-bridge_${flink.scala.binary.version}</artifactId>
                <version>${flink.version}</version>
            </dependency>
            <dependency>
                <groupId>org.apache.flink</groupId>
                <artifactId>flink-json</artifactId>
                <version>${flink.version}</version>
            </dependency>
            <dependency>
                <groupId>org.apache.flink</groupId>
                <artifactId>flink-avro</artifactId>
                <version>${flink.version}</version>
            </dependency>
            <dependency>
                <groupId>org.apache.flink</groupId>
                <artifactId>flink-csv</artifactId>
                <version>${flink.version}</version>
            </dependency>
            <dependency>
                <groupId>org.apache.flink</groupId>
                <artifactId>flink-shaded-jackson</artifactId>
                <version>${flink.jackson.version}</version>
            </dependency>
            <dependency>
                <groupId>org.apache.flink</groupId>
                <artifactId>flink-test-utils_${flink.scala.binary.version}</artifactId>
                <version>${flink.version}</version>
                <scope>test</scope>
                <exclusions>
                    <exclusion>
                        <groupId>org.apache.logging.log4j</groupId>
                        <artifactId>log4j-slf4j-impl</artifactId>
                    </exclusion>
                    <exclusion>
                        <groupId>org.apache.logging.log4j</groupId>
                        <artifactId>log4j-core</artifactId>
                    </exclusion>
                </exclusions>
            </dependency>
            <dependency>
                <groupId>org.apache.iceberg</groupId>
                <artifactId>iceberg-flink</artifactId>
                <version>${iceberg.flink.version}</version>
                <exclusions>
                    <exclusion>
                        <groupId>org.apache.avro</groupId>
                        <artifactId>avro</artifactId>
                    </exclusion>
                    <exclusion>
                        <groupId>org.apache.iceberg</groupId>
                        <artifactId>iceberg-hive-metastore</artifactId>
                    </exclusion>
                </exclusions>
            </dependency>

            <dependency>
                <groupId>org.apache.flink</groupId>
                <artifactId>flink-table-planner-blink_${flink.scala.binary.version}</artifactId>
                <version>${flink.version}</version>
            </dependency>

            <dependency>
                <groupId>com.ververica</groupId>
                <artifactId>flink-connector-mysql-cdc</artifactId>
                <version>${flink.connector.mysql.cdc.version}</version>
            </dependency>
            <dependency>
                <groupId>org.apache.flink</groupId>
                <artifactId>flink-test-utils-junit</artifactId>
                <version>${flink.version}</version>
                <scope>test</scope>
            </dependency>

            <!-- qcloud -->
            <dependency>
                <groupId>com.qcloud</groupId>
                <artifactId>chdfs_hadoop_plugin_network</artifactId>
                <version>${qcloud.chdfs.version}</version>
            </dependency>
            <dependency>
                <groupId>com.qcloud.cos</groupId>
                <artifactId>flink-cos-fs-hadoop</artifactId>
                <version>${qcloud.flink.cos.fs.hadoop.version}</version>
            </dependency>

            <!-- lombok -->
            <dependency>
                <groupId>org.projectlombok</groupId>
                <artifactId>lombok</artifactId>
                <version>${lombok.version}</version>
            </dependency>

            <!-- google -->
            <dependency>
                <groupId>com.google.code.gson</groupId>
                <artifactId>gson</artifactId>
                <version>${gson.version}</version>
            </dependency>
            <dependency>
                <groupId>com.google.guava</groupId>
                <artifactId>guava</artifactId>
                <version>${guava.version}</version>
            </dependency>

            <dependency>
                <groupId>com.alibaba</groupId>
                <artifactId>fastjson</artifactId>
                <version>${fastjson.version}</version>
            </dependency>

            <!-- snappy -->
            <dependency>
                <groupId>org.xerial.snappy</groupId>
                <artifactId>snappy-java</artifactId>
                <version>${snappy.version}</version>
            </dependency>

            <!-- format -->
            <dependency>
                <groupId>org.apache.avro</groupId>
                <artifactId>avro</artifactId>
                <version>${avro.version}</version>
            </dependency>
            <dependency>
                <groupId>org.apache.avro</groupId>
                <artifactId>avro-ipc</artifactId>
                <version>${avro.version}</version>
            </dependency>
            <dependency>
                <groupId>oro</groupId>
                <artifactId>oro</artifactId>
                <version>${oro.version}</version>
            </dependency>
            <dependency>
                <groupId>org.apache.orc</groupId>
                <artifactId>orc-core</artifactId>
                <version>${orc.core.version}</version>
                <classifier>nohive</classifier>
            </dependency>
            <dependency>
                <groupId>com.typesafe.akka</groupId>
                <artifactId>akka-stream_2.11</artifactId>
                <version>${akka.version}</version>
            </dependency>
            <dependency>
                <groupId>org.antlr</groupId>
                <artifactId>ST4</artifactId>
                <version>${antlr.verison}</version>
            </dependency>

            <!-- protobuf -->
            <dependency>
                <groupId>com.google.protobuf</groupId>
                <artifactId>protobuf-java</artifactId>
                <version>${protobuf.version}</version>
            </dependency>
            <dependency>
                <artifactId>byte-buddy</artifactId>
                <groupId>net.bytebuddy</groupId>
                <version>${bytebuddy.version}</version>
            </dependency>

            <!-- jackson -->
            <dependency>
                <groupId>com.fasterxml.jackson.core</groupId>
                <artifactId>jackson-databind</artifactId>
                <version>${jackson.databind.version}</version>
            </dependency>
            <dependency>
                <groupId>com.fasterxml.jackson.core</groupId>
                <artifactId>jackson-annotations</artifactId>
                <version>${jackson.version}</version>
            </dependency>
            <dependency>
                <groupId>com.fasterxml.jackson.core</groupId>
                <artifactId>jackson-core</artifactId>
                <version>${jackson.version}</version>
            </dependency>
            <dependency>
                <groupId>com.fasterxml.jackson.datatype</groupId>
                <artifactId>jackson-datatype-jsr310</artifactId>
                <version>${jackson.version}</version>
            </dependency>
            <dependency>
                <groupId>com.fasterxml.jackson.dataformat</groupId>
                <artifactId>jackson-dataformat-yaml</artifactId>
                <version>${jackson.version}</version>
            </dependency>

            <!-- zookeeper -->
            <dependency>
                <groupId>org.apache.zookeeper</groupId>
                <artifactId>zookeeper</artifactId>
                <version>${zookeeper.version}</version>
                <exclusions>
                    <!-- jsr305 and spotbugs-annotations are LGPL license and needs to be excluded -->
                    <exclusion>
                        <groupId>com.google.code.findbugs</groupId>
                        <artifactId>jsr305</artifactId>
                    </exclusion>
                    <exclusion>
                        <groupId>com.github.spotbugs</groupId>
                        <artifactId>spotbugs-annotations</artifactId>
                    </exclusion>
                </exclusions>
            </dependency>
            <dependency>
                <groupId>org.apache.curator</groupId>
                <artifactId>curator-framework</artifactId>
                <version>${curator.version}</version>
            </dependency>
            <dependency>
                <groupId>org.apache.curator</groupId>
                <artifactId>curator-recipes</artifactId>
                <version>${curator.version}</version>
            </dependency>
            <dependency>
                <groupId>org.apache.curator</groupId>
                <artifactId>curator-test</artifactId>
                <version>${curator.version}</version>
                <scope>test</scope>
            </dependency>

            <!-- reflections -->
            <dependency>
                <groupId>org.reflections</groupId>
                <artifactId>reflections</artifactId>
                <version>${reflections.version}</version>
            </dependency>

            <!-- common / lang-->
            <dependency>
                <groupId>commons-lang</groupId>
                <artifactId>commons-lang</artifactId>
                <version>${commons.lang.version}</version>
            </dependency>
            <dependency>
                <groupId>org.apache.commons</groupId>
                <artifactId>commons-lang3</artifactId>
                <version>${commons.lang3.version}</version>
            </dependency>
            <dependency>
                <artifactId>commons-dbutils</artifactId>
                <groupId>commons-dbutils</groupId>
                <version>${commons.dbutils.version}</version>
            </dependency>
            <dependency>
                <artifactId>commons-cli</artifactId>
                <groupId>commons-cli</groupId>
                <version>${commons.cli.version}</version>
            </dependency>
            <dependency>
                <artifactId>commons-io</artifactId>
                <groupId>commons-io</groupId>
                <version>${commons.io.version}</version>
            </dependency>
            <dependency>
                <groupId>commons-codec</groupId>
                <artifactId>commons-codec</artifactId>
                <version>${commons.codec.version}</version>
            </dependency>
            <dependency>
                <groupId>commons-collections</groupId>
                <artifactId>commons-collections</artifactId>
                <version>${commons.collections.version}</version>
            </dependency>
            <dependency>
                <groupId>org.apache.commons</groupId>
                <artifactId>commons-collections4</artifactId>
                <version>${commons.collections4.version}</version>
            </dependency>
            <!-- metric -->
            <dependency>
                <groupId>io.prometheus</groupId>
                <artifactId>simpleclient_httpserver</artifactId>
                <version>${simpleclient.httpserver.version}</version>
            </dependency>
            <dependency>
                <groupId>io.prometheus</groupId>
                <artifactId>simpleclient</artifactId>
                <version>${simpleclient.httpserver.version}</version>
            </dependency>
            <dependency>
                <groupId>io.prometheus</groupId>
                <artifactId>simpleclient_hotspot</artifactId>
                <version>${simpleclient.httpserver.version}</version>
            </dependency>
            <dependency>
                <groupId>com.sleepycat</groupId>
                <artifactId>je</artifactId>
                <version>${je.version}</version>
                <scope>provided</scope>
            </dependency>

            <dependency>
                <groupId>org.apache.velocity.tools</groupId>
                <artifactId>velocity-tools-generic</artifactId>
                <version>${velocity.tools.generic.version}</version>
            </dependency>
            <dependency>
                <groupId>org.apache.velocity</groupId>
                <artifactId>velocity-engine-core</artifactId>
                <version>${velocity.engine.core.version}</version>
            </dependency>

            <dependency>
                <groupId>org.ini4j</groupId>
                <artifactId>ini4j</artifactId>
                <version>${ini4j.version}</version>
            </dependency>
            <dependency>
                <groupId>org.dom4j</groupId>
                <artifactId>dom4j</artifactId>
                <version>${dom4j.version}</version>
            </dependency>

            <!-- log 4j2 -->
            <dependency>
                <groupId>org.apache.logging.log4j</groupId>
                <artifactId>log4j-api</artifactId>
                <version>${log4j2.version}</version>
            </dependency>
            <dependency>
                <groupId>org.apache.logging.log4j</groupId>
                <artifactId>log4j-core</artifactId>
                <version>${log4j2.version}</version>
            </dependency>
            <dependency>
                <groupId>org.apache.logging.log4j</groupId>
                <artifactId>log4j-slf4j-impl</artifactId>
                <version>${log4j2.version}</version>
            </dependency>
            <dependency>
                <groupId>org.slf4j</groupId>
                <artifactId>slf4j-api</artifactId>
                <version>${slf4j.version}</version>
            </dependency>
            <dependency>
                <groupId>org.slf4j</groupId>
                <artifactId>slf4j-log4j12</artifactId>
                <version>${slf4j.version}</version>
                <scope>provided</scope>
            </dependency>
            <dependency>
                <groupId>org.apache.logging.log4j</groupId>
                <artifactId>log4j-1.2-api</artifactId>
                <version>${log4j2.version}</version>
                <scope>provided</scope>
            </dependency>
            <dependency>
                <groupId>org.apache.logging.log4j</groupId>
                <artifactId>log4j-jcl</artifactId>
                <version>${log4j2.version}</version>
            </dependency>

            <!-- logback -->
            <dependency>
                <groupId>ch.qos.logback</groupId>
                <artifactId>logback-classic</artifactId>
                <version>${logback.version}</version>
            </dependency>
            <dependency>
                <groupId>ch.qos.logback</groupId>
                <artifactId>logback-core</artifactId>
                <version>${logback.version}</version>
            </dependency>
            <dependency>
                <groupId>ch.qos.logback</groupId>
                <artifactId>logback-access</artifactId>
                <version>${logback.version}</version>
            </dependency>

            <!-- test -->
            <dependency>
                <groupId>junit</groupId>
                <artifactId>junit</artifactId>
                <version>${junit.version}</version>
                <scope>test</scope>
            </dependency>
            <dependency>
                <groupId>org.powermock</groupId>
                <artifactId>powermock-module-junit4</artifactId>
                <version>${powermock.version}</version>
                <scope>test</scope>
            </dependency>
            <dependency>
                <groupId>org.powermock</groupId>
                <artifactId>powermock-module-testng</artifactId>
                <version>${powermock.version}</version>
                <scope>test</scope>
            </dependency>
            <dependency>
                <groupId>org.powermock</groupId>
                <artifactId>powermock-api-mockito2</artifactId>
                <version>${powermock.version}</version>
                <scope>test</scope>
            </dependency>
            <dependency>
                <groupId>org.mockito</groupId>
                <artifactId>mockito-core</artifactId>
                <version>${mockito.version}</version>
                <scope>test</scope>
            </dependency>
            <dependency>
                <groupId>org.assertj</groupId>
                <artifactId>assertj-core</artifactId>
                <version>${assertj.version}</version>
                <scope>test</scope>
            </dependency>
            <dependency>
                <artifactId>awaitility</artifactId>
                <groupId>org.awaitility</groupId>
                <scope>test</scope>
                <version>${awaitility.version}</version>
            </dependency>

            <dependency>
                <groupId>org.hamcrest</groupId>
                <artifactId>hamcrest-all</artifactId>
                <version>${hamcrest.version}</version>
                <type>jar</type>
                <scope>test</scope>
            </dependency>

            <dependency>
                <groupId>jakarta.validation</groupId>
                <artifactId>jakarta.validation-api</artifactId>
                <version>${jakarta.version}</version>
            </dependency>

            <!-- jsr -->
            <dependency>
                <groupId>com.google.code.findbugs</groupId>
                <artifactId>jsr305</artifactId>
                <version>${jsr.version}</version>
            </dependency>
            <dependency>
                <groupId>com.beust</groupId>
                <artifactId>jcommander</artifactId>
                <version>${jcommander.version}</version>
            </dependency>
            <dependency>
                <groupId>com.esri.geometry</groupId>
                <artifactId>esri-geometry-api</artifactId>
                <version>${esri-geometry-api.version}</version>
            </dependency>
            <dependency>
                <groupId>com.tencentcloudapi.cls</groupId>
                <artifactId>tencentcloud-cls-sdk-java</artifactId>
                <version>${tencentcloud.cls.version}</version>
                <exclusions>
                    <exclusion>
                        <artifactId>protobuf-java</artifactId>
                        <groupId>com.google.protobuf</groupId>
                    </exclusion>
                </exclusions>
            </dependency>
        </dependencies>
    </dependencyManagement>

    <build>
        <pluginManagement>
            <plugins>
                <plugin>
                    <groupId>org.apache.maven.plugins</groupId>
                    <artifactId>maven-compiler-plugin</artifactId>
                    <version>${plugin.compile.version}</version>
                    <configuration>
                        <encoding>${project.build.encoding}</encoding>
                        <source>${maven.compiler.source}</source>
                        <target>${maven.compiler.target}</target>
                    </configuration>
                </plugin>
            </plugins>
        </pluginManagement>
        <plugins>
            <plugin>
                <groupId>org.apache.maven.plugins</groupId>
                <artifactId>maven-compiler-plugin</artifactId>
            </plugin>
            <plugin>
                <groupId>org.apache.maven.plugins</groupId>
                <artifactId>maven-checkstyle-plugin</artifactId>
                <version>3.1.1</version>
                <dependencies>
                    <dependency>
                        <groupId>com.puppycrawl.tools</groupId>
                        <artifactId>checkstyle</artifactId>
                        <version>8.29</version>
                    </dependency>
                </dependencies>
                <configuration>
                    <configLocation>codestyle/checkstyle.xml</configLocation>
                    <suppressionsLocation>codestyle/suppressions.xml</suppressionsLocation>
                    <encoding>UTF-8</encoding>
                    <consoleOutput>true</consoleOutput>
                    <failOnViolation>true</failOnViolation>
                    <includeResources>false</includeResources>
                    <includeTestResources>false</includeTestResources>
                    <includeTestSourceDirectory>true</includeTestSourceDirectory>
                </configuration>
                <executions>
                    <execution>
                        <id>checkstyle</id>
                        <phase>validate</phase>
                        <goals>
                            <goal>check</goal>
                        </goals>
                    </execution>
                </executions>
            </plugin>
            <plugin>
                <groupId>org.codehaus.mojo</groupId>
                <artifactId>license-maven-plugin</artifactId>
                <version>2.0.0</version>
                <configuration>
                    <!-- here add configures -->
                </configuration>
            </plugin>
            <plugin>
                <groupId>org.apache.rat</groupId>
                <artifactId>apache-rat-plugin</artifactId>
                <version>0.13</version>
                <executions>
                    <execution>
                        <phase>verify</phase>
                        <goals>
                            <goal>check</goal>
                        </goals>
                    </execution>
                </executions>
                <configuration>
                    <consoleOutput>true</consoleOutput>
                    <excludeSubProjects>false</excludeSubProjects>
                    <numUnapprovedLicenses>0</numUnapprovedLicenses>
                    <licenses>
                        <license
                                implementation="org.apache.rat.analysis.license.SimplePatternBasedLicense">
                            <licenseFamilyCategory>AL2</licenseFamilyCategory>
                            <licenseFamilyName>Apache License 2.0</licenseFamilyName>
                            <notes/>
                            <patterns>
                                <pattern>Licensed to the Apache Software Foundation (ASF) under
                                    one
                                </pattern>
                            </patterns>
                        </license>
                    </licenses>
                    <licenseFamilies>
                        <licenseFamily implementation="org.apache.rat.license.SimpleLicenseFamily">
                            <familyName>Apache License 2.0</familyName>
                        </licenseFamily>
                    </licenseFamilies>
                    <excludes>
                        <!-- Exclude license copies -->
                        <exclude>licenses/**</exclude>

                        <!-- Generated content -->
                        <exclude>LICENSE</exclude>
                        <exclude>NOTICE</exclude>
                        <exclude>DISCLAIMER</exclude>
                        <exclude>codestyle/checkstyle.xml</exclude>

                        <!-- Documents -->
                        <exclude>**/*.md</exclude>
                        <exclude>**/*.MD</exclude>
                        <exclude>**/*.txt</exclude>
                        <exclude>**/*.json</exclude>
                        <exclude>**/docs/**</exclude>
                        <exclude>**/*.csv</exclude>
                        <exclude>**/logs/**</exclude>
                        <exclude>**/*.log</exclude>

                        <!-- Web configure files -->
                        <exclude>**/.env</exclude>
                        <exclude>**/.env.production</exclude>
                        <exclude>**/.eslintignore</exclude>
                        <exclude>**/.eslintrc</exclude>
                        <exclude>**/.headerignore</exclude>
                        <exclude>**/.prettierrc</exclude>
                        <exclude>**/.stylelintrc</exclude>
                        <exclude>**/build/**</exclude>
                        <exclude>**/node_modules/**</exclude>

                        <!-- Github -->
                        <exclude>**/.github/**</exclude>

                        <!-- Intellij IDEA -->
                        <exclude>**/*.iml</exclude>
                        <exclude>**/.idea/**</exclude>

                        <!-- Git files -->
                        <exclude>**/.gitignore</exclude>
                        <exclude>**/.gitmodules</exclude>
                        <exclude>**/.git/**</exclude>

                        <!-- Build targets -->
                        <exclude>**/target/**</exclude>
                        <exclude>**/out/**</exclude>
                        <exclude>**/dist/**</exclude>

                        <!-- Test case : certificates used in test cases -->
                        <exclude>**/tubemq-core/src/test/resources/*.keystore</exclude>
                        <!-- Test case : temporary data for test cases -->
                        <exclude>**/AgentBaseTestsHelper/**</exclude>
                        <!-- Test case : example jar for test cases -->
                        <exclude>
                            **/manager-service/src/test/resources/plugins/manager-plugin-examples.jar
                        </exclude>

                        <!-- Referenced 3rd codes -->
                        <exclude>**/resources/assets/lib/**</exclude>
                        <exclude>**/resources/assets/public/**</exclude>
                        <exclude>**/tubemq-client-cpp/src/any.h</exclude>
                        <exclude>**/tubemq-client-cpp/src/buffer.h</exclude>
                        <exclude>**/tubemq-client-cpp/third_party/**</exclude>

                        <!-- Go mod -->
                        <exclude>**/tubemq-client-go/go.mod</exclude>
                        <!-- Go sum -->
                        <exclude>**/tubemq-client-go/go.sum</exclude>
                    </excludes>
                </configuration>
            </plugin>
        </plugins>
    </build>

</project><|MERGE_RESOLUTION|>--- conflicted
+++ resolved
@@ -227,16 +227,9 @@
         <jsr.version>3.0.2</jsr.version>
         <jcommander.version>1.78</jcommander.version>
         <je.version>7.3.7</je.version>
-<<<<<<< HEAD
-        <hadoop.version>2.10.1</hadoop.version>
-        <postgres.version>42.2.25</postgres.version>
-        <netty.version>3.10.6.Final</netty.version>
-        <plugin.surefire.version>2.21.0</plugin.surefire.version>
-=======
         <tencentcloud.cls.version>1.0.5</tencentcloud.cls.version>
         <esri-geometry-api.version>2.0.0</esri-geometry-api.version>
         <HikariCP.version>4.0.3</HikariCP.version>
->>>>>>> 1bae3687
     </properties>
 
     <dependencyManagement>
