<?xml version="1.0" encoding="UTF-8"?>
<!--
    Licensed to the Apache Software Foundation (ASF) under one
    or more contributor license agreements.  See the NOTICE file
    distributed with this work for additional information
    regarding copyright ownership.  The ASF licenses this file
    to you under the Apache License, Version 2.0 (the
    "License"); you may not use this file except in compliance
    with the License.  You may obtain a copy of the License at

      http://www.apache.org/licenses/LICENSE-2.0

    Unless required by applicable law or agreed to in writing,
    software distributed under the License is distributed on an
    "AS IS" BASIS, WITHOUT WARRANTIES OR CONDITIONS OF ANY
    KIND, either express or implied.  See the License for the
    specific language governing permissions and limitations
    under the License.
-->
<project xmlns:xsi="http://www.w3.org/2001/XMLSchema-instance" xmlns="http://maven.apache.org/POM/4.0.0"
        xsi:schemaLocation="http://maven.apache.org/POM/4.0.0 http://maven.apache.org/xsd/maven-4.0.0.xsd">
    <parent>
        <groupId>org.apache.inlong</groupId>
        <artifactId>inlong-audit</artifactId>
<<<<<<< HEAD
        <version>1.3.0</version>
=======
        <version>1.4.0-SNAPSHOT</version>
>>>>>>> 486627a9
    </parent>
    <artifactId>audit-docker</artifactId>
    <modelVersion>4.0.0</modelVersion>
    <name>Apache InLong - Audit Docker</name>

    <dependencies>
        <dependency>
            <groupId>org.apache.inlong</groupId>
            <artifactId>audit-release</artifactId>
            <version>${project.parent.version}</version>
            <classifier>bin</classifier>
            <type>tar.gz</type>
            <scope>provided</scope>
        </dependency>
    </dependencies>
    <profiles>
        <profile>
            <id>docker</id>
            <build>
                <plugins>
                    <plugin>
                        <groupId>com.spotify</groupId>
                        <artifactId>dockerfile-maven-plugin</artifactId>
                        <version>${dockerfile.maven.version}</version>
                        <executions>
                            <execution>
                                <id>default</id>
                                <goals>
                                    <goal>build</goal>
                                </goals>
                            </execution>
                            <execution>
                                <id>tag-and-push-latest</id>
                                <goals>
                                    <goal>tag</goal>
                                    <goal>push</goal>
                                </goals>
                                <configuration>
                                    <repository>${docker.organization}/audit</repository>
                                    <tag>latest</tag>
                                </configuration>
                            </execution>
                        </executions>
                        <configuration>
                            <repository>${docker.organization}/audit</repository>
                            <pullNewerImage>false</pullNewerImage>
                            <tag>${project.version}</tag>
                            <buildArgs>
                                <AUDIT_TARBALL>target/audit-release-${project.version}-bin.tar.gz</AUDIT_TARBALL>
                            </buildArgs>
                        </configuration>
                    </plugin>
                    <plugin>
                        <groupId>org.apache.maven.plugins</groupId>
                        <artifactId>maven-dependency-plugin</artifactId>
                        <executions>
                            <execution>
                                <id>copy-tarball</id>
                                <goals>
                                    <goal>copy-dependencies</goal>
                                </goals>
                                <phase>generate-resources</phase>
                                <configuration>
                                    <outputDirectory>${project.build.directory}/</outputDirectory>
                                    <includeArtifactIds>audit-release</includeArtifactIds>
                                    <excludeTransitive>true</excludeTransitive>
                                </configuration>
                            </execution>
                        </executions>
                    </plugin>
                </plugins>
            </build>
        </profile>
    </profiles>
</project><|MERGE_RESOLUTION|>--- conflicted
+++ resolved
@@ -22,11 +22,7 @@
     <parent>
         <groupId>org.apache.inlong</groupId>
         <artifactId>inlong-audit</artifactId>
-<<<<<<< HEAD
-        <version>1.3.0</version>
-=======
         <version>1.4.0-SNAPSHOT</version>
->>>>>>> 486627a9
     </parent>
     <artifactId>audit-docker</artifactId>
     <modelVersion>4.0.0</modelVersion>
