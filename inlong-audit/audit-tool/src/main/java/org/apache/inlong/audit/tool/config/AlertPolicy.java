--- conflicted
+++ resolved
@@ -1,15 +1,9 @@
 package org.apache.inlong.audit.tool.config;
 
-<<<<<<< HEAD
-import lombok.Data;
-
-@Data
-=======
 import org.apache.inlong.common.monitor.CounterGroup;
 
 import java.util.List;
 
->>>>>>> f364c0ce
 public class AlertPolicy {
     private String name;
     private String description;
