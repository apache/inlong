#
# Licensed to the Apache Software Foundation (ASF) under one or more
# contributor license agreements.  See the NOTICE file distributed with
# this work for additional information regarding copyright ownership.
# The ASF licenses this file to You under the Apache License, Version 2.0
# (the "License"); you may not use this file except in compliance with
# the License.  You may obtain a copy of the License at
#
#    http://www.apache.org/licenses/LICENSE-2.0
#
# Unless required by applicable law or agreed to in writing, software
# distributed under the License is distributed on an "AS IS" BASIS,
# WITHOUT WARRANTIES OR CONDITIONS OF ANY KIND, either express or implied.
# See the License for the specific language governing permissions and
# limitations under the License.
#
version: '2.4'

services:
  mysql:
    image: mysql:8.0.28
    container_name: mysql
    platform: "linux/x86_64"
    ports:
      - "3306:3306"
    environment:
      - MYSQL_ROOT_PASSWORD=inlong
    healthcheck:
      test: "/usr/bin/mysql --user=root --password=inlong --execute \"SHOW DATABASES;\""
      timeout: 20s
      interval: 2s
      retries: 10
    volumes:
      - ./mysql:/var/lib/mysql
      - ./sql:/docker-entrypoint-initdb.d
    command: --authentication_policy=mysql_native_password

  pulsar:
    image: apachepulsar/pulsar:2.8.2
    container_name: pulsar
    ports:
      - "6650:6650"
      - "8080:8080"
    volumes:
      - ./pulsar/data:/pulsar/data
    command: bin/pulsar standalone

  manager:
    image: inlong/manager:${VERSION_TAG}
    container_name: manager
    depends_on:
      mysql:
        condition: service_healthy
    ports:
      - "8083:8083"
    environment:
      - JDBC_URL=mysql:3306
      - USERNAME=root
      - PASSWORD=inlong
      - ZK_URL=tubemq-server:2181
      - FLINK_HOST=jobmanager
      - FLINK_PORT=8081
      - AUDIT_QUERY_URL=http://audit:10080

  dashboard:
    image: inlong/dashboard:${VERSION_TAG}
    container_name: dashboard
    depends_on:
      - manager
    ports:
      - "80:80"
    environment:
      - MANAGER_API_ADDRESS=manager:8083

  dataproxy:
    image: inlong/dataproxy:${VERSION_TAG}
    container_name: dataproxy
    depends_on:
      - manager
    ports:
      - "46801:46801"
      - "46802:46802"
    environment:
      - MANAGER_OPENAPI_IP=manager
      - MANAGER_OPENAPI_PORT=8083
      # pulsar or kafka
      - MQ_TYPE=pulsar
      - ETH_NAME=eth0

  agent:
    image: inlong/agent:${VERSION_TAG}
    container_name: agent
    depends_on:
      - manager
      - dataproxy
    environment:
      - MANAGER_OPENAPI_IP=manager
      - MANAGER_OPENAPI_PORT=8083
      - DATAPROXY_IP=dataproxy
      - DATAPROXY_PORT=46801
    volumes:
      - ./collect-data:/data/collect-data

  audit:
    image: inlong/audit:${VERSION_TAG}
    container_name: audit
    privileged: true
    depends_on:
      mysql:
        condition: service_healthy
    environment:
      - AUDIT_JDBC_URL=mysql:3306
      - AUDIT_JDBC_USERNAME=root
      - AUDIT_JDBC_PASSWORD=inlong
      - MANAGER_OPENAPI_IP=manager
      - MANAGER_OPENAPI_PORT=8083
      - AUDIT_PROXY_ADDRESS=audit:10081
      # pulsar or kafka
      - MQ_TYPE=pulsar
    ports:
      - "10080:10080"
      - "10081:10081"

  # flink jobmanager
  jobmanager:
    image: apache/flink:1.15-scala_2.12
    container_name: jobmanager
    environment:
      - |
        FLINK_PROPERTIES=
        jobmanager.rpc.address: jobmanager
      - OTEL_EXPORTER_ENDPOINT=logcollector:4317
    ports:
      - "8081:8081"
    command: jobmanager

  # flink taskmanager
  taskmanager:
    image: apache/flink:1.15-scala_2.12
    container_name: taskmanager
    environment:
      - |
        FLINK_PROPERTIES=
        jobmanager.rpc.address: jobmanager
        taskmanager.numberOfTaskSlots: 2
      - OTEL_EXPORTER_ENDPOINT=logcollector:4317
    command: taskmanager

  # opentelemetry collector
  logcollector:
<<<<<<< HEAD
    image: otel/opentelemetry-collector-contrib:0.107.0
    container_name: logcollector
    volumes:
      - ./otel-config.yaml:/otel-config.yaml
    command: [ "--config=/otel-config.yaml"]
    ports:
      - "4317:4317"
=======
    image: otel/opentelemetry-collector-contrib:0.110.0
    container_name: logcollector
    volumes:
      - ./log-system/otel-config.yaml:/otel-config.yaml
    command: [ "--config=/otel-config.yaml"]
    ports:
      - "4317:4317"

  # grafana loki
  loki:
    image: grafana/loki:3.0.0
    ports:
      - "3100:3100"
    volumes:
      - ./log-system/loki.yaml:/etc/loki/local-config.yaml
    command: -config.file=/etc/loki/local-config.yaml

  # grafana
  grafana:
    environment:
      - GF_PATHS_PROVISIONING=/etc/grafana/provisioning
      - GF_AUTH_ANONYMOUS_ENABLED=true
      - GF_AUTH_ANONYMOUS_ORG_ROLE=Admin
    entrypoint:
      - sh
      - -euc
      - |
        mkdir -p /etc/grafana/provisioning/datasources
        cat <<EOF > /etc/grafana/provisioning/datasources/ds.yaml
        apiVersion: 1
        datasources:
        - name: Loki
          type: loki
          access: proxy 
          orgId: 1
          url: http://loki:3100
          basicAuth: false
          isDefault: true
          version: 1
          editable: false
        EOF
        /run.sh
    image: grafana/grafana:latest
    ports:
      - "3000:3000"
>>>>>>> 20b2cb05
<|MERGE_RESOLUTION|>--- conflicted
+++ resolved
@@ -148,15 +148,6 @@
 
   # opentelemetry collector
   logcollector:
-<<<<<<< HEAD
-    image: otel/opentelemetry-collector-contrib:0.107.0
-    container_name: logcollector
-    volumes:
-      - ./otel-config.yaml:/otel-config.yaml
-    command: [ "--config=/otel-config.yaml"]
-    ports:
-      - "4317:4317"
-=======
     image: otel/opentelemetry-collector-contrib:0.110.0
     container_name: logcollector
     volumes:
@@ -201,5 +192,4 @@
         /run.sh
     image: grafana/grafana:latest
     ports:
-      - "3000:3000"
->>>>>>> 20b2cb05
+      - "3000:3000"