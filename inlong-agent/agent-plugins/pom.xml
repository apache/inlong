<?xml version="1.0" encoding="UTF-8"?>
<!--
    Licensed to the Apache Software Foundation (ASF) under one
    or more contributor license agreements.  See the NOTICE file
    distributed with this work for additional information
    regarding copyright ownership.  The ASF licenses this file
    to you under the Apache License, Version 2.0 (the
    "License"); you may not use this file except in compliance
    with the License.  You may obtain a copy of the License at

      http://www.apache.org/licenses/LICENSE-2.0

    Unless required by applicable law or agreed to in writing,
    software distributed under the License is distributed on an
    "AS IS" BASIS, WITHOUT WARRANTIES OR CONDITIONS OF ANY
    KIND, either express or implied.  See the License for the
    specific language governing permissions and limitations
    under the License.
-->
<project xmlns:xsi="http://www.w3.org/2001/XMLSchema-instance"
        xmlns="http://maven.apache.org/POM/4.0.0"
        xsi:schemaLocation="http://maven.apache.org/POM/4.0.0 http://maven.apache.org/xsd/maven-4.0.0.xsd">
    <parent>
        <groupId>org.apache.inlong</groupId>
        <artifactId>inlong-agent</artifactId>
<<<<<<< HEAD
        <version>1.3.0</version>
=======
        <version>1.4.0-SNAPSHOT</version>
>>>>>>> 486627a9
    </parent>
    <artifactId>agent-plugins</artifactId>
    <modelVersion>4.0.0</modelVersion>
    <name>Apache InLong - Agent Plugins</name>

    <dependencies>
        <dependency>
            <groupId>org.apache.inlong</groupId>
            <artifactId>agent-common</artifactId>
            <version>${project.version}</version>
        </dependency>
        <dependency>
            <groupId>org.apache.inlong</groupId>
            <artifactId>agent-core</artifactId>
            <version>${project.version}</version>
        </dependency>
        <dependency>
            <groupId>org.apache.inlong</groupId>
            <artifactId>dataproxy-sdk</artifactId>
            <version>${project.version}</version>
            <exclusions>
                <exclusion>
                    <artifactId>log4j-slf4j-impl</artifactId>
                    <groupId>org.apache.logging.log4j</groupId>
                </exclusion>
                <exclusion>
                    <groupId>org.slf4j</groupId>
                    <artifactId>slf4j-log4j12</artifactId>
                </exclusion>
            </exclusions>
        </dependency>
        <dependency>
            <groupId>io.debezium</groupId>
            <artifactId>debezium-api</artifactId>
        </dependency>
        <dependency>
            <groupId>io.debezium</groupId>
            <artifactId>debezium-embedded</artifactId>
            <exclusions>
                <exclusion>
                    <groupId>org.slf4j</groupId>
                    <artifactId>slf4j-log4j12</artifactId>
                </exclusion>
            </exclusions>
        </dependency>
        <dependency>
            <groupId>org.apache.kafka</groupId>
            <artifactId>kafka-clients</artifactId>
            <version>${kafka.clients.version}</version>
        </dependency>
        <dependency>
            <groupId>io.debezium</groupId>
            <artifactId>debezium-connector-mysql</artifactId>
            <exclusions>
                <exclusion>
                    <groupId>mysql</groupId>
                    <artifactId>mysql-connector-java</artifactId>
                </exclusion>
            </exclusions>
        </dependency>
        <dependency>
            <groupId>org.postgresql</groupId>
            <artifactId>postgresql</artifactId>
        </dependency>
        <dependency>
            <groupId>io.debezium</groupId>
            <artifactId>debezium-connector-postgres</artifactId>
        </dependency>
        <dependency>
            <artifactId>awaitility</artifactId>
            <groupId>org.awaitility</groupId>
            <scope>test</scope>
        </dependency>
        <dependency>
            <artifactId>byte-buddy</artifactId>
            <groupId>net.bytebuddy</groupId>
            <scope>test</scope>
        </dependency>
        <dependency>
            <groupId>org.projectlombok</groupId>
            <artifactId>lombok</artifactId>
            <scope>compile</scope>
        </dependency>
        <dependency>
            <groupId>org.apache.pulsar</groupId>
            <artifactId>pulsar-client</artifactId>
        </dependency>
        <dependency>
            <groupId>org.apache.kafka</groupId>
            <artifactId>kafka_${flink.scala.binary.version}</artifactId>
        </dependency>
        <dependency>
            <artifactId>guava</artifactId>
            <groupId>com.google.guava</groupId>
        </dependency>
        <dependency>
            <artifactId>slf4j-api</artifactId>
            <groupId>org.slf4j</groupId>
        </dependency>
        <dependency>
            <artifactId>junit</artifactId>
            <groupId>junit</groupId>
            <scope>test</scope>
        </dependency>
        <dependency>
            <artifactId>mockito-core</artifactId>
            <groupId>org.mockito</groupId>
            <scope>test</scope>
        </dependency>
        <dependency>
            <groupId>org.powermock</groupId>
            <artifactId>powermock-module-junit4</artifactId>
            <scope>test</scope>
        </dependency>
        <dependency>
            <groupId>org.powermock</groupId>
            <artifactId>powermock-api-mockito2</artifactId>
            <scope>test</scope>
        </dependency>
        <dependency>
            <groupId>io.fabric8</groupId>
            <artifactId>kubernetes-client</artifactId>
        </dependency>
    </dependencies>
</project><|MERGE_RESOLUTION|>--- conflicted
+++ resolved
@@ -23,11 +23,7 @@
     <parent>
         <groupId>org.apache.inlong</groupId>
         <artifactId>inlong-agent</artifactId>
-<<<<<<< HEAD
-        <version>1.3.0</version>
-=======
         <version>1.4.0-SNAPSHOT</version>
->>>>>>> 486627a9
     </parent>
     <artifactId>agent-plugins</artifactId>
     <modelVersion>4.0.0</modelVersion>
