--- conflicted
+++ resolved
@@ -234,17 +234,10 @@
         return mongoJob;
     }
 
-<<<<<<< HEAD
     private static OracleJob getOracleJob(DataConfig dataConfigs) {
         OracleJob.OracleJobConfig config = GSON.fromJson(dataConfigs.getExtParams(),
                 OracleJob.OracleJobConfig.class);
         OracleJob oracleJob = new OracleJob();
-=======
-    private static SqlServerJob getSqlServerJob(DataConfig dataConfigs) {
-        SqlServerJob.SqlserverJobConfig config = GSON.fromJson(dataConfigs.getExtParams(),
-                SqlServerJob.SqlserverJobConfig.class);
-        SqlServerJob oracleJob = new SqlServerJob();
->>>>>>> 8a82e2e5
         oracleJob.setUser(config.getUser());
         oracleJob.setHostname(config.getHostname());
         oracleJob.setPassword(config.getPassword());
@@ -252,33 +245,49 @@
         oracleJob.setServerName(config.getServerName());
         oracleJob.setDbname(config.getDbname());
 
-<<<<<<< HEAD
         OracleJob.Offset offset = new OracleJob.Offset();
-=======
-        SqlServerJob.Offset offset = new SqlServerJob.Offset();
->>>>>>> 8a82e2e5
         offset.setFilename(config.getOffsetFilename());
         offset.setSpecificOffsetFile(config.getSpecificOffsetFile());
         offset.setSpecificOffsetPos(config.getSpecificOffsetPos());
         oracleJob.setOffset(offset);
 
-<<<<<<< HEAD
         OracleJob.Snapshot snapshot = new OracleJob.Snapshot();
         snapshot.setMode(config.getSnapshotMode());
         oracleJob.setSnapshot(snapshot);
 
         OracleJob.History history = new OracleJob.History();
-=======
+        history.setFilename(config.getHistoryFilename());
+        oracleJob.setHistory(history);
+
+        return oracleJob;
+    }
+
+    private static SqlServerJob getSqlServerJob(DataConfig dataConfigs) {
+        SqlServerJob.SqlserverJobConfig config = GSON.fromJson(dataConfigs.getExtParams(),
+                SqlServerJob.SqlserverJobConfig.class);
+        SqlServerJob sqlServerJob = new SqlServerJob();
+        sqlServerJob.setUser(config.getUser());
+        sqlServerJob.setHostname(config.getHostname());
+        sqlServerJob.setPassword(config.getPassword());
+        sqlServerJob.setPort(config.getPort());
+        sqlServerJob.setServerName(config.getServerName());
+        sqlServerJob.setDbname(config.getDbname());
+
+        SqlServerJob.Offset offset = new SqlServerJob.Offset();
+        offset.setFilename(config.getOffsetFilename());
+        offset.setSpecificOffsetFile(config.getSpecificOffsetFile());
+        offset.setSpecificOffsetPos(config.getSpecificOffsetPos());
+        sqlServerJob.setOffset(offset);
+
         SqlServerJob.Snapshot snapshot = new SqlServerJob.Snapshot();
         snapshot.setMode(config.getSnapshotMode());
-        oracleJob.setSnapshot(snapshot);
+        sqlServerJob.setSnapshot(snapshot);
 
         SqlServerJob.History history = new SqlServerJob.History();
->>>>>>> 8a82e2e5
         history.setFilename(config.getHistoryFilename());
-        oracleJob.setHistory(history);
-
-        return oracleJob;
+        sqlServerJob.setHistory(history);
+
+        return sqlServerJob;
     }
 
     public static MqttJob getMqttJob(DataConfig dataConfigs) {
@@ -364,17 +373,16 @@
                 job.setSource(KAFKA_SOURCE);
                 profileDto.setJob(job);
                 break;
-<<<<<<< HEAD
             case ORACLE:
                 OracleJob oracleJob = getOracleJob(dataConfig);
                 job.setOracleJob(oracleJob);
                 job.setSource(ORACLE_SOURCE);
-=======
+                profileDto.setJob(job);
+                break;
             case SQLSERVER:
                 SqlServerJob sqlserverJob = getSqlServerJob(dataConfig);
                 job.setSqlserverJob(sqlserverJob);
                 job.setSource(SQLSERVER_SOURCE);
->>>>>>> 8a82e2e5
                 profileDto.setJob(job);
                 break;
             case MONGODB:
